package info.nightscout.androidaps.database.embedments

data class InterfaceIDs(
    var nightscoutSystemId: String? = null,
    var nightscoutId: String? = null,
    var pumpType: PumpType? = null, // if == USER pumpSerial & pumpId can be null
    var pumpSerial: String? = null,
    var temporaryId: Long? = null, // temporary id for pump synchronization, when pump id is not available
    var pumpId: Long? = null,
    var startId: Long? = null,
    var endId: Long? = null
) {

    enum class PumpType {
        GENERIC_AAPS,
        CELLNOVO,
        ACCU_CHEK_COMBO,
        ACCU_CHEK_SPIRIT,
        ACCU_CHEK_INSIGHT,
        ACCU_CHEK_INSIGHT_BLUETOOTH,
        ACCU_CHEK_SOLO,
        ANIMAS_VIBE,
        ANIMAS_PING,
        DANA_R,
        DANA_R_KOREAN,
        DANA_RV2,
        DANA_I,
        DANA_RS,
        DANA_RS_KOREAN,
        OMNIPOD_EROS,
        OMNIPOD_DASH,
        MEDTRONIC_512_517,
        MEDTRONIC_515_715,
        MEDTRONIC_522_722,
        MEDTRONIC_523_723_REVEL,
        MEDTRONIC_554_754_VEO,
        MEDTRONIC_640G,
        TANDEM_T_SLIM,
        TANDEM_T_FLEX,
        TANDEM_T_SLIM_G4,
        TANDEM_T_SLIM_X2,
        YPSOPUMP,
        MDI,
        DIACONN_G8,
<<<<<<< HEAD
        EOPATCH2,
        USER;
=======
        USER,
        CACHE;
>>>>>>> bc2cd2c5

        companion object {

            fun fromString(name: String?) = values().firstOrNull { it.name == name }
        }
    }
}<|MERGE_RESOLUTION|>--- conflicted
+++ resolved
@@ -42,13 +42,9 @@
         YPSOPUMP,
         MDI,
         DIACONN_G8,
-<<<<<<< HEAD
         EOPATCH2,
-        USER;
-=======
         USER,
         CACHE;
->>>>>>> bc2cd2c5
 
         companion object {
 
