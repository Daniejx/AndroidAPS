<?xml version="1.0" encoding="utf-8"?>
<resources>
    <!-- Omnipod -->
    <!-- Omnipod - Base -->
    <string name="description_pump_omnipod">L\'intégration de la pompe Omnipod nécessite un boitier RileyLink (avec au minimum un firmware 2.0).</string>
    <!-- Omnipod Configuration -->
    <string name="omnipod_config_bolus_beeps_enabled">Bips bolus activés</string>
    <string name="omnipod_config_basal_beeps_enabled">Bips basal activés</string>
    <string name="omnipod_config_smb_beeps_enabled">Bips SMB activés</string>
    <string name="omnipod_config_tbr_beeps_enabled">Bips DBT activés</string>
    <string name="omnipod_config_suspend_delivery_button_enabled">Bouton Suspendre l\'injection activé</string>
    <string name="omnipod_config_pulse_log_button_enabled">Bouton Enreg. Pulse activé</string>
    <string name="omnipod_config_time_change_enabled">Changement de Zone/Heure Activé</string>
    <string name="omnipod_config_expiration_reminder_enabled">Rappel d\'expiration activé</string>
    <string name="omnipod_config_expiration_reminder_hours_before_shutdown">Heures avant arrêt</string>
    <string name="omnipod_config_low_reservoir_alert_enabled">Alerte Réservoir bas activée</string>
    <string name="omnipod_config_low_reservoir_alert_units">Nombre d\'unités</string>
    <!-- Omnipod - Fragment -->
    <string name="omnipod_moments_ago">Il y a un moment</string>
    <string name="omnipod_pod_mgmt">Pod mngt</string>
    <string name="omnipod_pod_status">État du Pod</string>
    <string name="omnipod_total_delivered_label">Total délivré</string>
    <string name="omnipod_total_delivered">%1$.2f U</string>
    <string name="omnipod_reservoir_left">%1$.2f U restantes</string>
    <string name="omnipod_reservoir_over50">Plus de 50 U</string>
    <string name="omnipod_pod_address">Adresse du Pod</string>
    <string name="omnipod_pod_expiry">Pod expiré</string>
    <string name="omnipod_warning">Attention</string>
    <string name="omnipod_pod_status_no_active_pod">Pas de Pod actif</string>
    <string name="omnipod_pod_status_waiting_for_pair_and_prime">Configuration en cours (en attente d\'appairage et d\'amorçage)</string>
    <string name="omnipod_pod_status_waiting_for_cannula_insertion">Configuration en cours (en attente d\'insertion de canule)</string>
    <string name="omnipod_pod_status_running">En cours d\'exécution</string>
    <string name="omnipod_pod_status_suspended">Suspendu</string>
    <string name="omnipod_pod_status_pod_fault">Erreur Pod</string>
    <string name="omnipod_pod_status_activation_time_exceeded">Délai d\'activation dépassé</string>
    <string name="omnipod_pod_status_inactive">Inactif</string>
    <string name="omnipod_pod_status_pod_fault_description">Défaut du Pod : %1$s %2$s</string>
    <string name="omnipod_pod_active_alerts">Activer alertes Pod</string>
    <string name="omnipod_acknowledge_active_alerts_short">Valider Alertes</string>
    <!-- Omnipod - Dialogs -->
    <string name="omnipod_frequency">Omnipod (433.91 MHz)</string>
    <!-- Omnipod - Error -->
    <string name="omnipod_error_rileylink_address_invalid">Adresse RileyLink invalide.</string>
    <string name="omnipod_error_operation_not_possible_no_configuration">Operation impossible.\n\nVous devez d\'abord configurer l\'Omnipod pour pouvoir faire cette operation.</string>
    <string name="omnipod_error_operation_not_possible_no_profile">Operation impossible.\n\nVous devez attendre quelques minutes, jusqu\'à ce que AAPS tente de définir le profil de basale pour la première fois.</string>
    <string name="omnipod_error_illegal_init_action_type">type d\'action d\'init Pod non autorisée : %1$s</string>
    <string name="omnipod_error_pod_not_attached">Pas de Pod actif</string>
    <string name="omnipod_driver_error_setup_action_verification_failed">Échec de vérification de la commande</string>
    <string name="omnipod_driver_error_unexpected_exception_type">Erreur inconnue. Veuillez signaler ! (type : %1$s).</string>
    <string name="omnipod_driver_error_invalid_parameters">Échec de communication : paramètres d\'entrées reçus invalides</string>
    <string name="omnipod_driver_error_communication_failed_timeout">Échec de communication : délai expiré</string>
    <string name="omnipod_driver_error_communication_failed_unexpected_exception">Échec de communication : Erreur inconnue. Veuillez signaler !</string>
    <string name="omnipod_driver_error_crc_mismatch">Échec de communication : vérification de l\'intégrité du message échouée</string>
    <string name="omnipod_driver_error_invalid_packet_type">Échec de communication : paquet reçu du Pod invalide</string>
    <string name="omnipod_driver_error_invalid_progress_state">Échec de communication : état du Pod incorrect</string>
    <string name="omnipod_driver_error_invalid_response">Échec de communication : réponse invalide reçue du Pod</string>
    <string name="omnipod_driver_error_invalid_message_sequence_number">Échec de communication : message reçu du Pod avec un numéro de séquence invalide</string>
    <string name="omnipod_driver_error_invalid_message_address">Échec de communication : message reçu du Pod avec une adresse invalide</string>
    <string name="omnipod_driver_error_message_decoding_failed">Échec de communication : échec du décodage du message reçu du Pod</string>
    <string name="omnipod_driver_error_nonce_resync_failed">Échec de communication : resynchro nonce échouée</string>
    <string name="omnipod_driver_error_nonce_out_of_sync">Échec de communication : nonce non synchro</string>
    <string name="omnipod_driver_error_not_enough_data">Échec de communication : pas assez de données reçues du Pod</string>
    <string name="omnipod_driver_error_pod_fault">Un défaut du Pod a été détecté (%1$03d %2$s). Veuillez désactiver votre Pod et en démarrer un nouveau</string>
    <string name="omnipod_driver_error_pod_returned_error_response">Échec de communication : le Pod a renvoyé un message d\'erreur</string>
    <!-- Omnipod - Pod Mgmt -->
    <string name="omnipod_pod_mgmt_title">Gestion Pod</string>
    <string name="omnipod_cmd_init_pod">Init Pod</string>
    <string name="omnipod_cmd_deactivate_pod">Désactiver Pod</string>
    <string name="omnipod_cmd_discard_pod">Supprimer le Pod</string>
    <string name="omnipod_cmd_pod_history">Historique Pod</string>
    <string name="omnipod_cmd_set_bolus">Définir bolus</string>
    <string name="omnipod_cmd_cancel_bolus">Annuler bolus</string>
    <string name="omnipod_cmd_set_tbr">Définir basale temporaire</string>
    <string name="omnipod_cmd_cancel_tbr_by_driver">Annuler basale temporaire (en interne par le pilote)</string>
    <string name="omnipod_cmd_cancel_tbr">Annuler basale temporaire</string>
    <string name="omnipod_cmd_set_basal_schedule">Définir le schéma de basale</string>
    <string name="omnipod_cmd_get_pod_status">Obtenir l\'état du Pod</string>
    <string name="omnipod_cmd_get_pod_info">Obtenir infos Pod</string>
    <string name="omnipod_cmd_set_time">Définir l\'heure</string>
    <string name="omnipod_cmd_configure_alerts">Configurer les alertes</string>
    <string name="omnipod_cmd_acknowledge_alerts">Valider les alertes</string>
    <string name="omnipod_cmd_suspend_delivery">Suspendre l\'injection</string>
    <string name="omnipod_cmd_resume_delivery">Pousuivre l\'injection</string>
    <string name="omnipod_cmd_unknown_entry">Entrée inconnue</string>
<<<<<<< HEAD
    <string name="omnipod_cmd_bolus_value">%1$.2f U</string>
    <string name="omnipod_cmd_bolus_value_with_carbs">%1$.2f U, Gluc=%2$.1f g</string>
    <string name="omnipod_cmd_tbr_value">Débit : %1$.2f U, durée : %2$d min</string>
    <string name="omnipod_cmd_discard_pod_desc">Si vous appuyez sur <b>OK</b>, le Pod sera réinitialisé et vous ne pourrez plus communiquer avec lui. Ne le faite que si vous ne pouvez plus communiquer avec le Pod. Si vous pouvez toujours communiquer avec lui, veuillez utiliser l\'option <b>Désactiver Pod</b>.\n\n Si vous souhaitez le faire, assurez-vous de retirer également le Pod de votre corps.</string>
    <string name="omnipod_cmd_pod_history_na">Historique Pod non disponible pour le moment.</string>
    <string name="omnipod_init_pod_wizard_step1_title">Remplir le Pod</string>
    <string name="omnipod_init_pod_wizard_step1_desc">\nRemplir le nouveau Pod avec suffisamment d\'insuline pendant 3 jours.\n\nÉcoutez les deux bips du Pod pendant le processus de remplissage. Ils indiquent que la quantité minimale de 85U a été ajouté. Assurez-vous de vider complètement la seringue de remplissage, même après avoir entendu les deux bips.\n\nAprès avoir rempli le Pod, veuillez appuyer sur <b>Suivant</b>.\n\n<b>Remarque :</b> Ne retirez pas la protection de l\'aiguille du Pod pour le moment.\n<b>Remarque :</b>Veuillez placer le RileyLink en position verticale et placez le Pod quelques centimètres à côté.</string>
    <string name="omnipod_init_pod_wizard_step2_title">Amorçage</string>
    <string name="omnipod_init_pod_wizard_step2_action_header">Tentative d\'appairage et d\'amorçage du nouveau Pod.\n\nQuand tous les items sont cochées, appuyez sur <b>Suivant</b>.\n\n<b>Remarque :</b> Veuillez placer le RileyLink en position verticale et placez le Pod à quelques centimètres de lui.</string>
    <string name="omnipod_init_pod_wizard_step3_title">Collez le Pod</string>
    <string name="omnipod_init_pod_wizard_step3_desc">\nPréparez le site d\'injection. Enlevez la protection de l\'aiguille et le support adhésif et collez le Pod sur le site d\'injection.\n\nSi la canule se colle, appuyez sur <b>Annuler</b> et jetez votre Pod.\n\nAppuyez sur <b>Suivant</b> pour insérer la canule et démarrer l\'injection de la basal.</string>
    <string name="omnipod_init_pod_wizard_step4_title">Insertion canule</string>
    <string name="omnipod_init_pod_wizard_step4_action_header">Tentative de définir le schéma de basal et d\'insertion de la canule.\n\nQuand tous les items sont cochés, appuyez sur <b>Suivant</b>.</string>
    <string name="omnipod_init_pod_wizard_pod_info_title">Infos Pod</string>
    <string name="omnipod_init_pod_wizard_pod_info_init_pod_description">\nLe Pod est maintenant actif.\n\nVos débits de basal ont été programmés et la canule a été insérée.\n\nVeuillez verifier que la canule a été insérée correctement et remplacez votre Pod si vous pensez que ce n\'est pas le cas.</string>
    <string name="omnipod_remove_pod_wizard_step1_title">Désactiver Pod</string>
    <string name="omnipod_remove_pod_wizard_step1_desc">\nAppuyez sur <b>Suivant</b> pour désactiver le Pod.\n\n<b>Remarque :</b> Cela suspendra l\'injection de l\'insuline et désactivera le Pod.</string>
    <string name="omnipod_remove_pod_wizard_step2_title">Désactivation du Pod</string>
    <string name="omnipod_remove_pod_wizard_step2_action_header">Désactivation du Pod.\n\nQuand tous les items sont cochés, appuyez sur <b>Suivant</b>.\n\n<b>Remarque :</b> Si la désactivation échoue en permanence, appuyez sur <b>Annuler</b> et utilisez l\'option <b>Réinit. Pod</b> pour réinitialiser l\'état du Pod.</string>
    <string name="omnipod_init_pod_wizard_pod_info_remove_pod_description">Pod désactivé.\n\nVeuillez enlever le Pod de votre corps et le jeter.</string>
    <string name="omnipod_init_pod_pair_pod">Appairer le Pod</string>
    <string name="omnipod_init_pod_prime_pod">Amorcer le Pod</string>
    <string name="omnipod_init_pod_fill_cannula">Remplir canule</string>
    <string name="omnipod_init_pod_set_basal_profile">Définir profil de basale</string>
    <string name="omnipod_deactivate_pod_cancel_delivery">Annuler l\'injection</string>
    <string name="omnipod_deactivate_pod_deactivate_pod">Désactiver Pod</string>
=======
    <string name="omnipod_pod_activation_wizard_fill_pod_title">Remplir le Pod</string>
    <string name="omnipod_pod_activation_wizard_fill_pod_text">\nRemplir le nouveau Pod avec suffisamment d\'insuline pendant 3 jours.\n\nÉcoutez les deux bips du Pod pendant le processus de remplissage. Ils indiquent que la quantité minimale de 85U a été ajouté. Assurez-vous de vider complètement la seringue de remplissage, même après avoir entendu les deux bips.\n\nAprès avoir rempli le Pod, veuillez appuyer sur <b>Suivant</b>.\n\n<b>Remarque :</b> Ne retirez pas la protection de l\'aiguille du Pod pour le moment.\n<b>Remarque :</b>Veuillez placer le RileyLink en position verticale et placez le Pod quelques centimètres à côté.</string>
    <string name="omnipod_pod_activation_wizard_initialize_pod_title">Amorçage</string>
    <string name="omnipod_pod_activation_wizard_initialize_pod_text">Tentative d\'appairage et d\'amorçage du nouveau Pod.\n\nQuand tous les items sont cochées, appuyez sur <b>Suivant</b>.\n\n<b>Remarque :</b> Veuillez placer le RileyLink en position verticale et placez le Pod à quelques centimètres de lui.</string>
    <string name="omnipod_pod_activation_wizard_attach_pod_title">Collez le Pod</string>
    <string name="omnipod_pod_activation_wizard_attach_pod_text">\nPréparez le site d\'injection. Enlevez la protection de l\'aiguille et le support adhésif et collez le Pod sur le site d\'injection.\n\nSi la canule se colle, appuyez sur <b>Annuler</b> et jetez votre Pod.\n\nAppuyez sur <b>Suivant</b> pour insérer la canule et démarrer l\'injection de la basal.</string>
    <string name="omnipod_pod_activation_wizard_insert_cannula_title">Insertion canule</string>
    <string name="omnipod_pod_activation_wizard_insert_cannula_text">Tentative de définir le schéma de basal et d\'insertion de la canule.\n\nQuand tous les items sont cochés, appuyez sur <b>Suivant</b>.</string>
    <string name="omnipod_pod_activation_wizard_pod_activated_title">Infos Pod</string>
    <string name="omnipod_pod_activation_wizard_pod_activated_text">\nLe Pod est maintenant actif.\n\nVos débits de basal ont été programmés et la canule a été insérée.\n\nVeuillez verifier que la canule a été insérée correctement et remplacez votre Pod si vous pensez que ce n\'est pas le cas.</string>
    <string name="omnipod_pod_deactivation_wizard_deactivate_pod_title">Désactiver Pod</string>
    <string name="omnipod_pod_deactivation_wizard_deactivate_pod_text">\nAppuyez sur <b>Suivant</b> pour désactiver le Pod.\n\n<b>Remarque :</b> Cela suspendra l\'injection de l\'insuline et désactivera le Pod.</string>
    <string name="omnipod_pod_deactivation_wizard_deactivating_pod_title">Désactivation du Pod</string>
    <string name="omnipod_pod_deactivation_wizard_deactivating_pod_text">Désactivation du Pod.\n\nQuand tous les items sont cochés, appuyez sur <b>Suivant</b>.\n\n<b>Remarque :</b> Si la désactivation échoue en permanence, appuyez sur <b>Annuler</b> et utilisez l\'option <b>Réinit. Pod</b> pour réinitialiser l\'état du Pod.</string>
    <string name="omnipod_pod_deactivation_wizard_pod_deactivated_text">Pod désactivé.\n\nVeuillez enlever le Pod de votre corps et le jeter.</string>
>>>>>>> 2d9443ad
    <!-- Omnipod - Base -->
    <string name="omnipod_alert_finish_pairing_reminder">Rappel fin d\'appairage</string>
    <string name="omnipod_alert_finish_setup_reminder_reminder">Rappel fin de configuration</string>
    <string name="omnipod_alert_expiration">Le Pod expire bientôt</string>
    <string name="omnipod_alert_expiration_advisory">Le Pod expire bientôt</string>
    <string name="omnipod_alert_shutdown_imminent">Arrêt imminent</string>
    <string name="omnipod_alert_low_reservoir">Réservoir bas</string>
    <string name="omnipod_alert_unknown_alert">Alerte inconnue</string>
    <string name="omnipod_error_set_basal_failed_delivery_might_be_suspended">Le paramétrage du profil basal a échoué. L\'injection peut être suspendue ! Actualisez manuellement l\'état du Pod à partir de l\'onglet Omnipod et reprenez l\'injection si nécessaire.</string>
    <string name="omnipod_error_set_basal_might_have_failed_delivery_might_be_suspended">Le paramétrage du profil basal a peut-être échoué. L\'injection peut être suspendue ! Actualisez manuellement l\'état du Pod à partir de l\'onglet Omnipod et reprenez l\'injection si nécessaire.</string>
    <string name="omnipod_error_set_basal_failed_delivery_suspended">Le paramétrage du profil basal a échoué. L\'injection est suspendue ! Veuillez poursuivre manuellement l\'injection à partir de l\'onglet Omnipod.</string>
    <string name="omnipod_error_set_temp_basal_failed_old_tbr_might_be_cancelled">Le paramétrage de la basal temp a échoué. Si une basal temp était en cours d\'exécution, elle a peut-être été annulée. Veuillez actualiser manuellement l\'état du Pod à partir de l\'onglet Omnipod.</string>
    <string name="omnipod_error_set_temp_basal_failed_old_tbr_cancelled_new_might_have_failed">Le paramétrage de la basal temp a peut-être échoué. Si une basal temp était en cours d\'exécution, elle a été annulée. Veuillez actualiser manuellement l\'état du Pod à partir de l\'onglet Omnipod.</string>
    <string name="omnipod_error_set_time_failed_delivery_might_be_suspended">Le paramétrage de l\'heure a peut-être échoué. L\'injection peut être suspendue ! Actualisez manuellement l\'état du Pod à partir de l\'onglet Omnipod et reprenez l\'injection si nécessaire.</string>
    <string name="omnipod_error_set_time_failed_delivery_suspended">Le paramétrage de l\'heure a échoué. L\'injection est suspendue ! Veuillez poursuivre manuellement l\'injection à partir de l\'onglet Omnipod.</string>
    <string name="omnipod_bolus_failed_uncertain">Impossible de vérifier si le bolus a réussi. Veuillez vérifier manuellement que votre Pod est en train de délivrer un bolus en écoutant des clics. <b>Si vous êtes sûr que le bolus n\'a pas réussi, vous devez supprimer manuellement l\'entrée bolus des traitements, même si vous cliquez sur \'Annuler bolus\' maintenant !</b></string>
    <string name="omnipod_bolus_failed_uncertain_smb">Impossible de vérifier si le bolus SMB (%1$.2f U) a réussi. <b>Si vous êtes certain que le bolus n\'a pas réussi, vous devez supprimer manuellement l\'entrée SMB des traitements.</b></string>
    <string name="omnipod_rl_stats">Stats RL</string>
    <string name="omnipod_pod_lot">LOT</string>
    <string name="omnipod_pod_tid">TID</string>
    <string name="omnipod_pod_firmware_version">Version du firmware</string>
    <string name="omnipod_errors">Erreurs</string>
    <string name="omnipod_cmd_basal_profile_not_set_is_same">Le profil Basal est le même, donc il ne sera pas redéfini.</string>
    <string name="omnipod_custom_action_reset_rileylink">Réinitialiser la config. RileyLink</string>
    <string name="omnipod_time_or_timezone_change">Heure et/ou fuseau horaire changé sur le Pod</string>
    <string name="omnipod_composite_time">%1$s et %2$s</string>
    <string name="omnipod_time_ago">il y a %1$s</string>
    <string name="omnipod_waiting_for_rileylink_connection">En attente de connexion RileyLink ...</string>
    <string name="omnipod_bolus_did_not_succeed">Le bolus n\'a pas réussi</string>
    <string name="omnipod_refresh">Actualiser</string>
    <string name="omnipod_resume_delivery">Pousuivre l\'injection</string>
    <string name="omnipod_error_pod_suspended">Pod suspendu</string>
    <string name="omnipod_less_than_a_minute_ago">Il y a moins d\'une minute</string>
<<<<<<< HEAD
    <string name="omnipod_suspend_delivery_short">Arrêter</string>
    <string name="omnipod_cmd_pair_and_prime">Appairer et amorcer</string>
    <string name="omnipod_cmd_fill_cannula_set_basal_profile">Remplir la canule et définir le profil de basal</string>
    <string name="omnipod_uncertain_failure">Erreur inconnue</string>
    <string name="omnipod_cancelled_old_tbr_failed_to_set_new">Ancien débit de basal temporaire annulé, mais impossible de définir le nouveau débits de basal temporaire</string>
=======
    <string name="omnipod_cmd_initialize_pod">Appairer et amorcer</string>
    <string name="omnipod_cmd_insert_cannula">Remplir la canule et définir le profil de basal</string>
>>>>>>> 2d9443ad
    <string name="omnipod_cmd_set_fake_suspended_tbr">Définir un faux débit de basal temporaire car le Pod est suspendu</string>
    <string name="omnipod_cmd_cancel_fake_suspended_tbr">Annuler le faux débit de basal temporaire créé à cause du Pod suspendu</string>
    <string name="omnipod_uncertain">incertain</string>
    <string name="omnipod_expiration_alerts_updated">Configuration des alertes mise à jour dans le Pod</string>
    <string name="omnipod_preference_category_rileylink">RileyLink</string>
    <string name="omnipod_preference_category_other">Autres</string>
    <string name="omnipod_preference_category_alerts">Alertes</string>
    <string name="omnipod_preference_category_confirmation_beeps">Bips de confirmation</string>
<<<<<<< HEAD
    <string name="omnipod_wizard_button_exit">Quitter</string>
    <string name="omnipod_wizard_button_previous">Précédent</string>
    <string name="omnipod_wizard_button_next">Suivant</string>
    <string name="omnipod_wizard_button_finish">Terminer</string>
=======
    <string name="omnipod_wizard_button_next">Suivant</string>
>>>>>>> 2d9443ad
    <string name="omnipod_history_item_description">Description</string>
    <string name="omnipod_history_item_source">Source</string>
    <string name="omnipod_history_item_date">Date</string>
    <string name="omnipod_history_type">Type :</string>
    <plurals name="omnipod_minutes">
        <item quantity="one">%1$d minute</item>
        <item quantity="other">%1$d minutes</item>
    </plurals>
    <plurals name="omnipod_hours">
        <item quantity="one">%1$d heure</item>
        <item quantity="other">%1$d heures</item>
    </plurals>
    <plurals name="omnipod_days">
        <item quantity="one">%1$d jour</item>
        <item quantity="other">%1$d jours</item>
    </plurals>
</resources><|MERGE_RESOLUTION|>--- conflicted
+++ resolved
@@ -2,7 +2,7 @@
 <resources>
     <!-- Omnipod -->
     <!-- Omnipod - Base -->
-    <string name="description_pump_omnipod">L\'intégration de la pompe Omnipod nécessite un boitier RileyLink (avec au minimum un firmware 2.0).</string>
+    <string name="omnipod_pump_description">L\'intégration de la pompe Omnipod nécessite un boitier RileyLink (avec au minimum un firmware 2.0).</string>
     <!-- Omnipod Configuration -->
     <string name="omnipod_config_bolus_beeps_enabled">Bips bolus activés</string>
     <string name="omnipod_config_basal_beeps_enabled">Bips basal activés</string>
@@ -17,17 +17,16 @@
     <string name="omnipod_config_low_reservoir_alert_units">Nombre d\'unités</string>
     <!-- Omnipod - Fragment -->
     <string name="omnipod_moments_ago">Il y a un moment</string>
-    <string name="omnipod_pod_mgmt">Pod mngt</string>
-    <string name="omnipod_pod_status">État du Pod</string>
-    <string name="omnipod_total_delivered_label">Total délivré</string>
-    <string name="omnipod_total_delivered">%1$.2f U</string>
-    <string name="omnipod_reservoir_left">%1$.2f U restantes</string>
-    <string name="omnipod_reservoir_over50">Plus de 50 U</string>
-    <string name="omnipod_pod_address">Adresse du Pod</string>
-    <string name="omnipod_pod_expiry">Pod expiré</string>
+    <string name="omnipod_overview_pod_status">État du Pod</string>
+    <string name="omnipod_overview_total_delivered">Total délivré</string>
+    <string name="omnipod_overview_total_delivered_value">%1$.2f U</string>
+    <string name="omnipod_overview_reservoir_value">%1$.2f U restantes</string>
+    <string name="omnipod_overview_reservoir_value_over50">Plus de 50 U</string>
+    <string name="omnipod_overview_pod_address">Adresse du Pod</string>
+    <string name="omnipod_overview_pod_expiry_date">Pod expiré</string>
     <string name="omnipod_warning">Attention</string>
     <string name="omnipod_pod_status_no_active_pod">Pas de Pod actif</string>
-    <string name="omnipod_pod_status_waiting_for_pair_and_prime">Configuration en cours (en attente d\'appairage et d\'amorçage)</string>
+    <string name="omnipod_pod_status_waiting_for_activation">Configuration en cours (en attente d\'appairage et d\'amorçage)</string>
     <string name="omnipod_pod_status_waiting_for_cannula_insertion">Configuration en cours (en attente d\'insertion de canule)</string>
     <string name="omnipod_pod_status_running">En cours d\'exécution</string>
     <string name="omnipod_pod_status_suspended">Suspendu</string>
@@ -35,39 +34,16 @@
     <string name="omnipod_pod_status_activation_time_exceeded">Délai d\'activation dépassé</string>
     <string name="omnipod_pod_status_inactive">Inactif</string>
     <string name="omnipod_pod_status_pod_fault_description">Défaut du Pod : %1$s %2$s</string>
-    <string name="omnipod_pod_active_alerts">Activer alertes Pod</string>
-    <string name="omnipod_acknowledge_active_alerts_short">Valider Alertes</string>
+    <string name="omnipod_overview_pod_active_alerts">Activer alertes Pod</string>
     <!-- Omnipod - Dialogs -->
     <string name="omnipod_frequency">Omnipod (433.91 MHz)</string>
     <!-- Omnipod - Error -->
     <string name="omnipod_error_rileylink_address_invalid">Adresse RileyLink invalide.</string>
     <string name="omnipod_error_operation_not_possible_no_configuration">Operation impossible.\n\nVous devez d\'abord configurer l\'Omnipod pour pouvoir faire cette operation.</string>
-    <string name="omnipod_error_operation_not_possible_no_profile">Operation impossible.\n\nVous devez attendre quelques minutes, jusqu\'à ce que AAPS tente de définir le profil de basale pour la première fois.</string>
-    <string name="omnipod_error_illegal_init_action_type">type d\'action d\'init Pod non autorisée : %1$s</string>
     <string name="omnipod_error_pod_not_attached">Pas de Pod actif</string>
-    <string name="omnipod_driver_error_setup_action_verification_failed">Échec de vérification de la commande</string>
-    <string name="omnipod_driver_error_unexpected_exception_type">Erreur inconnue. Veuillez signaler ! (type : %1$s).</string>
-    <string name="omnipod_driver_error_invalid_parameters">Échec de communication : paramètres d\'entrées reçus invalides</string>
-    <string name="omnipod_driver_error_communication_failed_timeout">Échec de communication : délai expiré</string>
-    <string name="omnipod_driver_error_communication_failed_unexpected_exception">Échec de communication : Erreur inconnue. Veuillez signaler !</string>
-    <string name="omnipod_driver_error_crc_mismatch">Échec de communication : vérification de l\'intégrité du message échouée</string>
-    <string name="omnipod_driver_error_invalid_packet_type">Échec de communication : paquet reçu du Pod invalide</string>
-    <string name="omnipod_driver_error_invalid_progress_state">Échec de communication : état du Pod incorrect</string>
-    <string name="omnipod_driver_error_invalid_response">Échec de communication : réponse invalide reçue du Pod</string>
-    <string name="omnipod_driver_error_invalid_message_sequence_number">Échec de communication : message reçu du Pod avec un numéro de séquence invalide</string>
-    <string name="omnipod_driver_error_invalid_message_address">Échec de communication : message reçu du Pod avec une adresse invalide</string>
-    <string name="omnipod_driver_error_message_decoding_failed">Échec de communication : échec du décodage du message reçu du Pod</string>
-    <string name="omnipod_driver_error_nonce_resync_failed">Échec de communication : resynchro nonce échouée</string>
-    <string name="omnipod_driver_error_nonce_out_of_sync">Échec de communication : nonce non synchro</string>
-    <string name="omnipod_driver_error_not_enough_data">Échec de communication : pas assez de données reçues du Pod</string>
-    <string name="omnipod_driver_error_pod_fault">Un défaut du Pod a été détecté (%1$03d %2$s). Veuillez désactiver votre Pod et en démarrer un nouveau</string>
-    <string name="omnipod_driver_error_pod_returned_error_response">Échec de communication : le Pod a renvoyé un message d\'erreur</string>
     <!-- Omnipod - Pod Mgmt -->
-    <string name="omnipod_pod_mgmt_title">Gestion Pod</string>
-    <string name="omnipod_cmd_init_pod">Init Pod</string>
     <string name="omnipod_cmd_deactivate_pod">Désactiver Pod</string>
     <string name="omnipod_cmd_discard_pod">Supprimer le Pod</string>
-    <string name="omnipod_cmd_pod_history">Historique Pod</string>
     <string name="omnipod_cmd_set_bolus">Définir bolus</string>
     <string name="omnipod_cmd_cancel_bolus">Annuler bolus</string>
     <string name="omnipod_cmd_set_tbr">Définir basale temporaire</string>
@@ -82,34 +58,6 @@
     <string name="omnipod_cmd_suspend_delivery">Suspendre l\'injection</string>
     <string name="omnipod_cmd_resume_delivery">Pousuivre l\'injection</string>
     <string name="omnipod_cmd_unknown_entry">Entrée inconnue</string>
-<<<<<<< HEAD
-    <string name="omnipod_cmd_bolus_value">%1$.2f U</string>
-    <string name="omnipod_cmd_bolus_value_with_carbs">%1$.2f U, Gluc=%2$.1f g</string>
-    <string name="omnipod_cmd_tbr_value">Débit : %1$.2f U, durée : %2$d min</string>
-    <string name="omnipod_cmd_discard_pod_desc">Si vous appuyez sur <b>OK</b>, le Pod sera réinitialisé et vous ne pourrez plus communiquer avec lui. Ne le faite que si vous ne pouvez plus communiquer avec le Pod. Si vous pouvez toujours communiquer avec lui, veuillez utiliser l\'option <b>Désactiver Pod</b>.\n\n Si vous souhaitez le faire, assurez-vous de retirer également le Pod de votre corps.</string>
-    <string name="omnipod_cmd_pod_history_na">Historique Pod non disponible pour le moment.</string>
-    <string name="omnipod_init_pod_wizard_step1_title">Remplir le Pod</string>
-    <string name="omnipod_init_pod_wizard_step1_desc">\nRemplir le nouveau Pod avec suffisamment d\'insuline pendant 3 jours.\n\nÉcoutez les deux bips du Pod pendant le processus de remplissage. Ils indiquent que la quantité minimale de 85U a été ajouté. Assurez-vous de vider complètement la seringue de remplissage, même après avoir entendu les deux bips.\n\nAprès avoir rempli le Pod, veuillez appuyer sur <b>Suivant</b>.\n\n<b>Remarque :</b> Ne retirez pas la protection de l\'aiguille du Pod pour le moment.\n<b>Remarque :</b>Veuillez placer le RileyLink en position verticale et placez le Pod quelques centimètres à côté.</string>
-    <string name="omnipod_init_pod_wizard_step2_title">Amorçage</string>
-    <string name="omnipod_init_pod_wizard_step2_action_header">Tentative d\'appairage et d\'amorçage du nouveau Pod.\n\nQuand tous les items sont cochées, appuyez sur <b>Suivant</b>.\n\n<b>Remarque :</b> Veuillez placer le RileyLink en position verticale et placez le Pod à quelques centimètres de lui.</string>
-    <string name="omnipod_init_pod_wizard_step3_title">Collez le Pod</string>
-    <string name="omnipod_init_pod_wizard_step3_desc">\nPréparez le site d\'injection. Enlevez la protection de l\'aiguille et le support adhésif et collez le Pod sur le site d\'injection.\n\nSi la canule se colle, appuyez sur <b>Annuler</b> et jetez votre Pod.\n\nAppuyez sur <b>Suivant</b> pour insérer la canule et démarrer l\'injection de la basal.</string>
-    <string name="omnipod_init_pod_wizard_step4_title">Insertion canule</string>
-    <string name="omnipod_init_pod_wizard_step4_action_header">Tentative de définir le schéma de basal et d\'insertion de la canule.\n\nQuand tous les items sont cochés, appuyez sur <b>Suivant</b>.</string>
-    <string name="omnipod_init_pod_wizard_pod_info_title">Infos Pod</string>
-    <string name="omnipod_init_pod_wizard_pod_info_init_pod_description">\nLe Pod est maintenant actif.\n\nVos débits de basal ont été programmés et la canule a été insérée.\n\nVeuillez verifier que la canule a été insérée correctement et remplacez votre Pod si vous pensez que ce n\'est pas le cas.</string>
-    <string name="omnipod_remove_pod_wizard_step1_title">Désactiver Pod</string>
-    <string name="omnipod_remove_pod_wizard_step1_desc">\nAppuyez sur <b>Suivant</b> pour désactiver le Pod.\n\n<b>Remarque :</b> Cela suspendra l\'injection de l\'insuline et désactivera le Pod.</string>
-    <string name="omnipod_remove_pod_wizard_step2_title">Désactivation du Pod</string>
-    <string name="omnipod_remove_pod_wizard_step2_action_header">Désactivation du Pod.\n\nQuand tous les items sont cochés, appuyez sur <b>Suivant</b>.\n\n<b>Remarque :</b> Si la désactivation échoue en permanence, appuyez sur <b>Annuler</b> et utilisez l\'option <b>Réinit. Pod</b> pour réinitialiser l\'état du Pod.</string>
-    <string name="omnipod_init_pod_wizard_pod_info_remove_pod_description">Pod désactivé.\n\nVeuillez enlever le Pod de votre corps et le jeter.</string>
-    <string name="omnipod_init_pod_pair_pod">Appairer le Pod</string>
-    <string name="omnipod_init_pod_prime_pod">Amorcer le Pod</string>
-    <string name="omnipod_init_pod_fill_cannula">Remplir canule</string>
-    <string name="omnipod_init_pod_set_basal_profile">Définir profil de basale</string>
-    <string name="omnipod_deactivate_pod_cancel_delivery">Annuler l\'injection</string>
-    <string name="omnipod_deactivate_pod_deactivate_pod">Désactiver Pod</string>
-=======
     <string name="omnipod_pod_activation_wizard_fill_pod_title">Remplir le Pod</string>
     <string name="omnipod_pod_activation_wizard_fill_pod_text">\nRemplir le nouveau Pod avec suffisamment d\'insuline pendant 3 jours.\n\nÉcoutez les deux bips du Pod pendant le processus de remplissage. Ils indiquent que la quantité minimale de 85U a été ajouté. Assurez-vous de vider complètement la seringue de remplissage, même après avoir entendu les deux bips.\n\nAprès avoir rempli le Pod, veuillez appuyer sur <b>Suivant</b>.\n\n<b>Remarque :</b> Ne retirez pas la protection de l\'aiguille du Pod pour le moment.\n<b>Remarque :</b>Veuillez placer le RileyLink en position verticale et placez le Pod quelques centimètres à côté.</string>
     <string name="omnipod_pod_activation_wizard_initialize_pod_title">Amorçage</string>
@@ -125,7 +73,6 @@
     <string name="omnipod_pod_deactivation_wizard_deactivating_pod_title">Désactivation du Pod</string>
     <string name="omnipod_pod_deactivation_wizard_deactivating_pod_text">Désactivation du Pod.\n\nQuand tous les items sont cochés, appuyez sur <b>Suivant</b>.\n\n<b>Remarque :</b> Si la désactivation échoue en permanence, appuyez sur <b>Annuler</b> et utilisez l\'option <b>Réinit. Pod</b> pour réinitialiser l\'état du Pod.</string>
     <string name="omnipod_pod_deactivation_wizard_pod_deactivated_text">Pod désactivé.\n\nVeuillez enlever le Pod de votre corps et le jeter.</string>
->>>>>>> 2d9443ad
     <!-- Omnipod - Base -->
     <string name="omnipod_alert_finish_pairing_reminder">Rappel fin d\'appairage</string>
     <string name="omnipod_alert_finish_setup_reminder_reminder">Rappel fin de configuration</string>
@@ -141,50 +88,25 @@
     <string name="omnipod_error_set_temp_basal_failed_old_tbr_cancelled_new_might_have_failed">Le paramétrage de la basal temp a peut-être échoué. Si une basal temp était en cours d\'exécution, elle a été annulée. Veuillez actualiser manuellement l\'état du Pod à partir de l\'onglet Omnipod.</string>
     <string name="omnipod_error_set_time_failed_delivery_might_be_suspended">Le paramétrage de l\'heure a peut-être échoué. L\'injection peut être suspendue ! Actualisez manuellement l\'état du Pod à partir de l\'onglet Omnipod et reprenez l\'injection si nécessaire.</string>
     <string name="omnipod_error_set_time_failed_delivery_suspended">Le paramétrage de l\'heure a échoué. L\'injection est suspendue ! Veuillez poursuivre manuellement l\'injection à partir de l\'onglet Omnipod.</string>
-    <string name="omnipod_bolus_failed_uncertain">Impossible de vérifier si le bolus a réussi. Veuillez vérifier manuellement que votre Pod est en train de délivrer un bolus en écoutant des clics. <b>Si vous êtes sûr que le bolus n\'a pas réussi, vous devez supprimer manuellement l\'entrée bolus des traitements, même si vous cliquez sur \'Annuler bolus\' maintenant !</b></string>
-    <string name="omnipod_bolus_failed_uncertain_smb">Impossible de vérifier si le bolus SMB (%1$.2f U) a réussi. <b>Si vous êtes certain que le bolus n\'a pas réussi, vous devez supprimer manuellement l\'entrée SMB des traitements.</b></string>
-    <string name="omnipod_rl_stats">Stats RL</string>
-    <string name="omnipod_pod_lot">LOT</string>
-    <string name="omnipod_pod_tid">TID</string>
-    <string name="omnipod_pod_firmware_version">Version du firmware</string>
-    <string name="omnipod_errors">Erreurs</string>
-    <string name="omnipod_cmd_basal_profile_not_set_is_same">Le profil Basal est le même, donc il ne sera pas redéfini.</string>
+    <string name="omnipod_lot">LOT</string>
+    <string name="omnipod_tid">TID</string>
+    <string name="omnipod_overview_firmware_version">Version du firmware</string>
+    <string name="omnipod_overview_errors">Erreurs</string>
     <string name="omnipod_custom_action_reset_rileylink">Réinitialiser la config. RileyLink</string>
-    <string name="omnipod_time_or_timezone_change">Heure et/ou fuseau horaire changé sur le Pod</string>
     <string name="omnipod_composite_time">%1$s et %2$s</string>
     <string name="omnipod_time_ago">il y a %1$s</string>
-    <string name="omnipod_waiting_for_rileylink_connection">En attente de connexion RileyLink ...</string>
-    <string name="omnipod_bolus_did_not_succeed">Le bolus n\'a pas réussi</string>
-    <string name="omnipod_refresh">Actualiser</string>
-    <string name="omnipod_resume_delivery">Pousuivre l\'injection</string>
-    <string name="omnipod_error_pod_suspended">Pod suspendu</string>
+    <string name="omnipod_pod_management_waiting_for_rileylink_connection">En attente de connexion RileyLink ...</string>
     <string name="omnipod_less_than_a_minute_ago">Il y a moins d\'une minute</string>
-<<<<<<< HEAD
-    <string name="omnipod_suspend_delivery_short">Arrêter</string>
-    <string name="omnipod_cmd_pair_and_prime">Appairer et amorcer</string>
-    <string name="omnipod_cmd_fill_cannula_set_basal_profile">Remplir la canule et définir le profil de basal</string>
-    <string name="omnipod_uncertain_failure">Erreur inconnue</string>
-    <string name="omnipod_cancelled_old_tbr_failed_to_set_new">Ancien débit de basal temporaire annulé, mais impossible de définir le nouveau débits de basal temporaire</string>
-=======
     <string name="omnipod_cmd_initialize_pod">Appairer et amorcer</string>
     <string name="omnipod_cmd_insert_cannula">Remplir la canule et définir le profil de basal</string>
->>>>>>> 2d9443ad
     <string name="omnipod_cmd_set_fake_suspended_tbr">Définir un faux débit de basal temporaire car le Pod est suspendu</string>
     <string name="omnipod_cmd_cancel_fake_suspended_tbr">Annuler le faux débit de basal temporaire créé à cause du Pod suspendu</string>
     <string name="omnipod_uncertain">incertain</string>
-    <string name="omnipod_expiration_alerts_updated">Configuration des alertes mise à jour dans le Pod</string>
     <string name="omnipod_preference_category_rileylink">RileyLink</string>
     <string name="omnipod_preference_category_other">Autres</string>
     <string name="omnipod_preference_category_alerts">Alertes</string>
     <string name="omnipod_preference_category_confirmation_beeps">Bips de confirmation</string>
-<<<<<<< HEAD
-    <string name="omnipod_wizard_button_exit">Quitter</string>
-    <string name="omnipod_wizard_button_previous">Précédent</string>
     <string name="omnipod_wizard_button_next">Suivant</string>
-    <string name="omnipod_wizard_button_finish">Terminer</string>
-=======
-    <string name="omnipod_wizard_button_next">Suivant</string>
->>>>>>> 2d9443ad
     <string name="omnipod_history_item_description">Description</string>
     <string name="omnipod_history_item_source">Source</string>
     <string name="omnipod_history_item_date">Date</string>
