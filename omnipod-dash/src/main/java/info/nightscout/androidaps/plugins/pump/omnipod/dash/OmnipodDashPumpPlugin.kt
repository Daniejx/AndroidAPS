package info.nightscout.androidaps.plugins.pump.omnipod.dash

import dagger.android.HasAndroidInjector
import info.nightscout.androidaps.data.DetailedBolusInfo
import info.nightscout.androidaps.data.PumpEnactResult
import info.nightscout.androidaps.events.EventProfileSwitchChanged
import info.nightscout.androidaps.interfaces.*
import info.nightscout.androidaps.logging.AAPSLogger
import info.nightscout.androidaps.logging.LTag
import info.nightscout.androidaps.plugins.bus.RxBusWrapper
import info.nightscout.androidaps.plugins.common.ManufacturerType
import info.nightscout.androidaps.plugins.general.actions.defs.CustomAction
import info.nightscout.androidaps.plugins.general.actions.defs.CustomActionType
import info.nightscout.androidaps.plugins.pump.common.defs.PumpType
import info.nightscout.androidaps.plugins.pump.omnipod.common.definition.OmnipodCommandType
import info.nightscout.androidaps.plugins.pump.omnipod.common.queue.command.*
import info.nightscout.androidaps.plugins.pump.omnipod.dash.driver.OmnipodDashManager
import info.nightscout.androidaps.plugins.pump.omnipod.dash.driver.event.PodEvent
import info.nightscout.androidaps.plugins.pump.omnipod.dash.driver.pod.definition.ActivationProgress
import info.nightscout.androidaps.plugins.pump.omnipod.dash.driver.pod.definition.BasalProgram
import info.nightscout.androidaps.plugins.pump.omnipod.dash.driver.pod.definition.BeepType
import info.nightscout.androidaps.plugins.pump.omnipod.dash.driver.pod.definition.DeliveryStatus
import info.nightscout.androidaps.plugins.pump.omnipod.dash.driver.pod.definition.PodConstants
import info.nightscout.androidaps.plugins.pump.omnipod.dash.driver.pod.response.ResponseType
import info.nightscout.androidaps.plugins.pump.omnipod.dash.driver.pod.state.CommandConfirmed
import info.nightscout.androidaps.plugins.pump.omnipod.dash.driver.pod.state.OmnipodDashPodStateManager
import info.nightscout.androidaps.plugins.pump.omnipod.dash.history.DashHistory
import info.nightscout.androidaps.plugins.pump.omnipod.dash.history.data.BolusRecord
import info.nightscout.androidaps.plugins.pump.omnipod.dash.history.data.BolusType
import info.nightscout.androidaps.plugins.pump.omnipod.dash.history.data.TempBasalRecord
import info.nightscout.androidaps.plugins.pump.omnipod.dash.ui.OmnipodDashOverviewFragment
import info.nightscout.androidaps.plugins.pump.omnipod.dash.util.mapProfileToBasalProgram
import info.nightscout.androidaps.queue.commands.Command
import info.nightscout.androidaps.queue.commands.CustomCommand
import info.nightscout.androidaps.utils.T
import info.nightscout.androidaps.utils.TimeChangeType
import info.nightscout.androidaps.utils.resources.ResourceHelper
import info.nightscout.androidaps.utils.sharedPreferences.SP
import io.reactivex.Completable
import io.reactivex.Observable
import io.reactivex.Single
import io.reactivex.rxkotlin.blockingSubscribeBy
import io.reactivex.rxkotlin.subscribeBy
import org.json.JSONObject
import java.util.*
import javax.inject.Inject
import javax.inject.Singleton

@Singleton
class OmnipodDashPumpPlugin @Inject constructor(
    private val omnipodManager: OmnipodDashManager,
    private val podStateManager: OmnipodDashPodStateManager,
    private val sp: SP,
    private val profileFunction: ProfileFunction,
    private val history: DashHistory,
    private val pumpSync: PumpSync,
    private val rxBus: RxBusWrapper,

    injector: HasAndroidInjector,
    aapsLogger: AAPSLogger,
    resourceHelper: ResourceHelper,
    commandQueue: CommandQueueProvider
) : PumpPluginBase(pluginDescription, injector, aapsLogger, resourceHelper, commandQueue), Pump {

    companion object {

        private val pluginDescription = PluginDescription()
            .mainType(PluginType.PUMP)
            .fragmentClass(OmnipodDashOverviewFragment::class.java.name)
            .pluginIcon(R.drawable.ic_pod_128)
            .pluginName(R.string.omnipod_dash_name)
            .shortName(R.string.omnipod_dash_name_short)
            .preferencesId(R.xml.omnipod_dash_preferences)
            .description(R.string.omnipod_dash_pump_description)

        private val pumpDescription = PumpDescription(PumpType.OMNIPOD_DASH)
    }

    override fun isInitialized(): Boolean {
        // TODO
        return true
    }

    override fun isSuspended(): Boolean {
        return podStateManager.isSuspended
    }

    override fun isBusy(): Boolean {
        // prevents the queue from executing commands
        return podStateManager.activationProgress.isBefore(ActivationProgress.COMPLETED)
    }

    override fun isConnected(): Boolean {
        return true
    }

    override fun isConnecting(): Boolean {
        // TODO
        return false
    }

    override fun isHandshakeInProgress(): Boolean {
        // TODO
        return false
    }

    override fun finishHandshaking() {
        // TODO
    }

    override fun connect(reason: String) {
        // empty on purpose
    }

    override fun disconnect(reason: String) {
        // TODO
    }

    override fun stopConnecting() {
        // TODO
    }

    override fun getPumpStatus(reason: String) {
        val throwable = Completable.concat(listOf(
            omnipodManager
                .getStatus(ResponseType.StatusResponseType.DEFAULT_STATUS_RESPONSE)
                .ignoreElements(),
            history.updateFromState(podStateManager),
            podStateManager.updateActiveCommand()
                .map { handleCommandConfirmation(it) }
                .ignoreElement(),
        )).blockingGet()
        if (throwable != null){
            aapsLogger.error(LTag.PUMP, "Error in getPumpStatus", throwable)
        } else {
            aapsLogger.info(LTag.PUMP, "getPumpStatus executed with success")

        }
    }

    override fun setNewBasalProfile(profile: Profile): PumpEnactResult {
        val basalProgram = mapProfileToBasalProgram(profile)
        return executeSimpleProgrammingCommand(
            pre = suspendDeliveryIfActive(),
            historyEntry = history.createRecord(commandType = OmnipodCommandType.SET_BASAL_PROFILE),
            command = omnipodManager.setBasalProgram(basalProgram).ignoreElements(),
            basalProgram = basalProgram,
            post = failWhenUnconfirmed(),
        ).toPumpEnactResult()
    }

    private fun failWhenUnconfirmed(): Completable = Completable.defer{
        if (podStateManager.activeCommand != null) {
            Completable.error(java.lang.IllegalStateException("Command not confirmed"))
        }else {
            Completable.complete()
        }
    }

    private fun suspendDeliveryIfActive(): Completable = Completable.defer {
        if (podStateManager.deliveryStatus == DeliveryStatus.SUSPENDED)
            Completable.complete()
        else
            executeSimpleProgrammingCommand(
                history.createRecord(OmnipodCommandType.SUSPEND_DELIVERY),
                omnipodManager.suspendDelivery()
                    .filter { podEvent -> podEvent is PodEvent.CommandSent }
                    .map {
                        pumpSyncTempBasal(
                            it,
                            0.0,
                            PodConstants.MAX_POD_LIFETIME.standardMinutes,
                            PumpSync.TemporaryBasalType.PUMP_SUSPEND
                        )
                    }
                    .ignoreElements(),
            )
    }

    private fun observeDeliverySuspended(): Completable = Completable.defer {
        if (podStateManager.deliveryStatus == DeliveryStatus.SUSPENDED)
            Completable.complete()
        else {
            Completable.error(java.lang.IllegalStateException("Expected suspended delivery"))
        }
    }

    override fun isThisProfileSet(profile: Profile): Boolean {
        if (!podStateManager.isActivationCompleted) {
            // prevent setBasal requests
            return true
        }
        // TODO: what do we have to answer here if delivery is suspended?
        val running = podStateManager.basalProgram
        val equal = (mapProfileToBasalProgram(profile) == running)
        aapsLogger.info(LTag.PUMP, "isThisProfileSet: $equal")
        return equal
    }

    override fun lastDataTime(): Long {
        return podStateManager.lastUpdatedSystem
    }

    override val baseBasalRate: Double
        get() = podStateManager.basalProgram?.rateAt(Date()) ?: 0.0

    override val reservoirLevel: Double
        get() {
            if (podStateManager.activationProgress.isBefore(ActivationProgress.COMPLETED)) {
                return 0.0
            }

            // Omnipod only reports reservoir level when there's < 1023 pulses left
            return podStateManager.pulsesRemaining?.let {
                it * 0.05
            } ?: 75.0
        }

    override val batteryLevel: Int
        // Omnipod Dash doesn't report it's battery level. We return 0 here and hide related fields in the UI
        get() = 0

    override fun deliverTreatment(detailedBolusInfo: DetailedBolusInfo): PumpEnactResult {
        // TODO update Treatments (?)
        // TODO bolus progress
        // TODO report actual delivered amount after Pod Alarm and bolus cancellation

        return Single.create<PumpEnactResult> { source ->
            val bolusBeeps = sp.getBoolean(R.string.key_omnipod_common_bolus_beeps_enabled, false)

            Observable.concat(
                history.createRecord(
                    commandType = OmnipodCommandType.SET_BOLUS,
                    bolusRecord = BolusRecord(
                        detailedBolusInfo.insulin,
                        BolusType.fromBolusInfoBolusType(detailedBolusInfo.bolusType),
                    ),
                ).flatMapObservable { recordId ->
                    podStateManager.createActiveCommand(recordId).toObservable()
                },
                omnipodManager.bolus(
                    detailedBolusInfo.insulin,
                    bolusBeeps,
                    bolusBeeps
                ),
                history.updateFromState(podStateManager).toObservable(),
                podStateManager.updateActiveCommand().toObservable(),
            ).subscribeBy(
                onNext = { podEvent ->
                    aapsLogger.debug(
                        LTag.PUMP,
                        "Received PodEvent in deliverTreatment: $podEvent"
                    )
                },
                onError = { throwable ->
                    aapsLogger.error(LTag.PUMP, "Error in deliverTreatment", throwable)
                    source.onSuccess(
                        PumpEnactResult(injector).success(false).enacted(false).comment(
                            throwable.toString()
                        )
                    )
                },
                onComplete = {
                    aapsLogger.debug("deliverTreatment completed")
                    source.onSuccess(
                        PumpEnactResult(injector).success(true).enacted(true)
                            .bolusDelivered(detailedBolusInfo.insulin)
                            .carbsDelivered(detailedBolusInfo.carbs)
                    )
                }
            )
        }.blockingGet()
    }

    override fun stopBolusDelivering() {
        // TODO update Treatments (?)
        executeSimpleProgrammingCommand(
            history.createRecord(OmnipodCommandType.CANCEL_BOLUS),
            omnipodManager.stopBolus().ignoreElements()
        ).toPumpEnactResult()
    }

    override fun setTempBasalAbsolute(
        absoluteRate: Double,
        durationInMinutes: Int,
        profile: Profile,
        enforceNew: Boolean,
        tbrType: PumpSync.TemporaryBasalType
    ): PumpEnactResult {
        val tempBasalBeeps = sp.getBoolean(R.string.key_omnipod_common_tbr_beeps_enabled, false)

        return executeSimpleProgrammingCommand(
            historyEntry = history.createRecord(
                commandType = OmnipodCommandType.SET_TEMPORARY_BASAL,
                tempBasalRecord = TempBasalRecord(duration = durationInMinutes, rate = absoluteRate)
            ),
            command = omnipodManager.setTempBasal(
                absoluteRate,
                durationInMinutes.toShort(),
                tempBasalBeeps
            )
                .filter { podEvent -> podEvent is PodEvent.CommandSent }
                .map { pumpSyncTempBasal(it, absoluteRate, durationInMinutes.toLong(), tbrType) }
                .ignoreElements(),
            pre = observeNoActiveTempBasal()
        ).toPumpEnactResult()
    }

    private fun pumpSyncTempBasal(
        podEvent: PodEvent,
        absoluteRate: Double,
        durationInMinutes: Long,
        tbrType: PumpSync.TemporaryBasalType
    ): Boolean {
        val activeCommand = podStateManager.activeCommand
        if (activeCommand == null || podEvent !is PodEvent.CommandSent) {
            throw IllegalArgumentException(
                "No active command or illegal podEvent: " +
                    "activeCommand=$activeCommand" +
                    "podEvent=$podEvent"
            )
        }
        val historyEntry = history.getById(activeCommand.historyId)

        val ret = pumpSync.syncTemporaryBasalWithPumpId(
            timestamp = historyEntry.createdAt,
            rate = absoluteRate,
            duration = T.mins(durationInMinutes.toLong()).msecs(),
            isAbsolute = true,
            type = tbrType,
            pumpId = historyEntry.pumpId(),
            pumpType = PumpType.OMNIPOD_DASH,
            pumpSerial = serialNumber()
        )
        aapsLogger.debug(LTag.PUMP, "Pump sync temp basal: $ret")
        return ret
    }

    private fun observeNoActiveTempBasal(): Completable {
        return Completable.defer {
<<<<<<< HEAD
            when {
                podStateManager.deliveryStatus !in
                    arrayOf(DeliveryStatus.TEMP_BASAL_ACTIVE, DeliveryStatus.BOLUS_AND_TEMP_BASAL_ACTIVE) -> {
                    // TODO: what happens if we try to cancel inexistent temp basal?
                    aapsLogger.info(LTag.PUMP, "No temporary basal to cancel")
                    Completable.complete()
                }

                !enforceNew ->
                    Completable.error(
                        IllegalStateException(
                            "Temporary basal already active and enforeNew is not set."
                        )
                    )

                else -> {
                    // enforceNew == true
                    aapsLogger.info(LTag.PUMP, "Canceling existing temp basal")
                    executeSimpleProgrammingCommand(
                        history.createRecord(OmnipodCommandType.CANCEL_TEMPORARY_BASAL),
                        omnipodManager.stopTempBasal().ignoreElements()
                    )
                }
=======
            val expectedState = pumpSync.expectedPumpState()
            if (expectedState.temporaryBasal == null) {
                aapsLogger.info(LTag.PUMP, "No temporary basal to cancel")
                Completable.complete()
            } else {
                // enforceNew == true
                aapsLogger.info(LTag.PUMP, "Canceling existing temp basal")
                executeSimpleProgrammingCommand(
                    history.createRecord(OmnipodCommandType.CANCEL_TEMPORARY_BASAL),
                    omnipodManager.stopTempBasal().ignoreElements()
                )
>>>>>>> 90365445
            }
        }
    }

    private fun observeActiveTempBasal(): Completable {

        return Completable.defer {
            if (podStateManager.tempBasalActive || pumpSync.expectedPumpState().temporaryBasal != null)
                Completable.complete()
            else
                Completable.error(
                    java.lang.IllegalStateException(
                        "There is no active basal to cancel"
                    )
                )
        }
    }

    override fun setTempBasalPercent(
        percent: Int,
        durationInMinutes: Int,
        profile: Profile,
        enforceNew: Boolean,
        tbrType: PumpSync.TemporaryBasalType
    ): PumpEnactResult {
        // TODO i18n
        return PumpEnactResult(injector).success(false).enacted(false)
            .comment("Omnipod Dash driver does not support percentage temp basals")
    }

    override fun setExtendedBolus(insulin: Double, durationInMinutes: Int): PumpEnactResult {
        // TODO i18n
        return PumpEnactResult(injector).success(false).enacted(false)
            .comment("Omnipod Dash driver does not support extended boluses")
    }

    override fun cancelTempBasal(enforceNew: Boolean): PumpEnactResult {
        return executeSimpleProgrammingCommand(
            historyEntry = history.createRecord(OmnipodCommandType.CANCEL_TEMPORARY_BASAL),
            command = omnipodManager.stopTempBasal().ignoreElements(),
            pre = observeActiveTempBasal(),
        ).toPumpEnactResult()
    }

    fun Completable.toPumpEnactResult(): PumpEnactResult {
        return this.toSingleDefault(PumpEnactResult(injector).success(true).enacted(true))
            .onErrorReturnItem(PumpEnactResult(injector).success(false).enacted(false))
            .blockingGet()
    }

    override fun cancelExtendedBolus(): PumpEnactResult {
        // TODO i18n
        return PumpEnactResult(injector).success(false).enacted(false)
            .comment("Omnipod Dash driver does not support extended boluses")
    }

    override fun getJSONStatus(profile: Profile, profileName: String, version: String): JSONObject {
        // TODO
        return JSONObject()
    }

    override val pumpDescription: PumpDescription = Companion.pumpDescription

    override fun manufacturer(): ManufacturerType {
        return ManufacturerType.Insulet
    }

    override fun model(): PumpType {
        return pumpDescription.pumpType
    }

    override fun serialNumber(): String {
        return podStateManager.uniqueId?.toString()
            ?: "n/a" // TODO i18n
    }

    override fun shortStatus(veryShort: Boolean): String {
        // TODO
        return "TODO"
    }

    override val isFakingTempsByExtendedBoluses: Boolean
        get() = false

    override fun loadTDDs(): PumpEnactResult {
        // TODO i18n
        return PumpEnactResult(injector).success(false).enacted(false)
            .comment("Omnipod Dash driver does not support TDD")
    }

    override fun canHandleDST(): Boolean {
        return false
    }

    override fun getCustomActions(): List<CustomAction> {
        return emptyList()
    }

    override fun executeCustomAction(customActionType: CustomActionType) {
        aapsLogger.warn(LTag.PUMP, "Unsupported custom action: $customActionType")
    }

    override fun executeCustomCommand(customCommand: CustomCommand): PumpEnactResult? {
        return when (customCommand) {
            is CommandSilenceAlerts ->
                silenceAlerts()
            is CommandSuspendDelivery ->
                suspendDelivery()
            is CommandResumeDelivery ->
                resumeDelivery()
            is CommandDeactivatePod ->
                deactivatePod()
            is CommandHandleTimeChange ->
                handleTimeChange()
            is CommandUpdateAlertConfiguration ->
                updateAlertConfiguration()
            is CommandPlayTestBeep ->
                playTestBeep()

            else -> {
                aapsLogger.warn(LTag.PUMP, "Unsupported custom command: " + customCommand.javaClass.name)
                PumpEnactResult(injector).success(false).enacted(false).comment(
                    resourceHelper.gs(
                        R.string.omnipod_common_error_unsupported_custom_command,
                        customCommand.javaClass.name
                    )
                )
            }
        }
    }

    private fun silenceAlerts(): PumpEnactResult {
        // TODO filter alert types
        return podStateManager.activeAlerts?.let {
            Single.create<PumpEnactResult> { source ->
                Observable.concat(
                    // TODO: is this a programming command? if yes, save to history
                    omnipodManager.silenceAlerts(it),
                    history.updateFromState(podStateManager).toObservable(),
                    podStateManager.updateActiveCommand().toObservable(),
                ).subscribeBy(
                    onNext = { podEvent ->
                        aapsLogger.debug(
                            LTag.PUMP,
                            "Received PodEvent in silenceAlerts: $podEvent"
                        )
                    },
                    onError = { throwable ->
                        aapsLogger.error(LTag.PUMP, "Error in silenceAlerts", throwable)
                        source.onSuccess(
                            PumpEnactResult(injector).success(false).comment(
                                throwable.toString()
                            )
                        )
                    },
                    onComplete = {
                        aapsLogger.debug("silenceAlerts completed")
                        source.onSuccess(PumpEnactResult(injector).success(true))
                    }
                )
            }.blockingGet()
        } ?: PumpEnactResult(injector).success(false).enacted(false).comment("No active alerts") // TODO i18n
    }

    private fun suspendDelivery(): PumpEnactResult {
        return executeSimpleProgrammingCommand(
            historyEntry = history.createRecord(OmnipodCommandType.SUSPEND_DELIVERY),
            command = omnipodManager.suspendDelivery()
                .filter { podEvent -> podEvent is PodEvent.CommandSent }
                .map {
                    pumpSyncTempBasal(
                        it,
                        0.0,
                        PodConstants.MAX_POD_LIFETIME.standardMinutes,
                        PumpSync.TemporaryBasalType.PUMP_SUSPEND
                    )
                }
                .ignoreElements(),
            pre = observeDeliveryActive(),
        ).toPumpEnactResult()
    }

    private fun observeDeliveryActive(): Completable = Completable.defer {
        if (podStateManager.deliveryStatus != DeliveryStatus.SUSPENDED)
            Completable.complete()
        else
            Completable.error(java.lang.IllegalStateException("Expected active delivery"))
    }

    private fun resumeDelivery(): PumpEnactResult {
        return profileFunction.getProfile()?.let {
            executeSimpleProgrammingCommand(
                history.createRecord(OmnipodCommandType.RESUME_DELIVERY),
                omnipodManager.setBasalProgram(mapProfileToBasalProgram(it)).ignoreElements(),
                pre = observeDeliverySuspended(),
            ).toPumpEnactResult()
        } ?: PumpEnactResult(injector).success(false).enacted(false).comment("No profile active") // TODO i18n
    }

    private fun deactivatePod(): PumpEnactResult {
        return executeSimpleProgrammingCommand(
            history.createRecord(OmnipodCommandType.DEACTIVATE_POD),
            omnipodManager.deactivatePod().ignoreElements()
        ).toPumpEnactResult()
    }

    private fun handleTimeChange(): PumpEnactResult {
        // TODO
        return PumpEnactResult(injector).success(false).enacted(false).comment("NOT IMPLEMENTED")
    }

    private fun updateAlertConfiguration(): PumpEnactResult {
        // TODO
        return PumpEnactResult(injector).success(false).enacted(false).comment("NOT IMPLEMENTED")
    }

    private fun playTestBeep(): PumpEnactResult {
        return executeSimpleProgrammingCommand(
            history.createRecord(OmnipodCommandType.PLAY_TEST_BEEP),
            omnipodManager.playBeep(BeepType.LONG_SINGLE_BEEP).ignoreElements()
        ).toPumpEnactResult()
    }

    override fun timezoneOrDSTChanged(timeChangeType: TimeChangeType) {
        val eventHandlingEnabled = sp.getBoolean(R.string.key_omnipod_common_time_change_event_enabled, false)

        aapsLogger.info(
            LTag.PUMP,
            "Time, Date and/or TimeZone changed. [timeChangeType=" + timeChangeType.name + ", eventHandlingEnabled=" + eventHandlingEnabled + "]"
        )

        if (timeChangeType == TimeChangeType.TimeChanged) {
            aapsLogger.info(LTag.PUMP, "Ignoring time change because it is not a DST or TZ change")
            return
        } else if (!podStateManager.isPodRunning) {
            aapsLogger.info(LTag.PUMP, "Ignoring time change because no Pod is active")
            return
        }

        aapsLogger.info(LTag.PUMP, "Handling time change")

        commandQueue.customCommand(CommandHandleTimeChange(false), null)
    }

    private fun executeSimpleProgrammingCommand(
        historyEntry: Single<String>,
        command: Completable,
        pre: Completable = Completable.complete(),
        basalProgram: BasalProgram? = null,
        post: Completable = Completable.complete(),
    ): Completable {
        return Completable.concat(
            listOf(
                pre,
                podStateManager.observeNoActiveCommand().ignoreElements(),
                historyEntry
                    .flatMap { podStateManager.createActiveCommand(it, basalProgram) }
                    .ignoreElement(),
                command.doOnError {
                    podStateManager.activeCommand?.sendError = it
                    aapsLogger.error(LTag.PUMP, "Error executing command", it)
                }.onErrorComplete(),
                history.updateFromState(podStateManager),
                podStateManager.updateActiveCommand()
                    .map { handleCommandConfirmation(it) }
                    .ignoreElement(),
                post,
            )
        )
    }

    private fun handleCommandConfirmation(confirmation: CommandConfirmed) {
        val command = confirmation.command
        val historyEntry = history.getById(command.historyId)
        aapsLogger.debug(LTag.PUMPCOMM, "handling command confirmation: $confirmation")
        when (historyEntry.commandType) {
            OmnipodCommandType.CANCEL_TEMPORARY_BASAL,
            OmnipodCommandType.RESUME_DELIVERY ->
                // We can't invalidate this command,
                // and this is why it is pumpSync-ed at this point
                if (confirmation.success) {
                    pumpSync.syncStopTemporaryBasalWithPumpId(
                        historyEntry.createdAt,
                        historyEntry.pumpId(),
                        PumpType.OMNIPOD_DASH,
                        serialNumber()
                    )
                }

            OmnipodCommandType.SET_BASAL_PROFILE -> {
                if (confirmation.success) {
                    podStateManager.basalProgram = command.basalProgram
                    if (podStateManager.basalProgram == null) {
                        aapsLogger.warn(LTag.PUMP, "Saving null basal profile")
                    }
                    if (!commandQueue.isRunning(Command.CommandType.BASAL_PROFILE)) {
                        // we are late-confirming this command. before that, we answered with success:false
                        rxBus.send(EventProfileSwitchChanged())
                    }
                    pumpSync.syncStopTemporaryBasalWithPumpId(
                        historyEntry.createdAt,
                        historyEntry.pumpId(),
                        PumpType.OMNIPOD_DASH,
                        serialNumber()
                    )
                }
            }

            OmnipodCommandType.SET_TEMPORARY_BASAL -> {
                // This treatment was synced before sending the command
                aapsLogger.info(LTag.PUMPCOMM, "temporary basal denied. PumpId: ${historyEntry.pumpId()}")
                if (!confirmation.success) {
                    pumpSync.invalidateTemporaryBasal(historyEntry.pumpId())
                }
            }

            OmnipodCommandType.SUSPEND_DELIVERY -> {
                if (!confirmation.success) {
                    pumpSync.invalidateTemporaryBasal(historyEntry.pumpId())
                }
            }

            else ->
                aapsLogger.warn(
                    LTag.PUMP,
                    "Will not sync confirmed command of type: $historyEntry and " +
                        "succes: ${confirmation.success}"
                )
        }
    }
}<|MERGE_RESOLUTION|>--- conflicted
+++ resolved
@@ -338,31 +338,6 @@
 
     private fun observeNoActiveTempBasal(): Completable {
         return Completable.defer {
-<<<<<<< HEAD
-            when {
-                podStateManager.deliveryStatus !in
-                    arrayOf(DeliveryStatus.TEMP_BASAL_ACTIVE, DeliveryStatus.BOLUS_AND_TEMP_BASAL_ACTIVE) -> {
-                    // TODO: what happens if we try to cancel inexistent temp basal?
-                    aapsLogger.info(LTag.PUMP, "No temporary basal to cancel")
-                    Completable.complete()
-                }
-
-                !enforceNew ->
-                    Completable.error(
-                        IllegalStateException(
-                            "Temporary basal already active and enforeNew is not set."
-                        )
-                    )
-
-                else -> {
-                    // enforceNew == true
-                    aapsLogger.info(LTag.PUMP, "Canceling existing temp basal")
-                    executeSimpleProgrammingCommand(
-                        history.createRecord(OmnipodCommandType.CANCEL_TEMPORARY_BASAL),
-                        omnipodManager.stopTempBasal().ignoreElements()
-                    )
-                }
-=======
             val expectedState = pumpSync.expectedPumpState()
             if (expectedState.temporaryBasal == null) {
                 aapsLogger.info(LTag.PUMP, "No temporary basal to cancel")
@@ -374,7 +349,6 @@
                     history.createRecord(OmnipodCommandType.CANCEL_TEMPORARY_BASAL),
                     omnipodManager.stopTempBasal().ignoreElements()
                 )
->>>>>>> 90365445
             }
         }
     }
