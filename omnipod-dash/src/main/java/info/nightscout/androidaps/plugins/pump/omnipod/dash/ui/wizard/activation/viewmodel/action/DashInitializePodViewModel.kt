--- conflicted
+++ resolved
@@ -7,12 +7,7 @@
 import info.nightscout.androidaps.logging.LTag
 import info.nightscout.androidaps.plugins.pump.omnipod.common.ui.wizard.activation.viewmodel.action.InitializePodViewModel
 import info.nightscout.androidaps.plugins.pump.omnipod.dash.R
-<<<<<<< HEAD
-import info.nightscout.androidaps.plugins.pump.omnipod.dash.driver.comm.OmnipodDashBleManager
-import org.apache.commons.lang3.exception.ExceptionUtils
-=======
 import info.nightscout.androidaps.plugins.pump.omnipod.dash.driver.OmnipodDashManager
->>>>>>> dcf7672a
 import javax.inject.Inject
 
 class DashInitializePodViewModel @Inject constructor(private val aapsLogger: AAPSLogger,
@@ -27,22 +22,11 @@
 
     override fun doExecuteAction(): PumpEnactResult {
         // TODO FIRST STEP OF ACTIVATION
-<<<<<<< HEAD
-        AsyncTask.execute {
-            try {
-                bleManager.connect()
-            } catch (e: Exception) {
-                aapsLogger.error(LTag.PUMP, "TEST ACTIVATE Exception" + e.toString() + ExceptionUtils.getStackTrace(e))
-
-            }
-        }
-=======
         val disposable = omnipodManager.activatePodPart1().subscribe(
             { podEvent -> aapsLogger.debug(LTag.PUMP, "Received PodEvent in Pod activation part 1: $podEvent") },
             { throwable -> aapsLogger.error(LTag.PUMP, "Error in Pod activation part 1: $throwable") },
             { aapsLogger.debug("Pod activation part 1 completed") }
         )
->>>>>>> dcf7672a
 
         return PumpEnactResult(injector).success(false).comment("not implemented")
     }
