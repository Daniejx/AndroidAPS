<?xml version="1.0" encoding="utf-8"?>
<resources>
    <string name="key_enable_fabric" translatable="false">enable_fabric</string>
    <string name="key_language" translatable="false">language</string>
    <string name="key_units" translatable="false">units</string>
    <string name="key_loop_openmode_min_change" translatable="false">loop_openmode_min_change</string>
    <string name="key_absorption_maxtime" translatable="false">absorption_maxtime</string>
    <string name="key_openapsama_min_5m_carbimpact" translatable="false">openapsama_min_5m_carbimpact</string>
    <string name="key_absorption_cutoff" translatable="false">absorption_cutoff</string>
    <string name="key_danar_visualizeextendedaspercentage" translatable="false">danar_visualizeextendedaspercentage"</string>
    <string name="key_danar_useextended" translatable="false">danar_useextended</string>
    <string name="key_eatingsoon_duration" translatable="false">eatingsoon_duration</string>
    <string name="key_eatingsoon_target" translatable="false">eatingsoon_target</string>
    <string name="key_activity_duration" translatable="false">activity_duration</string>
    <string name="key_activity_target" translatable="false">activity_target</string>
    <string name="key_hypo_duration" translatable="false">hypo_duration</string>
    <string name="key_hypo_target" translatable="false">hypo_target</string>
    <string name="key_low_mark" translatable="false">low_mark</string>
    <string name="key_high_mark" translatable="false">high_mark</string>
    <string name="key_ns_create_announcements_from_errors" translatable="false">ns_create_announcements_from_errors</string>
    <string name="key_ns_logappstartedevent" translatable="false">ns_logappstartedevent</string>
    <string name="key_ns_uploadlocalprofile" translatable="false">ns_uploadlocalprofile</string>
    <string name="key_btwatchdog" translatable="false">bt_watchdog</string>
    <string name="key_btwatchdog_lastbark" translatable="false">bt_watchdog_last</string>
    <string name="pairing">Pairing</string>

    <!--    General-->
    <string name="error">Error</string>
    <string name="not_set_short">Not set</string>
    <string name="failedupdatebasalprofile">Failed to update basal profile</string>
    <string name="profile_set_ok">Basal profile in pump updated</string>
    <string name="invalidinput">Invalid input data</string>
    <string name="tempbasaldeliveryerror">Tempbasal delivery error</string>
    <string name="goingtodeliver">Going to deliver %1$.2fU</string>
    <string name="waitingforpump">Waiting for pump</string>
    <string name="connectingfor">Connecting for %1$d s</string>
    <string name="bolusdelivering">Delivering %1$.2fU</string>
    <string name="handshaking">Handshaking</string>
    <string name="connecting">Connecting</string>
    <string name="connected">Connected</string>
    <string name="disconnected">Disconnected</string>
    <string name="disconnecting">Disconnecting</string>
    <string name="androidaps_start">AndroidAPS started</string>
    <string name="formatinsulinunits">%1$.2fU</string>
    <string name="reservoirvalue">%1$.0f / %2$d U</string>
    <string name="pump_basebasalrate">%1$.2fU/h</string>
    <string name="format_hours">%1$.2f h</string>
    <string name="format_mins">%1$d mins</string>
    <string name="format_mins_short">%1$dm</string>
    <string name="pumpbusy">Pump is busy</string>
    <string name="connectionerror">Pump connection error</string>
    <string name="youareonallowedlimit">You reached allowed limit</string>
    <string name="objectives">Objectives</string>
    <string name="close">Close</string>
    <string name="please_wait">Please wait…</string>
    <string name="mute">Mute</string>
    <string name="reload">Reload</string>
    <string name="stoppressed">STOP PRESSED</string>
    <string name="stop">Stop</string>
    <string name="carbs">Carbs</string>
    <string name="invalidprofile">Invalid profile !!!</string>
    <string name="noprofileset">NO PROFILE SET</string>
    <string name="date">Date</string>
    <string name="units_label">Units</string>
    <string name="dia_label">DIA</string>
    <string name="ic_label">IC</string>
    <string name="isf_label">ISF</string>
    <string name="basal_label">Basal</string>
    <string name="target_label">Target</string>
    <string name="initializing">Initializing ...</string>
    <string name="serialnumber">Serial number</string>
    <string name="battery_label">Battery</string>
    <string name="lastconnection_label">Last connection</string>
    <string name="lastbolus_label">Last bolus</string>
    <string name="dailyunits">Daily units</string>
    <string name="basebasalrate_label">Base basal rate</string>
    <string name="tempbasal_label">Temp basal</string>
    <string name="virtualpump_extendedbolus_label">Extended bolus</string>
    <string name="reservoir_label">Reservoir</string>
    <string name="pumphistory">Pump history</string>
    <string name="viewprofile">View profile</string>
    <string name="eventtype">Event type</string>
    <string name="mgdl">mg/dl</string>
    <string name="mmol">mmol/l</string>
    <string name="advancedsettings_title">Advanced Settings</string>
    <string name="bluetooth">Bluetooth</string>
    <string name="btwatchdog_title">BT Watchdog</string>
    <string name="btwatchdog_summary">Switches off the phone\'s bluetooth for one second if no connection to the pump is possible. This may help on some phones where the bluetooth stack freezes.</string>

    <!--    Constraints-->
    <string name="limitingbasalratio">Limiting max basal rate to %1$.2f U/h because of %2$s</string>
    <string name="pumplimit">pump limit</string>
    <string name="limitingpercentrate">Limiting max percent rate to %1$d%% because of %2$s</string>
    <string name="itmustbepositivevalue">it must be positive value</string>
    <string name="limitingbolus">Limiting bolus to %1$.1f U because of %2$s</string>
    <string name="pumpNotInitializedProfileNotSet">Pump not initialized, profile not set!</string>

    <!--    Dialogs-->
    <string name="confirmation">Confirmation</string>
    <string name="message">Message</string>
    <string name="ok">OK</string>
    <string name="cancel">Cancel</string>
    <string name="dismiss">DISMISS</string>

    <!--    BlePreCheck-->
    <string name="ble_not_supported">Bluetooth Low Energy not supported.</string>
    <string name="ble_not_enabled">Bluetooth not enabled.</string>
    <string name="location_not_found_title">Location Is Not Enabled</string>
    <string name="location_not_found_message">For Bluetooth discovery to work on newer devices, location must be enabled. AAPS does not track your location and it can be disabled after pairing is successful.</string>

    <!--    DateUtil-->
    <string name="minago">%1$dm ago</string>
    <string name="hoursago">%1$.1fh ago</string>
    <string name="shorthour">h</string>
    <string name="days">days</string>
    <string name="hours">hours</string>
    <string name="unit_second">second</string>
    <string name="unit_minute">minute</string>
    <string name="unit_hour">hour</string>
    <string name="unit_day">day</string>
    <string name="unit_week">week</string>
    <string name="unit_seconds">seconds</string>
    <string name="unit_minutes">minutes</string>
    <string name="unit_hours">hours</string>
    <string name="unit_days">days</string>
    <string name="unit_weeks">weeks</string>
    <string name="shortminute">m</string>
    <string name="shortday">d</string>

    <!--    Profile-->
    <string name="basalprofilenotaligned">Basal values not aligned to hours: %1$s</string>
    <string name="minimalbasalvaluereplaced">Basal value replaced by minimal supported value: %1$s</string>
    <string name="maximumbasalvaluereplaced">Basal value replaced by maximum supported value: %1$s</string>
    <string name="profile_per_unit">/U</string>
    <string name="profile_ins_units_per_hour">U/h</string>
    <string name="profile_carbs_per_unit">g/U</string>

    <!--    ProfileFunction-->
    <string name="noprofileselected">No profile selected</string>

    <!--    PumpType-->
    <string name="def_extended_note">* Only discrete values no ranges are supported as granularity for basal/bolus in virtual pump.</string>

    <!--    APSResult-->
    <string name="canceltemp">Cancel temp basal</string>
    <string name="let_temp_basal_run">Let temp basal run</string>
    <string name="rate">Rate</string>
    <string name="duration">Duration</string>
    <string name="reason">Reason</string>
    <string name="nochangerequested">No change requested</string>

    <!--    ProfileSwitch-->
    <string name="zerovalueinprofile">Invalid profile: %1$s</string>

    <!--    Temptarget-->
    <string name="mins">%1$dmin</string>

    <!--    TDD-->
    <string name="tddformat"><![CDATA[<b>%1$s:</b> ∑: <b>%2$.2f</b> Bol: <b>%3$.2f</b> Bas: <b>%4$.2f</b>]]></string>

    <!--    Translator-->
    <string name="careportal_bgcheck">BG Check</string>
    <string name="careportal_announcement">Announcement</string>
    <string name="careportal_note">Note</string>
    <string name="careportal_question">Question</string>
    <string name="careportal_exercise">Exercise</string>
    <string name="careportal_pumpsitechange">Pump Site Change</string>
    <string name="careportal_cgmsensorinsert">CGM Sensor Insert</string>
    <string name="careportal_cgmsensorstart">CGM Sensor Start</string>
    <string name="careportal_insulincartridgechange">Insulin Cartridge Change</string>
    <string name="careportal_profileswitch">Profile switch</string>
    <string name="careportal_snackbolus">Snack Bolus</string>
    <string name="careportal_mealbolus">Meal Bolus</string>
    <string name="careportal_correctionbolus">Correction Bolus</string>
    <string name="careportal_combobolus">Combo Bolus</string>
    <string name="careportal_tempbasalstart">Temp Basal Start</string>
    <string name="careportal_tempbasalend">Temp Basal End</string>
    <string name="careportal_carbscorrection">Carbs correction</string>
    <string name="careportal_openapsoffline">OpenAPS Offline</string>
    <string name="careportal_pumpbatterychange">Pump Battery Change</string>
    <string name="careportal_temporarytarget">Temporary target</string>
    <string name="careportal_temporarytargetcancel">Temporary target cancel</string>
    <string name="glucosetype_finger">Finger</string>
    <string name="glucosetype_sensor">Sensor</string>
    <string name="manual">Manual</string>
    <string name="unknown">unknown</string>

    <!--    Command-->
    <string name="connectiontimedout">Connection timed out</string>

    <!--    PumpEnactResult-->
    <string name="enacted">Enacted</string>
    <string name="comment">Comment</string>
    <string name="success">Success</string>
    <string name="percent">Percent</string>
    <string name="absolute">Absolute</string>
    <string name="configbuilder_insulin">Insulin</string>
    <string name="insulin_unit_shortname">U</string>
    <string name="waitingforpumpresult">Waiting for result</string>
    <string name="smb_shortname">SMB</string>

<<<<<<< HEAD
    <!--    CarbsReq-->
    <string name="carbsreq">"%dg Additional Carbs Required Within %d Minutes</string>
=======
    <!--    TDDStatsActivity-->
    <string name="stats">Stats</string>
    <string name="cumulative_tdd">Cumulative TDD</string>
    <string name="expweight">Exponentially Weighted TDD</string>
    <string name="basalrate">Basal</string>
    <string name="bolus">Bolus</string>
    <string name="tdd">TDD</string>
    <string name="ratio">Ratio</string>
    <string name="amount_days"># Days</string>
    <string name="weight">Weight</string>
    <string name="warning_Message">Possibly inaccurate if using boluses for priming/filling!</string>
    <string name="olddata_Message">Old Data Please Press "RELOAD"</string>
    <string name="tbb">Total Base Basal</string>
    <string name="tbb2">TBB * 2</string>

    <!--    Ntp-->
    <string name="timedetection">Time detection</string>
>>>>>>> 879882f3

</resources><|MERGE_RESOLUTION|>--- conflicted
+++ resolved
@@ -199,10 +199,9 @@
     <string name="waitingforpumpresult">Waiting for result</string>
     <string name="smb_shortname">SMB</string>
 
-<<<<<<< HEAD
     <!--    CarbsReq-->
     <string name="carbsreq">"%dg Additional Carbs Required Within %d Minutes</string>
-=======
+
     <!--    TDDStatsActivity-->
     <string name="stats">Stats</string>
     <string name="cumulative_tdd">Cumulative TDD</string>
@@ -220,6 +219,5 @@
 
     <!--    Ntp-->
     <string name="timedetection">Time detection</string>
->>>>>>> 879882f3
 
 </resources>