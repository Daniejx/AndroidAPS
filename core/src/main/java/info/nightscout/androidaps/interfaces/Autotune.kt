--- conflicted
+++ resolved
@@ -2,11 +2,7 @@
 
 interface Autotune {
 
-<<<<<<< HEAD
-    fun aapsAutotune(daysBack: Int, autoSwitch: Boolean, profileToTune: String = "", days: BooleanArray? = null): String
-=======
-    fun aapsAutotune(daysBack: Int, autoSwitch: Boolean, profileToTune: String = "")
->>>>>>> e3339d8a
+    fun aapsAutotune(daysBack: Int, autoSwitch: Boolean, profileToTune: String = "", days: BooleanArray? = null)
     fun atLog(message: String)
 
     var lastRunSuccess: Boolean
