--- conflicted
+++ resolved
@@ -90,20 +90,13 @@
         json.put("store", store)
         return ProfileStore(profileInjector, json, dateUtil)
     }
-<<<<<<< HEAD
-=======
 
->>>>>>> ea156511
     fun getInvalidProfileStore2(): ProfileStore {
         val json = JSONObject()
         val store = JSONObject()
         store.put(TESTPROFILENAME, JSONObject(validProfileJSON))
         store.put("invalid", JSONObject(invalidProfileJSON))
-<<<<<<< HEAD
-        json.put("defaultProfile", TESTPROFILENAME)
-=======
         json.put("defaultProfile", TESTPROFILENAME + "invalid")
->>>>>>> ea156511
         json.put("store", store)
         return ProfileStore(profileInjector, json, dateUtil)
     }
