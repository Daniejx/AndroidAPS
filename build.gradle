--- conflicted
+++ resolved
@@ -43,15 +43,10 @@
         maven { url "https://dl.bintray.com/kotlin/kotlinx" }
     }
     dependencies {
-<<<<<<< HEAD
-        classpath 'com.android.tools.build:gradle:4.1.2'
-        classpath 'com.google.gms:google-services:4.3.4'
-        classpath 'com.google.firebase:firebase-crashlytics-gradle:2.4.1'
-=======
+
         classpath 'com.android.tools.build:gradle:4.1.3'
         classpath 'com.google.gms:google-services:4.3.5'
         classpath 'com.google.firebase:firebase-crashlytics-gradle:2.5.2'
->>>>>>> dbb24f43
 
         // NOTE: Do not place your application dependencies here; they belong
         // in the individual module build.gradle files
@@ -85,7 +80,6 @@
                 artifact '/[organisation]/[module]/archive/[revision].[ext]'
             }
         }
-<<<<<<< HEAD
         maven { url 'https://jitpack.io' }
         jcenter() {
             content {
@@ -94,9 +88,6 @@
             }
         }
         maven { url "https://dl.bintray.com/kotlin/kotlinx" }
-
-=======
->>>>>>> dbb24f43
     }
     //Support @JvmDefault
     tasks.withType(org.jetbrains.kotlin.gradle.tasks.KotlinCompile).all {
