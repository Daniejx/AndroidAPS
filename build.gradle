// Top-level build file where you can add configuration options common to all sub-projects/modules.

buildscript {
    repositories {
        jcenter()
        google()
    }
    dependencies {
        classpath 'com.android.tools.build:gradle:3.0.1'

        // NOTE: Do not place your application dependencies here; they belong
        // in the individual module build.gradle files

        classpath 'com.jakewharton:butterknife-gradle-plugin:8.4.0'
    }
}

allprojects {
    repositories {
        jcenter()
<<<<<<< HEAD
        google()
=======
        maven {
            url "https://maven.google.com"
        }
>>>>>>> 6be2988e
    }
}

task clean(type: Delete) {
    delete rootProject.buildDir
}<|MERGE_RESOLUTION|>--- conflicted
+++ resolved
@@ -18,13 +18,9 @@
 allprojects {
     repositories {
         jcenter()
-<<<<<<< HEAD
-        google()
-=======
         maven {
             url "https://maven.google.com"
         }
->>>>>>> 6be2988e
     }
 }
 
