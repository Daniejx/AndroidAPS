--- conflicted
+++ resolved
@@ -23,11 +23,7 @@
 
 android {
     compileSdkVersion 23
-<<<<<<< HEAD
-    buildToolsVersion '26.0.2'
-=======
     buildToolsVersion "26.0.2"
->>>>>>> 17867478
 
     defaultConfig {
         applicationId "info.nightscout.androidaps"
