buildscript {
    repositories {
        google()
        mavenCentral()
        maven { url "https://plugins.gradle.org/m2/" } // jacoco 0.2
    }

    dependencies {
        //classpath 'com.dicedmelon.gradle:jacoco-android:0.1.4'
        classpath 'com.hiya:jacoco-android:0.2'
    }
}
apply plugin: 'com.android.application'
apply plugin: 'kotlin-android'
apply plugin: 'kotlin-kapt'
apply plugin: 'kotlin-allopen'
apply plugin: 'com.hiya.jacoco-android'

apply from: "${project.rootDir}/gradle/android_dependencies.gradle"
apply from: "${project.rootDir}/gradle/jacoco_global.gradle"


ext {
    wearableVersion = "2.8.1"
    // playServicesWearable 17.1.0 breaks test
    playServicesWearable = "17.0.0"
    powermockVersion = '2.0.9'
}

def generateGitBuild = { ->

    StringBuilder stringBuilder = new StringBuilder()
    stringBuilder.append('"')
    try {
        def stdout = new ByteArrayOutputStream()
        exec {
            commandLine 'git', 'describe', '--always'
            standardOutput = stdout
        }
        String commitObject = stdout.toString().trim()
        stringBuilder.append(commitObject)
    } catch (ignored) {
        stringBuilder.append('NoGitSystemAvailable')
    }
    stringBuilder.append('-')
    stringBuilder.append((new Date()).format('yyyy.MM.dd'))
    stringBuilder.append('"')
    return stringBuilder.toString()
}

android {
    compileSdkVersion 31

    defaultConfig {
        applicationId "info.nightscout.androidaps"
        minSdkVersion 23
        targetSdkVersion 28
        versionCode 2
        versionName "1.0.3"
        buildConfigField "String", "BUILDVERSION", generateGitBuild()
    }
    buildTypes {
        release {
            minifyEnabled false
            proguardFiles getDefaultProguardFile('proguard-android.txt'), 'proguard-rules.pro'
        }
        firebaseDisable {
        }
    }

    compileOptions {
        sourceCompatibility JavaVersion.VERSION_11
        targetCompatibility JavaVersion.VERSION_11
    }

    lintOptions {
        abortOnError false
    }

    flavorDimensions "standard"
    productFlavors {
        full {
            applicationId "info.nightscout.androidaps"
            dimension "standard"
            versionName version
        }
        pumpcontrol {
            applicationId "info.nightscout.aapspumpcontrol"
            dimension "standard"
            versionName version + "-pumpcontrol"
        }
        nsclient {
            applicationId "info.nightscout.nsclient"
            dimension "standard"
            versionName version + "-nsclient"
        }
        nsclient2 {
            applicationId "info.nightscout.nsclient2"
            dimension "standard"
            versionName version + "-nsclient"
        }
    }
}

allprojects {
    repositories {
        google()
        mavenCentral()
        flatDir {
            dirs 'libs'
        }
    }
}


dependencies {
    implementation fileTree(include: ['*.jar'], dir: 'libs')

    implementation "androidx.appcompat:appcompat:$appcompat_version"
    implementation 'androidx.legacy:legacy-support-v13:1.0.0'

    compileOnly "com.google.android.wearable:wearable:${wearableVersion}"
    implementation "com.google.android.support:wearable:${wearableVersion}"
    implementation "com.google.android.gms:play-services-wearable:${playServicesWearable}"
    implementation(name: 'ustwo-clockwise-debug', ext: 'aar')
    implementation(name: 'wearpreferenceactivity-0.5.0', ext: 'aar')
    implementation 'androidx.legacy:legacy-support-v4:1.0.0'
    implementation 'androidx.wear:wear:1.2.0'
    implementation('com.github.lecho:hellocharts-library:1.5.8@aar')

    implementation "androidx.core:core-ktx:$coreVersion"
    implementation "org.jetbrains.kotlin:kotlin-stdlib-jdk8:$kotlin_version"

    testImplementation "junit:junit:$junit_version"
    testImplementation 'org.json:json:20211205'
    testImplementation("org.mockito:mockito-core:${mockitoVersion}") {
        exclude group: 'net.bytebuddy', module: 'byte-buddy'
        exclude group: 'net.bytebuddy', module: 'byte-buddy-android'
        exclude group: 'net.bytebuddy', module: 'byte-buddy-agent'
    }
    // to fix org.mockito:mockito-core dependency issues, fixed in mockito 3+
    testImplementation "net.bytebuddy:byte-buddy:$byteBuddyVersion"
    testImplementation "net.bytebuddy:byte-buddy-android:$byteBuddyVersion"
    testImplementation "net.bytebuddy:byte-buddy-agent:$byteBuddyVersion"

    testImplementation "org.powermock:powermock-api-mockito2:${powermockVersion}"
    testImplementation "org.powermock:powermock-module-junit4-rule-agent:${powermockVersion}"
    testImplementation "org.powermock:powermock-module-junit4-rule:${powermockVersion}"
    testImplementation "org.powermock:powermock-module-junit4:${powermockVersion}"
    testImplementation "joda-time:joda-time:$jodatime_version"
    testImplementation('com.google.truth:truth:1.1.3') {
        exclude group: "com.google.guava", module: "guava"
    }
    testImplementation "org.skyscreamer:jsonassert:1.5.0"
    testImplementation "org.hamcrest:hamcrest-all:1.3"
<<<<<<< HEAD
=======
    implementation "androidx.core:core-ktx:$coreVersion"
    implementation "org.jetbrains.kotlin:kotlin-stdlib-jdk8:$kotlin_version"


    // for old fashioned support-app version
    implementation "com.google.dagger:dagger:$dagger_version"
    implementation "com.google.dagger:dagger-android:$dagger_version"
    implementation "com.google.dagger:dagger-android-support:$dagger_version"

    annotationProcessor "com.google.dagger:dagger-compiler:$dagger_version"
    annotationProcessor "com.google.dagger:dagger-android-processor:$dagger_version"
    kapt "com.google.dagger:dagger-android-processor:$dagger_version"
    kapt "com.google.dagger:dagger-compiler:$dagger_version"
>>>>>>> d08b018e
}
repositories {
    mavenCentral()
}<|MERGE_RESOLUTION|>--- conflicted
+++ resolved
@@ -153,11 +153,6 @@
     }
     testImplementation "org.skyscreamer:jsonassert:1.5.0"
     testImplementation "org.hamcrest:hamcrest-all:1.3"
-<<<<<<< HEAD
-=======
-    implementation "androidx.core:core-ktx:$coreVersion"
-    implementation "org.jetbrains.kotlin:kotlin-stdlib-jdk8:$kotlin_version"
-
 
     // for old fashioned support-app version
     implementation "com.google.dagger:dagger:$dagger_version"
@@ -168,7 +163,6 @@
     annotationProcessor "com.google.dagger:dagger-android-processor:$dagger_version"
     kapt "com.google.dagger:dagger-android-processor:$dagger_version"
     kapt "com.google.dagger:dagger-compiler:$dagger_version"
->>>>>>> d08b018e
 }
 repositories {
     mavenCentral()
