--- conflicted
+++ resolved
@@ -7,10 +7,7 @@
     dependencies {
         classpath 'io.fabric.tools:gradle:1.+'
         classpath 'com.dicedmelon.gradle:jacoco-android:0.1.4'
-<<<<<<< HEAD
-=======
         classpath 'de.undercouch:gradle-download-task:3.4.3'
->>>>>>> 0693a599
     }
 }
 apply plugin: 'com.android.application'
@@ -110,32 +107,19 @@
     compileSdkVersion 28
 
     defaultConfig {
-<<<<<<< HEAD
-        minSdkVersion 21
-        targetSdkVersion 26
-        multiDexEnabled true
-        versionCode 1500
-        // dev_version: 2.3.1-dev
-        version "medtronic-0.11"
-=======
         minSdkVersion 23
         targetSdkVersion 28
         multiDexEnabled true
         versionCode 1500
-        version "2.4-dev"
->>>>>>> 0693a599
+        version "medtronic-0.12.0-SNAPSHOT"
         buildConfigField "String", "VERSION", '"' + version + '"'
         buildConfigField "String", "BUILDVERSION", '"' + generateGitBuild() + '-' + generateDate() + '"'
+        buildConfigField "String", "REMOTE", '"' + generateGitRemote() + '"'
         buildConfigField "String", "HEAD", '"' + generateGitBuild() + '"'
-<<<<<<< HEAD
-        buildConfigField "String", "REMOTE", '"' + generateGitRemote() + '"'
-        buildConfigField "String", "DEV_VERSION", '"2.3.1-dev"'
+        buildConfigField "String", "DEV_VERSION", '"2.4-dev"'
         buildConfigField "String", "DEV_DATE", '"21.6.2019"'
         buildConfigField "String", "DEV_CHECKIN", '"8d9c18dd359dc671dfb1b9f75dd454e29df640f2"'
-        testInstrumentationRunner "android.support.test.runner.AndroidJUnitRunner"
-=======
         testInstrumentationRunner "androidx.test.runner.AndroidJUnitRunner"
->>>>>>> 0693a599
         // if you change minSdkVersion to less than 11, you need to change executeTask for wear
 
         ndk {
@@ -285,7 +269,6 @@
     implementation "uk.com.robust-it:cloning:1.9.9"
 
     implementation 'org.mozilla:rhino:1.7.7.2'
-    implementation "org.jetbrains.kotlin:kotlin-stdlib-jdk7:$kotlin_version"
 
     implementation "com.jakewharton:butterknife:${butterknifeVersion}"
     annotationProcessor "com.jakewharton:butterknife-compiler:${butterknifeVersion}"
@@ -298,17 +281,12 @@
     testImplementation "org.powermock:powermock-module-junit4-rule:${powermockVersion}"
     testImplementation "org.powermock:powermock-module-junit4:${powermockVersion}"
     testImplementation "joda-time:joda-time:2.9.9"
-<<<<<<< HEAD
     testImplementation("com.google.truth:truth:0.39") {
         exclude group: "com.google.guava", module: "guava"
     }
-    testImplementation("org.robolectric:robolectric:3.8") {
+    testImplementation("org.robolectric:robolectric:4.2.1") {
         exclude group: "com.google.guava", module: "guava"
     }
-=======
-    testImplementation "com.google.truth:truth:0.39"
-    testImplementation 'org.robolectric:robolectric:4.2.1'
->>>>>>> 0693a599
     testImplementation "org.skyscreamer:jsonassert:1.5.0"
     testImplementation "org.hamcrest:hamcrest-all:1.3"
     testImplementation("uk.org.lidalia:slf4j-test:1.2.0") {
@@ -318,6 +296,7 @@
     androidTestImplementation "org.mockito:mockito-core:2.8.47"
     androidTestImplementation "com.google.dexmaker:dexmaker:${dexmakerVersion}"
     androidTestImplementation "com.google.dexmaker:dexmaker-mockito:${dexmakerVersion}"
+    implementation "org.jetbrains.kotlin:kotlin-stdlib-jdk7:$kotlin_version"
 }
 
 
