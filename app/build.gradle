buildscript {
    repositories {
        maven { url 'https://maven.fabric.io/public' }
        jcenter()
    }

    dependencies {
        classpath 'io.fabric.tools:gradle:1.+'
        classpath 'com.dicedmelon.gradle:jacoco-android:0.1.4'
        classpath 'de.undercouch:gradle-download-task:3.4.3'
    }
}
apply plugin: 'com.android.application'
apply plugin: 'kotlin-android'
apply plugin: 'kotlin-android-extensions'
apply plugin: 'kotlin-kapt'
apply plugin: 'com.google.gms.google-services'
apply plugin: 'io.fabric'
apply plugin: 'jacoco-android'
apply plugin: 'de.undercouch.download'


jacoco {
    toolVersion = "0.8.3"
}

ext {
    ormLiteVersion = "4.46"
    powermockVersion = "1.7.3"
    dexmakerVersion = "1.2"
}


repositories {
    maven { url 'https://maven.fabric.io/public' }
    jcenter { url "https://jcenter.bintray.com/" }
    mavenCentral()
}

def generateGitBuild = { ->
    StringBuilder stringBuilder = new StringBuilder()
    try {
        def stdout = new ByteArrayOutputStream()
        exec {
            commandLine 'git', 'describe', '--always'
            standardOutput = stdout
        }
        String commitObject = stdout.toString().trim()
        stringBuilder.append(commitObject)
    } catch (ignored) {
        stringBuilder.append('NoGitSystemAvailable')
    }
    return stringBuilder.toString()
}

def generateGitRemote = { ->
    StringBuilder stringBuilder = new StringBuilder()
    try {
        def stdout = new ByteArrayOutputStream()
        exec {
            commandLine 'git', 'remote', 'get-url', 'origin'
            standardOutput = stdout
        }
        String commitObject = stdout.toString().trim()
        stringBuilder.append(commitObject)
    } catch (ignored) {
        stringBuilder.append('NoGitSystemAvailable')
    }
    return stringBuilder.toString()
}

def generateDate = { ->
    StringBuilder stringBuilder = new StringBuilder()
    stringBuilder.append((new Date()).format('yyyy.MM.dd-HH:mm'))
    return stringBuilder.toString()
}

def isMaster = { ->
    return !version.contains('-')
}

def allCommited = { ->
    StringBuilder stringBuilder = new StringBuilder()
    try {
        def stdout = new ByteArrayOutputStream()
        exec {
            commandLine 'git', 'status', '-s'
            standardOutput = stdout
        }
        String commitObject = stdout.toString().trim()
        stringBuilder.append(commitObject)
    } catch (ignored) {
        return false // NoGitSystemAvailable
    }
    return stringBuilder.toString().isEmpty()

}

tasks.matching { it instanceof Test }.all {
    testLogging.events = ["failed", "skipped", "started"]
    testLogging.exceptionFormat = "full"
}

android {
    compileSdkVersion 28

    defaultConfig {
        minSdkVersion 23
        targetSdkVersion 28
        multiDexEnabled true
        versionCode 1500
<<<<<<< HEAD
        version "2.6-dev-dagger3"
=======
        version "2.6-dev-a"
>>>>>>> 26170dde
        buildConfigField "String", "VERSION", '"' + version + '"'
        buildConfigField "String", "BUILDVERSION", '"' + generateGitBuild() + '-' + generateDate() + '"'
        buildConfigField "String", "REMOTE", '"' + generateGitRemote() + '"'
        buildConfigField "String", "HEAD", '"' + generateGitBuild() + '"'
        testInstrumentationRunner "androidx.test.runner.AndroidJUnitRunner"
        // if you change minSdkVersion to less than 11, you need to change executeTask for wear

        ndk {
            moduleName "BleCommandUtil"
        }
    }
    kotlinOptions {
        jvmTarget = '1.8'
    }
    lintOptions {
        // TODO remove once wear dependency com.google.android.gms:play-services-wearable:7.3.0
        // has been upgraded (requiring significant code changes), which currently fails release
        // build with a deprecation warning
        // abortOnError false
        // (disabled entirely to avoid reports on the error, which would still be displayed
        //  and it's easy to overlook that it's ignored)
        checkReleaseBuilds false
        disable 'MissingTranslation'
        disable 'ExtraTranslation'
    }
    buildTypes {
        release {
            minifyEnabled false
            proguardFiles getDefaultProguardFile('proguard-android.txt'), 'proguard-rules.pro'
        }
        debug {
            testCoverageEnabled(project.hasProperty('coverage'))
        }
        firebaseDisable {
            System.setProperty("disableFirebase", "true")
        }
    }
    productFlavors {
        flavorDimensions "standard"
        full {
            applicationId "info.nightscout.androidaps"
            dimension "standard"
            resValue "string", "app_name", "AndroidAPS"
            versionName version
            manifestPlaceholders = [
                    appIcon     : "@mipmap/ic_launcher",
                    appIconRound: "@mipmap/ic_launcher_round"
            ]
        }
        pumpcontrol {
            applicationId "info.nightscout.aapspumpcontrol"
            dimension "standard"
            resValue "string", "app_name", "Pumpcontrol"
            versionName version + "-pumpcontrol"
            manifestPlaceholders = [
                    appIcon     : "@mipmap/ic_pumpcontrol",
                    appIconRound: "@null"
            ]
        }
        nsclient {
            applicationId "info.nightscout.nsclient"
            dimension "standard"
            resValue "string", "app_name", "NSClient"
            versionName version + "-nsclient"
            manifestPlaceholders = [
                    appIcon     : "@mipmap/ic_yellowowl",
                    appIconRound: "@null"
            ]
        }
        nsclient2 {
            applicationId "info.nightscout.nsclient2"
            dimension "standard"
            resValue "string", "app_name", "NSClient2"
            versionName version + "-nsclient"
            manifestPlaceholders = [
                    appIcon     : "@mipmap/ic_yellowowl",
                    appIconRound: "@null"
            ]
        }
    }
    compileOptions {
        sourceCompatibility JavaVersion.VERSION_1_8
        targetCompatibility JavaVersion.VERSION_1_8
    }

    testOptions {
        unitTests {
            returnDefaultValues = true
            includeAndroidResources = true

            all {
                maxParallelForks = 10
                forkEvery = 20
            }
        }
    }

    useLibrary "org.apache.http.legacy"

    configurations.all {
        resolutionStrategy.force 'com.google.code.findbugs:jsr305:1.3.9'
    }
}

allprojects {
    repositories {
        jcenter()
        flatDir {
            dirs 'libs'
        }
        maven { url 'https://jitpack.io' }
    }
}

dependencies {
    wearApp project(':wear')

    implementation fileTree(include: ['*.jar'], dir: 'libs')
    implementation 'com.google.android.gms:play-services-wearable:17.0.0'
    implementation "com.google.android.gms:play-services-location:17.0.0"
    implementation 'com.google.firebase:firebase-core:17.2.1'
    implementation 'com.google.firebase:firebase-auth:19.2.0'
    implementation 'com.google.firebase:firebase-database:19.2.0'
    implementation('com.crashlytics.sdk.android:crashlytics:2.10.1@aar') {
        transitive = true;
    }

    implementation 'androidx.appcompat:appcompat:1.1.0'
    implementation 'androidx.legacy:legacy-support-v13:1.0.0'
    implementation 'androidx.legacy:legacy-support-v4:1.0.0'
    implementation 'androidx.cardview:cardview:1.0.0'
    implementation 'androidx.recyclerview:recyclerview:1.1.0'
    implementation 'androidx.gridlayout:gridlayout:1.0.0'
    implementation 'androidx.percentlayout:percentlayout:1.0.0'
    implementation "androidx.preference:preference-ktx:1.1.0"
    implementation 'com.google.android.material:material:1.0.0'
    implementation 'com.wdullaer:materialdatetimepicker:4.2.3'

    implementation "io.reactivex.rxjava2:rxandroid:2.1.1"

    implementation "com.j256.ormlite:ormlite-core:${ormLiteVersion}"
    implementation "com.j256.ormlite:ormlite-android:${ormLiteVersion}"
    implementation("com.github.tony19:logback-android-classic:1.1.1-6") {
        exclude group: "com.google.android", module: "android"
    }
    implementation "org.apache.commons:commons-lang3:3.9"
    implementation "org.slf4j:slf4j-api:1.7.29"
    // Graphview cannot be upgraded
    implementation "com.jjoe64:graphview:4.0.1"
    implementation "com.joanzapata.iconify:android-iconify-fontawesome:2.2.2"
    implementation 'androidx.constraintlayout:constraintlayout:1.1.3'
    implementation 'com.madgag.spongycastle:core:1.58.0.0'

    implementation("com.google.android:flexbox:0.3.0") {
        exclude group: "com.android.support"
    }
    implementation("io.socket:socket.io-client:1.0.0") {
        // excluding org.json which is provided by Android
        exclude group: "org.json", module: "json"
    }
    implementation "com.google.code.gson:gson:2.8.6"
    implementation ("com.google.guava:guava:24.1-jre") {
        exclude group: "com.google.code.findbugs", module: "jsr305"
    }
    implementation 'com.google.code.findbugs:jsr305:3.0.2'

    implementation "net.danlew:android.joda:2.10.3"

    implementation 'org.mozilla:rhino:1.7.11'

    implementation 'com.github.DavidProdinger:weekdays-selector:1.1.0'

    testImplementation "junit:junit:4.12"
    testImplementation "org.json:json:20190722"
    testImplementation "org.mockito:mockito-core:2.8.47"
    testImplementation "org.powermock:powermock-api-mockito2:${powermockVersion}"
    testImplementation "org.powermock:powermock-module-junit4-rule-agent:${powermockVersion}"
    testImplementation "org.powermock:powermock-module-junit4-rule:${powermockVersion}"
    testImplementation "org.powermock:powermock-module-junit4:${powermockVersion}"
    testImplementation "joda-time:joda-time:2.10.5"
    testImplementation("com.google.truth:truth:0.39") {
        exclude group: "com.google.guava", module: "guava"
        exclude group: "com.google.code.findbugs", module: "jsr305"
    }
    testImplementation "org.skyscreamer:jsonassert:1.5.0"
    testImplementation "org.hamcrest:hamcrest-all:1.3"
/*
    testImplementation("uk.org.lidalia:slf4j-test:1.2.0") {
        exclude group: "com.google.guava", module: "guava"
    }
*/

    implementation "org.jetbrains.kotlin:kotlin-stdlib-jdk7:$kotlin_version"
    implementation "org.jetbrains.kotlin:kotlin-reflect:$kotlin_version"


    // new for tidepool
    implementation 'com.squareup.okhttp3:okhttp:4.2.2'
    implementation 'com.squareup.okhttp3:logging-interceptor:4.2.2'
    implementation "com.squareup.retrofit2:retrofit:2.6.2"
    implementation "com.squareup.retrofit2:adapter-rxjava2:2.6.2"
    implementation "com.squareup.retrofit2:converter-gson:2.6.2"

    // Phone checker
    implementation 'com.scottyab:rootbeer-lib:0.0.7'
    
    androidTestImplementation 'androidx.test.espresso:espresso-core:3.3.0-alpha03'
    androidTestImplementation 'androidx.test.ext:junit:1.1.1'
    androidTestImplementation 'androidx.test:rules:1.3.0-alpha03'
    androidTestImplementation 'com.google.code.findbugs:jsr305:3.0.2'
<<<<<<< HEAD

    /* Dagger2 - We are going to use dagger.android which includes
    * support for Activity and fragment injection so we need to include
    * the following dependencies */
    implementation 'com.google.dagger:dagger-android:2.25.2'
    implementation 'com.google.dagger:dagger-android-support:2.25.2'
    annotationProcessor 'com.google.dagger:dagger-compiler:2.25.2'
    annotationProcessor 'com.google.dagger:dagger-android-processor:2.25.2'
    kapt 'com.google.dagger:dagger-android-processor:2.25.2'

    /* Dagger2 - default dependency */
    kapt 'com.google.dagger:dagger-compiler:2.25.2'

=======
    androidTestImplementation 'androidx.test.uiautomator:uiautomator:2.2.0'
>>>>>>> 26170dde
}


task downloadZipFile(type: Download) {
    src 'https://github.com/MilosKozak/danars-support-lib/archive/master.zip'
    dest new File(buildDir, 'danars.zip')
}

task downloadAndUnzipFile(dependsOn: downloadZipFile, type: Copy) {
    from zipTree(downloadZipFile.dest)
    def outputDir = file("${buildDir}/unpacked/dist")
    into outputDir
}


task copyLibs(dependsOn: downloadAndUnzipFile, type: Copy) {
    def src = file("${buildDir}/unpacked/dist/danars-support-lib-master")
    def target = file("src/main/jniLibs/")

    from src
    into target
}

task full_clean(type: Delete) {
    delete file("src/main/jniLibs")
}
/*
// Run 'adb' shell command to clear application data of main app for 'debug' variant
task clearMainAppData(type: Exec) {
    // we have to iterate to find the 'debug' variant to obtain a variant reference
    android.applicationVariants.all { variant ->
        if (variant.name == "fullDebug") {
            def applicationId = [variant.mergedFlavor.applicationId, variant.buildType.applicationIdSuffix].findAll().join()
            def clearDataCommand = ['adb', 'shell', 'pm', 'clear', applicationId]
            println "Clearing application data of ${variant.name} variant: [${clearDataCommand}]"
            def stdout = new ByteArrayOutputStream()
            exec {
                commandLine clearDataCommand
                standardOutput = stdout
            }
            String result = stdout.toString().trim()
            if (!result.startsWith("Success")) {
                println result
                throw new GradleException(clearDataCommand.join(" "))
            }
        }
    }
}
// Clear Application Data (once) before running instrumentation test
tasks.whenTaskAdded { task ->
    // Both of these targets are equivalent today, although in future connectedCheck
    // will also include connectedUiAutomatorTest (not implemented yet)
    if(task.name == "connectedAndroidTest" || task.name == "connectedCheck"){
        task.dependsOn(clearMainAppData)
    }
}
*/
clean.dependsOn full_clean
preBuild.dependsOn copyLibs

printf('--------------\n')
printf('isMaster: %s\n', isMaster().toString())
printf('allCommited: %s\n', allCommited().toString())
printf('--------------\n')
if (isMaster() && !allCommited()) {
    throw new GradleException('There are uncommitted changes or git system is not available. Clone sources again as described in wiki and do not allow gradle update')
}
<|MERGE_RESOLUTION|>--- conflicted
+++ resolved
@@ -109,11 +109,7 @@
         targetSdkVersion 28
         multiDexEnabled true
         versionCode 1500
-<<<<<<< HEAD
         version "2.6-dev-dagger3"
-=======
-        version "2.6-dev-a"
->>>>>>> 26170dde
         buildConfigField "String", "VERSION", '"' + version + '"'
         buildConfigField "String", "BUILDVERSION", '"' + generateGitBuild() + '-' + generateDate() + '"'
         buildConfigField "String", "REMOTE", '"' + generateGitRemote() + '"'
@@ -324,7 +320,6 @@
     androidTestImplementation 'androidx.test.ext:junit:1.1.1'
     androidTestImplementation 'androidx.test:rules:1.3.0-alpha03'
     androidTestImplementation 'com.google.code.findbugs:jsr305:3.0.2'
-<<<<<<< HEAD
 
     /* Dagger2 - We are going to use dagger.android which includes
     * support for Activity and fragment injection so we need to include
@@ -338,9 +333,7 @@
     /* Dagger2 - default dependency */
     kapt 'com.google.dagger:dagger-compiler:2.25.2'
 
-=======
     androidTestImplementation 'androidx.test.uiautomator:uiautomator:2.2.0'
->>>>>>> 26170dde
 }
 
 
