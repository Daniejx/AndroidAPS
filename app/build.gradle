apply plugin: 'com.android.application'
apply plugin: 'kotlin-android'
apply plugin: 'kotlin-kapt'
apply plugin: 'kotlin-allopen'
apply plugin: 'com.google.gms.google-services'
apply plugin: 'com.hiya.jacoco-android'
apply plugin: 'com.google.firebase.crashlytics'

apply from: "${project.rootDir}/core/android_dependencies.gradle"
apply from: "${project.rootDir}/core/jacoco_global.gradle"

repositories {
    mavenCentral()
    google()
}

allOpen {
    // allows mocking for classes w/o directly opening them for release builds
    annotation 'info.nightscout.androidaps.annotations.OpenForTesting'
}

def generateGitBuild = { ->
    StringBuilder stringBuilder = new StringBuilder()
    try {
        def stdout = new ByteArrayOutputStream()
        exec {
            commandLine 'git', 'describe', '--always'
            standardOutput = stdout
        }
        String commitObject = stdout.toString().trim()
        stringBuilder.append(commitObject)
    } catch (ignored) {
        stringBuilder.append('NoGitSystemAvailable')
    }
    return stringBuilder.toString()
}

def generateGitRemote = { ->
    StringBuilder stringBuilder = new StringBuilder()
    try {
        def stdout = new ByteArrayOutputStream()
        exec {
            commandLine 'git', 'remote', 'get-url', 'origin'
            standardOutput = stdout
        }
        String commitObject = stdout.toString().trim()
        stringBuilder.append(commitObject)
    } catch (ignored) {
        stringBuilder.append('NoGitSystemAvailable')
    }
    return stringBuilder.toString()
}

def generateDate = { ->
    StringBuilder stringBuilder = new StringBuilder()
    stringBuilder.append((new Date()).format('yyyy.MM.dd-HH:mm'))
    return stringBuilder.toString()
}

def isMaster = { ->
    return !version.contains('-')
}

def gitAvailable = { ->
    StringBuilder stringBuilder = new StringBuilder()
    try {
        def stdout = new ByteArrayOutputStream()
        exec {
            commandLine 'git', '--version'
            standardOutput = stdout
        }
        String commitObject = stdout.toString().trim()
        stringBuilder.append(commitObject)
    } catch (ignored) {
        return false // NoGitSystemAvailable
    }
    return !stringBuilder.toString().isEmpty()

}

def allCommitted = { ->
    StringBuilder stringBuilder = new StringBuilder()
    try {
        def stdout = new ByteArrayOutputStream()
        exec {
            commandLine 'git', 'status', '-s'
            standardOutput = stdout
        }
        // ignore all changes done in .idea/codeStyles
        String cleanedList = stdout.toString().replaceAll(/(?m)^\s*(M|A|D|\?\?)\s*.*?\.idea\/codeStyles\/.*?\s*$/, "")
        // ignore all files added to project dir but not staged/known to GIT
        cleanedList = cleanedList.replaceAll(/(?m)^\s*(\?\?)\s*.*?\s*$/, "")
        stringBuilder.append(cleanedList.trim())
    } catch (ignored) {
        return false // NoGitSystemAvailable
    }
    return stringBuilder.toString().isEmpty()
}

android {

    namespace 'info.nightscout.androidaps'
    ndkVersion "21.1.6352462"

    defaultConfig {
        multiDexEnabled true
        versionCode 1500
<<<<<<< HEAD
        version "3.0.0.2-autotune-dev-m"
=======
        version "3.0.0.2-dev-n"
>>>>>>> 689a750a
        buildConfigField "String", "VERSION", '"' + version + '"'
        buildConfigField "String", "BUILDVERSION", '"' + generateGitBuild() + '-' + generateDate() + '"'
        buildConfigField "String", "REMOTE", '"' + generateGitRemote() + '"'
        buildConfigField "String", "HEAD", '"' + generateGitBuild() + '"'
        buildConfigField "String", "COMMITTED", '"' + allCommitted() + '"'

    }

    flavorDimensions "standard"
    productFlavors {
        full {
            applicationId "info.nightscout.androidaps"
            dimension "standard"
            resValue "string", "app_name", "AndroidAPS"
            versionName version
            manifestPlaceholders = [
                    appIcon     : "@mipmap/ic_launcher",
                    appIconRound: "@mipmap/ic_launcher_round"
            ]
        }
        pumpcontrol {
            applicationId "info.nightscout.aapspumpcontrol"
            dimension "standard"
            resValue "string", "app_name", "Pumpcontrol"
            versionName version + "-pumpcontrol"
            manifestPlaceholders = [
                    appIcon     : "@mipmap/ic_pumpcontrol",
                    appIconRound: "@null"
            ]
        }
        nsclient {
            applicationId "info.nightscout.nsclient"
            dimension "standard"
            resValue "string", "app_name", "NSClient"
            versionName version + "-nsclient"
            manifestPlaceholders = [
                    appIcon     : "@mipmap/ic_yellowowl",
                    appIconRound: "@null"
            ]
        }
        nsclient2 {
            applicationId "info.nightscout.nsclient2"
            dimension "standard"
            resValue "string", "app_name", "NSClient2"
            versionName version + "-nsclient"
            manifestPlaceholders = [
                    appIcon     : "@mipmap/ic_yellowowl",
                    appIconRound: "@null"
            ]
        }
    }

    useLibrary "org.apache.http.legacy"
}

allprojects {
    repositories {
    }
}

dependencies {
    wearApp project(':wear')

    implementation project(':shared')
    implementation project(':core')
    implementation project(':automation')
    implementation project(':combo')
    implementation project(':database')
    implementation project(':dana')
    implementation project(':danars')
    implementation project(':danar')
    implementation project(':insight')
    implementation project(':pump-common')
    implementation project(':rileylink')
    implementation project(':medtronic')
    implementation project(':omnipod-common')
    implementation project(':omnipod-eros')
    implementation project(':omnipod-dash')
    implementation project(':diaconn')
    implementation project(':openhumans')

    implementation fileTree(include: ['*.jar'], dir: 'libs')

    /* Dagger2 - We are going to use dagger.android which includes
     * support for Activity and fragment injection so we need to include
     * the following dependencies */
    annotationProcessor "com.google.dagger:dagger-compiler:$dagger_version"
    annotationProcessor "com.google.dagger:dagger-android-processor:$dagger_version"
    kapt "com.google.dagger:dagger-android-processor:$dagger_version"

    /* Dagger2 - default dependency */
    kapt "com.google.dagger:dagger-compiler:$dagger_version"
}

apply from: "${project.rootDir}/core/test_dependencies.gradle"


/*
// Run 'adb' shell command to clear application data of main app for 'debug' variant
task clearMainAppData(type: Exec) {
    // we have to iterate to find the 'debug' variant to obtain a variant reference
    android.applicationVariants.all { variant ->
        if (variant.name == "fullDebug") {
            def applicationId = [variant.mergedFlavor.applicationId, variant.buildType.applicationIdSuffix].findAll().join()
            def clearDataCommand = ['adb', 'shell', 'pm', 'clear', applicationId]
            println "Clearing application data of ${variant.name} variant: [${clearDataCommand}]"
            def stdout = new ByteArrayOutputStream()
            exec {
                commandLine clearDataCommand
                standardOutput = stdout
            }
            String result = stdout.toString().trim()
            if (!result.startsWith("Success")) {
                println result
                throw new GradleException(clearDataCommand.join(" "))
            }
        }
    }
}
// Clear Application Data (once) before running instrumentation test
tasks.whenTaskAdded { task ->
    // Both of these targets are equivalent today, although in future connectedCheck
    // will also include connectedUiAutomatorTest (not implemented yet)
    if(task.name == "connectedAndroidTest" || task.name == "connectedCheck"){
        task.dependsOn(clearMainAppData)
    }
}
*/

printf('--------------\n')
printf('isMaster: %s\n', isMaster().toString())
printf('gitAvailable: %s\n', gitAvailable().toString())
printf('allCommitted: %s\n', allCommitted().toString())
printf('--------------\n')
if (isMaster() && !gitAvailable()) {
    throw new GradleException('GIT system is not available. On Windows try to run Android Studio as an Administrator. Check if GIT is installed and Studio have permissions to use it')
}
if (isMaster() && !allCommitted()) {
    throw new GradleException('There are uncommitted changes. Clone sources again as described in wiki and do not allow gradle update')
}
<|MERGE_RESOLUTION|>--- conflicted
+++ resolved
@@ -105,11 +105,7 @@
     defaultConfig {
         multiDexEnabled true
         versionCode 1500
-<<<<<<< HEAD
-        version "3.0.0.2-autotune-dev-m"
-=======
         version "3.0.0.2-dev-n"
->>>>>>> 689a750a
         buildConfigField "String", "VERSION", '"' + version + '"'
         buildConfigField "String", "BUILDVERSION", '"' + generateGitBuild() + '-' + generateDate() + '"'
         buildConfigField "String", "REMOTE", '"' + generateGitRemote() + '"'
