package info.nightscout.androidaps.dialogs

import android.os.Bundle
import android.text.Editable
import android.text.TextWatcher
import android.view.LayoutInflater
import android.view.View
import android.view.ViewGroup
import androidx.annotation.StringRes
import com.google.common.base.Joiner
import dagger.android.HasAndroidInjector
import info.nightscout.androidaps.Constants
import info.nightscout.androidaps.MainApp
import info.nightscout.androidaps.R
import info.nightscout.androidaps.data.Profile
<<<<<<< HEAD
import info.nightscout.androidaps.database.entities.UserEntry.*
=======
import info.nightscout.androidaps.database.AppRepository
import info.nightscout.androidaps.database.entities.TherapyEvent
import info.nightscout.androidaps.database.transactions.InsertTherapyEventIfNewTransaction
>>>>>>> 2ef91e68
import info.nightscout.androidaps.databinding.DialogCareBinding
import info.nightscout.androidaps.interfaces.ProfileFunction
import info.nightscout.androidaps.logging.LTag
import info.nightscout.androidaps.logging.UserEntryLogger
import info.nightscout.androidaps.plugins.general.nsclient.NSUpload
import info.nightscout.androidaps.plugins.iob.iobCobCalculator.GlucoseStatusProvider
import info.nightscout.androidaps.utils.HtmlHelper
import info.nightscout.androidaps.utils.T
import info.nightscout.androidaps.utils.Translator
import info.nightscout.androidaps.utils.alertDialogs.OKDialog
import info.nightscout.androidaps.utils.resources.ResourceHelper
import io.reactivex.disposables.CompositeDisposable
import io.reactivex.rxkotlin.plusAssign
import java.text.DecimalFormat
import java.util.*
import javax.inject.Inject

class CareDialog : DialogFragmentWithDate() {

    @Inject lateinit var injector: HasAndroidInjector
    @Inject lateinit var mainApp: MainApp
    @Inject lateinit var resourceHelper: ResourceHelper
    @Inject lateinit var profileFunction: ProfileFunction
    @Inject lateinit var nsUpload: NSUpload
    @Inject lateinit var translator: Translator
    @Inject lateinit var uel: UserEntryLogger
    @Inject lateinit var repository: AppRepository
    @Inject lateinit var glucoseStatusProvider: GlucoseStatusProvider

    private val disposable = CompositeDisposable()

    enum class EventType {
        BGCHECK,
        SENSOR_INSERT,
        BATTERY_CHANGE,
        NOTE,
        EXERCISE,
        QUESTION,
        ANNOUNCEMENT
    }

    private var options: EventType = EventType.BGCHECK
    private var valuesWithUnit = mutableListOf<ValueWithUnit>()

    @StringRes
    private var event: Int = R.string.none

    fun setOptions(options: EventType, @StringRes event: Int): CareDialog {
        this.options = options
        this.event = event
        return this
    }

    private var _binding: DialogCareBinding? = null

    // This property is only valid between onCreateView and
    // onDestroyView.
    private val binding get() = _binding!!

    override fun onSaveInstanceState(savedInstanceState: Bundle) {
        super.onSaveInstanceState(savedInstanceState)
        savedInstanceState.putDouble("bg", binding.bg.value)
        savedInstanceState.putDouble("duration", binding.duration.value)
        savedInstanceState.putInt("event", event)
        savedInstanceState.putInt("options", options.ordinal)
    }

    override fun onCreateView(inflater: LayoutInflater, container: ViewGroup?,
                              savedInstanceState: Bundle?): View {
        onCreateViewGeneral()
        _binding = DialogCareBinding.inflate(inflater, container, false)
        return binding.root
    }

    override fun onViewCreated(view: View, savedInstanceState: Bundle?) {
        super.onViewCreated(view, savedInstanceState)

        savedInstanceState?.let {
            event = savedInstanceState.getInt("event", R.string.error)
            options = EventType.values()[savedInstanceState.getInt("options", 0)]
        }

        binding.icon.setImageResource(when (options) {
            EventType.BGCHECK        -> R.drawable.ic_cp_bgcheck
            EventType.SENSOR_INSERT  -> R.drawable.ic_cp_cgm_insert
            EventType.BATTERY_CHANGE -> R.drawable.ic_cp_pump_battery
            EventType.NOTE           -> R.drawable.ic_cp_note
            EventType.EXERCISE       -> R.drawable.ic_cp_exercise
            EventType.QUESTION       -> R.drawable.ic_cp_question
            EventType.ANNOUNCEMENT   -> R.drawable.ic_cp_announcement
        })
        binding.title.text = resourceHelper.gs(when (options) {
            EventType.BGCHECK        -> R.string.careportal_bgcheck
            EventType.SENSOR_INSERT  -> R.string.careportal_cgmsensorinsert
            EventType.BATTERY_CHANGE -> R.string.careportal_pumpbatterychange
            EventType.NOTE           -> R.string.careportal_note
            EventType.EXERCISE       -> R.string.careportal_exercise
            EventType.QUESTION       -> R.string.careportal_question
            EventType.ANNOUNCEMENT   -> R.string.careportal_announcement
        })

        when (options) {
            EventType.QUESTION,
            EventType.ANNOUNCEMENT,
            EventType.BGCHECK        -> {
                binding.durationLayout.visibility = View.GONE
            }

            EventType.SENSOR_INSERT,
            EventType.BATTERY_CHANGE -> {
                binding.bgLayout.visibility = View.GONE
                binding.bgsource.visibility = View.GONE
                binding.durationLayout.visibility = View.GONE
            }

            EventType.NOTE,
            EventType.EXERCISE       -> {
                binding.bgLayout.visibility = View.GONE
                binding.bgsource.visibility = View.GONE
            }
        }

        val bg = Profile.fromMgdlToUnits(glucoseStatusProvider.glucoseStatusData?.glucose
            ?: 0.0, profileFunction.getUnits())
        val bgTextWatcher: TextWatcher = object : TextWatcher {
            override fun afterTextChanged(s: Editable) {}
            override fun beforeTextChanged(s: CharSequence, start: Int, count: Int, after: Int) {}
            override fun onTextChanged(s: CharSequence, start: Int, before: Int, count: Int) {
                if (binding.sensor.isChecked) binding.meter.isChecked = true
            }
        }

        if (profileFunction.getUnits() == Constants.MMOL) {
            binding.bgunits.text = resourceHelper.gs(R.string.mmol)
            binding.bg.setParams(savedInstanceState?.getDouble("bg")
                ?: bg, 2.0, 30.0, 0.1, DecimalFormat("0.0"), false, binding.okcancel.ok, bgTextWatcher)
        } else {
            binding.bgunits.text = resourceHelper.gs(R.string.mgdl)
            binding.bg.setParams(savedInstanceState?.getDouble("bg")
                ?: bg, 36.0, 500.0, 1.0, DecimalFormat("0"), false, binding.okcancel.ok, bgTextWatcher)
        }
        binding.duration.setParams(savedInstanceState?.getDouble("duration")
            ?: 0.0, 0.0, Constants.MAX_PROFILE_SWITCH_DURATION, 10.0, DecimalFormat("0"), false, binding.okcancel.ok)
        if (options == EventType.NOTE || options == EventType.QUESTION || options == EventType.ANNOUNCEMENT || options == EventType.EXERCISE)
            binding.notesLayout.root.visibility = View.VISIBLE // independent to preferences
    }

    override fun onDestroyView() {
        super.onDestroyView()
        _binding = null
    }

    override fun submit(): Boolean {
        val enteredBy = sp.getString("careportal_enteredby", "AndroidAPS")
        val unitResId = if (profileFunction.getUnits() == Constants.MGDL) R.string.mgdl else R.string.mmol

        eventTime -= eventTime % 1000

        val therapyEvent = TherapyEvent(
            timestamp = eventTime,
            type = when (options) {
                EventType.BGCHECK        -> TherapyEvent.Type.FINGER_STICK_BG_VALUE
                EventType.SENSOR_INSERT  -> TherapyEvent.Type.SENSOR_CHANGE
                EventType.BATTERY_CHANGE -> TherapyEvent.Type.PUMP_BATTERY_CHANGE
                EventType.NOTE           -> TherapyEvent.Type.NOTE
                EventType.EXERCISE       -> TherapyEvent.Type.EXERCISE
                EventType.QUESTION       -> TherapyEvent.Type.QUESTION
                EventType.ANNOUNCEMENT   -> TherapyEvent.Type.ANNOUNCEMENT
            },
            units = profileFunction.getUnits()
        )

        val actions: LinkedList<String> = LinkedList()
        if (options == EventType.BGCHECK || options == EventType.QUESTION || options == EventType.ANNOUNCEMENT) {
            val meterType =
                when {
                    binding.meter.isChecked  -> TherapyEvent.MeterType.FINGER
                    binding.sensor.isChecked -> TherapyEvent.MeterType.SENSOR
                    else                     -> TherapyEvent.MeterType.MANUAL
                }
            actions.add(resourceHelper.gs(R.string.careportal_newnstreatment_glucosetype) + ": " + translator.translate(meterType.text))
            actions.add(resourceHelper.gs(R.string.treatments_wizard_bg_label) + ": " + Profile.toCurrentUnitsString(profileFunction, binding.bg.value) + " " + resourceHelper.gs(unitResId))
<<<<<<< HEAD
            valuesWithUnit.add(ValueWithUnit(binding.bg.value.toDouble(), profileFunction.getUnits()))
            valuesWithUnit.add(ValueWithUnit(type, Units.CPEvent))
            json.put("glucose", binding.bg.value)
            json.put("glucoseType", type)
        }
        if (options == EventType.NOTE || options == EventType.EXERCISE) {
            actions.add(resourceHelper.gs(R.string.careportal_newnstreatment_duration_label) + ": " + resourceHelper.gs(R.string.format_mins, binding.duration.value.toInt()))
            if (!binding.duration.value.equals(0.0)) valuesWithUnit.add(ValueWithUnit(binding.duration.value.toInt(), Units.M))
            json.put("duration", binding.duration.value.toInt())
=======
            therapyEvent.glucoseType = meterType
            therapyEvent.glucose = binding.bg.value
        }
        if (options == EventType.NOTE || options == EventType.EXERCISE) {
            actions.add(resourceHelper.gs(R.string.careportal_newnstreatment_duration_label) + ": " + resourceHelper.gs(R.string.format_mins, binding.duration.value.toInt()))
            therapyEvent.duration = T.mins(binding.duration.value.toLong()).msecs()
>>>>>>> 2ef91e68
        }
        val notes = binding.notesLayout.notes.text.toString()
        if (notes.isNotEmpty()) {
            actions.add(resourceHelper.gs(R.string.notes_label) + ": " + notes)
            therapyEvent.note = notes
        }

        if (eventTimeChanged) {
            actions.add(resourceHelper.gs(R.string.time) + ": " + dateUtil.dateAndTimeString(eventTime))
            valuesWithUnit.add(0, ValueWithUnit(eventTime, Units.Timestamp))
        }

        therapyEvent.enteredBy = enteredBy

        activity?.let { activity ->
            OKDialog.showConfirmation(activity, resourceHelper.gs(event), HtmlHelper.fromHtml(Joiner.on("<br/>").join(actions)), {
<<<<<<< HEAD
                val careportalEvent = CareportalEvent(injector)
                careportalEvent.date = eventTime
                careportalEvent.source = Source.USER
                careportalEvent.eventType = when (options) {
                    EventType.BGCHECK        -> CareportalEvent.BGCHECK
                    EventType.SENSOR_INSERT  -> CareportalEvent.SENSORCHANGE
                    EventType.BATTERY_CHANGE -> CareportalEvent.PUMPBATTERYCHANGE
                    EventType.NOTE           -> CareportalEvent.NOTE
                    EventType.EXERCISE       -> CareportalEvent.EXERCISE
                    EventType.QUESTION       -> CareportalEvent.QUESTION
                    EventType.ANNOUNCEMENT   -> CareportalEvent.ANNOUNCEMENT
                }
                valuesWithUnit.add(if (eventTimeChanged) 1 else 0, ValueWithUnit(careportalEvent.eventType, Units.CPEvent))
                careportalEvent.json = json.toString()
                uel.log(Action.CAREPORTAL, notes, valuesWithUnit)
                databaseHelper.createOrUpdate(careportalEvent)
                nsUpload.uploadCareportalEntryToNS(json, eventTime)
=======
                disposable += repository.runTransactionForResult(InsertTherapyEventIfNewTransaction(therapyEvent)).subscribe({ result ->
                    result.inserted.forEach { nsUpload.uploadEvent(it) }
                }, {
                    aapsLogger.error(LTag.BGSOURCE, "Error while saving therapy event", it)
                })

                uel.log("CAREPORTAL", therapyEvent.type.text)
>>>>>>> 2ef91e68
            }, null)
        }
        return true
    }
}<|MERGE_RESOLUTION|>--- conflicted
+++ resolved
@@ -13,13 +13,10 @@
 import info.nightscout.androidaps.MainApp
 import info.nightscout.androidaps.R
 import info.nightscout.androidaps.data.Profile
-<<<<<<< HEAD
-import info.nightscout.androidaps.database.entities.UserEntry.*
-=======
 import info.nightscout.androidaps.database.AppRepository
 import info.nightscout.androidaps.database.entities.TherapyEvent
 import info.nightscout.androidaps.database.transactions.InsertTherapyEventIfNewTransaction
->>>>>>> 2ef91e68
+import info.nightscout.androidaps.database.entities.UserEntry.*
 import info.nightscout.androidaps.databinding.DialogCareBinding
 import info.nightscout.androidaps.interfaces.ProfileFunction
 import info.nightscout.androidaps.logging.LTag
@@ -202,24 +199,15 @@
                 }
             actions.add(resourceHelper.gs(R.string.careportal_newnstreatment_glucosetype) + ": " + translator.translate(meterType.text))
             actions.add(resourceHelper.gs(R.string.treatments_wizard_bg_label) + ": " + Profile.toCurrentUnitsString(profileFunction, binding.bg.value) + " " + resourceHelper.gs(unitResId))
-<<<<<<< HEAD
-            valuesWithUnit.add(ValueWithUnit(binding.bg.value.toDouble(), profileFunction.getUnits()))
-            valuesWithUnit.add(ValueWithUnit(type, Units.CPEvent))
-            json.put("glucose", binding.bg.value)
-            json.put("glucoseType", type)
-        }
-        if (options == EventType.NOTE || options == EventType.EXERCISE) {
-            actions.add(resourceHelper.gs(R.string.careportal_newnstreatment_duration_label) + ": " + resourceHelper.gs(R.string.format_mins, binding.duration.value.toInt()))
-            if (!binding.duration.value.equals(0.0)) valuesWithUnit.add(ValueWithUnit(binding.duration.value.toInt(), Units.M))
-            json.put("duration", binding.duration.value.toInt())
-=======
             therapyEvent.glucoseType = meterType
             therapyEvent.glucose = binding.bg.value
+            valuesWithUnit.add(ValueWithUnit(binding.bg.value.toDouble(), profileFunction.getUnits()))
+            valuesWithUnit.add(ValueWithUnit(meterType, Units.CPEvent))
         }
         if (options == EventType.NOTE || options == EventType.EXERCISE) {
             actions.add(resourceHelper.gs(R.string.careportal_newnstreatment_duration_label) + ": " + resourceHelper.gs(R.string.format_mins, binding.duration.value.toInt()))
             therapyEvent.duration = T.mins(binding.duration.value.toLong()).msecs()
->>>>>>> 2ef91e68
+            if (!binding.duration.value.equals(0.0)) valuesWithUnit.add(ValueWithUnit(binding.duration.value.toInt(), Units.M))
         }
         val notes = binding.notesLayout.notes.text.toString()
         if (notes.isNotEmpty()) {
@@ -236,33 +224,13 @@
 
         activity?.let { activity ->
             OKDialog.showConfirmation(activity, resourceHelper.gs(event), HtmlHelper.fromHtml(Joiner.on("<br/>").join(actions)), {
-<<<<<<< HEAD
-                val careportalEvent = CareportalEvent(injector)
-                careportalEvent.date = eventTime
-                careportalEvent.source = Source.USER
-                careportalEvent.eventType = when (options) {
-                    EventType.BGCHECK        -> CareportalEvent.BGCHECK
-                    EventType.SENSOR_INSERT  -> CareportalEvent.SENSORCHANGE
-                    EventType.BATTERY_CHANGE -> CareportalEvent.PUMPBATTERYCHANGE
-                    EventType.NOTE           -> CareportalEvent.NOTE
-                    EventType.EXERCISE       -> CareportalEvent.EXERCISE
-                    EventType.QUESTION       -> CareportalEvent.QUESTION
-                    EventType.ANNOUNCEMENT   -> CareportalEvent.ANNOUNCEMENT
-                }
-                valuesWithUnit.add(if (eventTimeChanged) 1 else 0, ValueWithUnit(careportalEvent.eventType, Units.CPEvent))
-                careportalEvent.json = json.toString()
-                uel.log(Action.CAREPORTAL, notes, valuesWithUnit)
-                databaseHelper.createOrUpdate(careportalEvent)
-                nsUpload.uploadCareportalEntryToNS(json, eventTime)
-=======
                 disposable += repository.runTransactionForResult(InsertTherapyEventIfNewTransaction(therapyEvent)).subscribe({ result ->
                     result.inserted.forEach { nsUpload.uploadEvent(it) }
                 }, {
                     aapsLogger.error(LTag.BGSOURCE, "Error while saving therapy event", it)
                 })
-
-                uel.log("CAREPORTAL", therapyEvent.type.text)
->>>>>>> 2ef91e68
+                valuesWithUnit.add(if (eventTimeChanged) 1 else 0, ValueWithUnit(therapyEvent.type.text, Units.CPEvent))
+                uel.log(Action.CAREPORTAL, notes, valuesWithUnit)
             }, null)
         }
         return true
