package info.nightscout.androidaps.dialogs

import android.content.Context
import android.content.Intent
import android.os.Bundle
import android.view.LayoutInflater
import android.view.View
import android.view.ViewGroup
import com.google.common.base.Joiner
import info.nightscout.androidaps.R
import info.nightscout.androidaps.activities.ErrorHelperActivity
import info.nightscout.androidaps.interfaces.ActivePluginProvider
import info.nightscout.androidaps.interfaces.CommandQueueProvider
import info.nightscout.androidaps.interfaces.Constraint
import info.nightscout.androidaps.interfaces.PumpDescription
import info.nightscout.androidaps.plugins.configBuilder.ConstraintChecker
import info.nightscout.androidaps.plugins.configBuilder.ProfileFunction
import info.nightscout.androidaps.queue.Callback
import info.nightscout.androidaps.utils.HtmlHelper
import info.nightscout.androidaps.utils.OKDialog
import info.nightscout.androidaps.utils.SafeParse
import info.nightscout.androidaps.utils.resources.ResourceHelper
import kotlinx.android.synthetic.main.dialog_tempbasal.*
import kotlinx.android.synthetic.main.okcancel.*
import java.text.DecimalFormat
import java.util.*
import javax.inject.Inject
import kotlin.math.abs

class TempBasalDialog : DialogFragmentWithDate() {
    @Inject lateinit var constraintChecker: ConstraintChecker
    @Inject lateinit var resourceHelper: ResourceHelper
    @Inject lateinit var profileFunction: ProfileFunction
    @Inject lateinit var activePlugin: ActivePluginProvider
    @Inject lateinit var commandQueue: CommandQueueProvider
    @Inject lateinit var ctx: Context

    private var isPercentPump = true

    override fun onSaveInstanceState(savedInstanceState: Bundle) {
        super.onSaveInstanceState(savedInstanceState)
        savedInstanceState.putDouble("actions_tempbasal_duration", actions_tempbasal_duration.value)
        savedInstanceState.putDouble("actions_tempbasal_basalpercentinput", actions_tempbasal_basalpercentinput.value)
        savedInstanceState.putDouble("actions_tempbasal_basalabsoluteinput", actions_tempbasal_basalabsoluteinput.value)
    }

    override fun onCreateView(inflater: LayoutInflater, container: ViewGroup?,
                              savedInstanceState: Bundle?): View? {
        onCreateViewGeneral()
        return inflater.inflate(R.layout.dialog_tempbasal, container, false)
    }

    override fun onViewCreated(view: View, savedInstanceState: Bundle?) {
        super.onViewCreated(view, savedInstanceState)

        val pumpDescription = activePlugin.activePumpPlugin?.pumpDescription ?: return
        val profile = profileFunction.getProfile() ?: return

        val maxTempPercent = pumpDescription.maxTempPercent.toDouble()
        val tempPercentStep = pumpDescription.tempPercentStep.toDouble()

        actions_tempbasal_basalpercentinput.setParams(savedInstanceState?.getDouble("actions_tempbasal_basalpercentinput")
            ?: 100.0, 0.0, maxTempPercent, tempPercentStep, DecimalFormat("0"), true, ok)

        actions_tempbasal_basalabsoluteinput.setParams(savedInstanceState?.getDouble("actions_tempbasal_basalabsoluteinput")
            ?: profile.basal, 0.0, pumpDescription.maxTempAbsolute, pumpDescription.tempAbsoluteStep, DecimalFormat("0.00"), true, ok)

        val tempDurationStep = pumpDescription.tempDurationStep.toDouble()
        val tempMaxDuration = pumpDescription.tempMaxDuration.toDouble()
        actions_tempbasal_duration.setParams(savedInstanceState?.getDouble("actions_tempbasal_duration")
            ?: tempDurationStep, tempDurationStep, tempMaxDuration, tempDurationStep, DecimalFormat("0"), false, ok)

        isPercentPump = pumpDescription.tempBasalStyle and PumpDescription.PERCENT == PumpDescription.PERCENT
        if (isPercentPump) {
            actions_tempbasal_percent_layout.visibility = View.VISIBLE
            actions_tempbasal_absolute_layout.visibility = View.GONE
        } else {
            actions_tempbasal_percent_layout.visibility = View.GONE
            actions_tempbasal_absolute_layout.visibility = View.VISIBLE
        }
    }

    override fun submit(): Boolean {
        var percent = 0
        var absolute = 0.0
        val durationInMinutes = SafeParse.stringToInt(actions_tempbasal_duration.text)
        val profile = profileFunction.getProfile() ?: return false
        val actions: LinkedList<String> = LinkedList()
        if (isPercentPump) {
            val basalPercentInput = SafeParse.stringToInt(actions_tempbasal_basalpercentinput.text)
            percent = constraintChecker.applyBasalPercentConstraints(Constraint(basalPercentInput), profile).value()
            actions.add(resourceHelper.gs(R.string.pump_tempbasal_label) + ": $percent%")
            actions.add(resourceHelper.gs(R.string.duration) + ": " + resourceHelper.gs(R.string.format_mins, durationInMinutes))
            if (percent != basalPercentInput) actions.add(resourceHelper.gs(R.string.constraintapllied))
        } else {
            val basalAbsoluteInput = SafeParse.stringToDouble(actions_tempbasal_basalabsoluteinput.text)
            absolute = constraintChecker.applyBasalConstraints(Constraint(basalAbsoluteInput), profile).value()
            actions.add(resourceHelper.gs(R.string.pump_tempbasal_label) + ": " + resourceHelper.gs(R.string.pump_basebasalrate, absolute))
            actions.add(resourceHelper.gs(R.string.duration) + ": " + resourceHelper.gs(R.string.format_mins, durationInMinutes))
            if (abs(absolute - basalAbsoluteInput) > 0.01)
                actions.add("<font color='" + resourceHelper.gc(R.color.warning) + "'>" + resourceHelper.gs(R.string.constraintapllied) + "</font>")
        }
        activity?.let { activity ->
            OKDialog.showConfirmation(activity, resourceHelper.gs(R.string.pump_tempbasal_label), HtmlHelper.fromHtml(Joiner.on("<br/>").join(actions)), Runnable {
                val callback: Callback = object : Callback() {
                    override fun run() {
                        if (!result.success) {
                            val i = Intent(ctx, ErrorHelperActivity::class.java)
                            i.putExtra("soundid", R.raw.boluserror)
                            i.putExtra("status", result.comment)
                            i.putExtra("title", resourceHelper.gs(R.string.tempbasaldeliveryerror))
                            i.addFlags(Intent.FLAG_ACTIVITY_NEW_TASK)
                            ctx.startActivity(i)
                        }
                    }
                }
<<<<<<< HEAD
                if (isPercentPump)
                    commandQueue.tempBasalPercent(percent, durationInMinutes, true, profile, callback)
                else
                    commandQueue.tempBasalAbsolute(absolute, durationInMinutes, true, profile, callback)
=======
                if (isPercentPump) {
                    log.debug("USER ENTRY: TEMP BASAL $percent% duration: $durationInMinutes")
                    ConfigBuilderPlugin.getPlugin().commandQueue.tempBasalPercent(percent, durationInMinutes, true, profile, callback)
                } else {
                    log.debug("USER ENTRY: TEMP BASAL $absolute duration: $durationInMinutes")
                    ConfigBuilderPlugin.getPlugin().commandQueue.tempBasalAbsolute(absolute, durationInMinutes, true, profile, callback)
                }
>>>>>>> 7b984550
            })
        }
        return true
    }
}<|MERGE_RESOLUTION|>--- conflicted
+++ resolved
@@ -114,20 +114,13 @@
                         }
                     }
                 }
-<<<<<<< HEAD
-                if (isPercentPump)
+                if (isPercentPump) {
+                    aapsLogger.debug("USER ENTRY: TEMP BASAL $percent% duration: $durationInMinutes")
                     commandQueue.tempBasalPercent(percent, durationInMinutes, true, profile, callback)
-                else
+                } else {
+                    aapsLogger.debug("USER ENTRY: TEMP BASAL $absolute duration: $durationInMinutes")
                     commandQueue.tempBasalAbsolute(absolute, durationInMinutes, true, profile, callback)
-=======
-                if (isPercentPump) {
-                    log.debug("USER ENTRY: TEMP BASAL $percent% duration: $durationInMinutes")
-                    ConfigBuilderPlugin.getPlugin().commandQueue.tempBasalPercent(percent, durationInMinutes, true, profile, callback)
-                } else {
-                    log.debug("USER ENTRY: TEMP BASAL $absolute duration: $durationInMinutes")
-                    ConfigBuilderPlugin.getPlugin().commandQueue.tempBasalAbsolute(absolute, durationInMinutes, true, profile, callback)
                 }
->>>>>>> 7b984550
             })
         }
         return true
