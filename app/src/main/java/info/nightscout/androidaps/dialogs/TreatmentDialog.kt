package info.nightscout.androidaps.dialogs

import android.content.Context
import android.os.Bundle
import android.text.Editable
import android.text.TextWatcher
import android.view.LayoutInflater
import android.view.View
import android.view.ViewGroup
import com.google.common.base.Joiner
import info.nightscout.androidaps.Config
import info.nightscout.androidaps.R
import info.nightscout.androidaps.activities.ErrorHelperActivity
import info.nightscout.androidaps.data.DetailedBolusInfo
import info.nightscout.androidaps.database.entities.XXXValueWithUnit
import info.nightscout.androidaps.database.entities.TherapyEvent
import info.nightscout.androidaps.database.entities.UserEntry.*
import info.nightscout.androidaps.databinding.DialogTreatmentBinding
import info.nightscout.androidaps.db.Source
import info.nightscout.androidaps.interfaces.ActivePluginProvider
import info.nightscout.androidaps.interfaces.CommandQueueProvider
import info.nightscout.androidaps.interfaces.Constraint
import info.nightscout.androidaps.logging.UserEntryLogger
import info.nightscout.androidaps.plugins.configBuilder.ConstraintChecker
import info.nightscout.androidaps.queue.Callback
import info.nightscout.androidaps.utils.DecimalFormatter
import info.nightscout.androidaps.utils.HtmlHelper
import info.nightscout.androidaps.utils.SafeParse
import info.nightscout.androidaps.utils.ToastUtils
import info.nightscout.androidaps.utils.alertDialogs.OKDialog
import info.nightscout.androidaps.utils.extensions.formatColor
import info.nightscout.androidaps.utils.resources.ResourceHelper
import java.text.DecimalFormat
import java.util.*
import javax.inject.Inject
import kotlin.math.abs

class TreatmentDialog : DialogFragmentWithDate() {

    @Inject lateinit var constraintChecker: ConstraintChecker
    @Inject lateinit var resourceHelper: ResourceHelper
    @Inject lateinit var activePlugin: ActivePluginProvider
    @Inject lateinit var commandQueue: CommandQueueProvider
    @Inject lateinit var ctx: Context
    @Inject lateinit var config: Config
    @Inject lateinit var uel: UserEntryLogger

    private val textWatcher: TextWatcher = object : TextWatcher {
        override fun afterTextChanged(s: Editable) {}
        override fun beforeTextChanged(s: CharSequence, start: Int, count: Int, after: Int) {}
        override fun onTextChanged(s: CharSequence, start: Int, before: Int, count: Int) {
            validateInputs()
        }
    }

    private fun validateInputs() {
        val maxCarbs = constraintChecker.getMaxCarbsAllowed().value().toDouble()
        val maxInsulin = constraintChecker.getMaxBolusAllowed().value()
        if (SafeParse.stringToInt(binding.carbs.text) > maxCarbs) {
            binding.carbs.value = 0.0
            ToastUtils.showToastInUiThread(context, resourceHelper.gs(R.string.carbsconstraintapplied))
        }
        if (SafeParse.stringToDouble(binding.insulin.text) > maxInsulin) {
            binding.insulin.value = 0.0
            ToastUtils.showToastInUiThread(context, resourceHelper.gs(R.string.bolusconstraintapplied))
        }
    }

    private var _binding: DialogTreatmentBinding? = null

    // This property is only valid between onCreateView and
    // onDestroyView.
    private val binding get() = _binding!!

    override fun onSaveInstanceState(savedInstanceState: Bundle) {
        super.onSaveInstanceState(savedInstanceState)
        savedInstanceState.putDouble("carbs", binding.carbs.value)
        savedInstanceState.putDouble("insulin", binding.insulin.value)
    }

    override fun onCreateView(inflater: LayoutInflater, container: ViewGroup?,
                              savedInstanceState: Bundle?): View {
        onCreateViewGeneral()
        _binding = DialogTreatmentBinding.inflate(inflater, container, false)
        return binding.root
    }

    override fun onViewCreated(view: View, savedInstanceState: Bundle?) {
        super.onViewCreated(view, savedInstanceState)

        if (config.NSCLIENT) {
            binding.recordOnly.isChecked = true
            binding.recordOnly.isEnabled = false
        }
        val maxCarbs = constraintChecker.getMaxCarbsAllowed().value().toDouble()
        val maxInsulin = constraintChecker.getMaxBolusAllowed().value()
        val pumpDescription = activePlugin.activePump.pumpDescription
        binding.carbs.setParams(savedInstanceState?.getDouble("carbs")
            ?: 0.0, 0.0, maxCarbs, 1.0, DecimalFormat("0"), false, binding.okcancel.ok, textWatcher)
        binding.insulin.setParams(savedInstanceState?.getDouble("insulin")
            ?: 0.0, 0.0, maxInsulin, pumpDescription.bolusStep, DecimalFormatter.pumpSupportedBolusFormat(activePlugin.activePump), false, binding.okcancel.ok, textWatcher)
    }

    override fun onDestroyView() {
        super.onDestroyView()
        _binding = null
    }

    override fun submit(): Boolean {
        if (_binding == null) return false
        val pumpDescription = activePlugin.activePump.pumpDescription
        val insulin = SafeParse.stringToDouble(binding.insulin.text ?: return false)
        val carbs = SafeParse.stringToInt(binding.carbs.text)
        val recordOnlyChecked = binding.recordOnly.isChecked
        val actions: LinkedList<String?> = LinkedList()
        val insulinAfterConstraints = constraintChecker.applyBolusConstraints(Constraint(insulin)).value()
        val carbsAfterConstraints = constraintChecker.applyCarbsConstraints(Constraint(carbs)).value()

        if (insulinAfterConstraints > 0) {
            actions.add(resourceHelper.gs(R.string.bolus) + ": " + DecimalFormatter.toPumpSupportedBolus(insulinAfterConstraints, activePlugin.activePump, resourceHelper).formatColor(resourceHelper, R.color.bolus))
            if (recordOnlyChecked)
                actions.add(resourceHelper.gs(R.string.bolusrecordedonly).formatColor(resourceHelper, R.color.warning))
            if (abs(insulinAfterConstraints - insulin) > pumpDescription.pumpType.determineCorrectBolusStepSize(insulinAfterConstraints))
                actions.add(resourceHelper.gs(R.string.bolusconstraintappliedwarn, insulin, insulinAfterConstraints).formatColor(resourceHelper, R.color.warning))
        }
        if (carbsAfterConstraints > 0) {
            actions.add(resourceHelper.gs(R.string.carbs) + ": " + resourceHelper.gs(R.string.format_carbs, carbsAfterConstraints).formatColor(resourceHelper, R.color.carbs))
            if (carbsAfterConstraints != carbs)
                actions.add(resourceHelper.gs(R.string.carbsconstraintapplied).formatColor(resourceHelper, R.color.warning))
        }
        if (insulinAfterConstraints > 0 || carbsAfterConstraints > 0) {
            activity?.let { activity ->
                OKDialog.showConfirmation(activity, resourceHelper.gs(R.string.overview_treatment_label), HtmlHelper.fromHtml(Joiner.on("<br/>").join(actions)), {
<<<<<<< HEAD
                    uel.log(Action.TREATMENT, XXXValueWithUnit.Insulin(insulin ).takeIf { insulin != 0.0 }, XXXValueWithUnit.Gram(carbs).takeIf { carbs != 0 })
=======
                    val action = when {
                        insulinAfterConstraints.equals(0.0) -> Action.CARBS
                        carbsAfterConstraints.equals(0)     -> Action.BOLUS
                        else                                -> Action.TREATMENT
                    }
                    uel.log(action, ValueWithUnit(Sources.TreatmentDialog), ValueWithUnit(insulin, Units.U, insulin != 0.0), ValueWithUnit(carbs, Units.G, carbs != 0))
>>>>>>> 4e77902b
                    val detailedBolusInfo = DetailedBolusInfo()
                    if (insulinAfterConstraints == 0.0) detailedBolusInfo.eventType = TherapyEvent.Type.CARBS_CORRECTION
                    if (carbsAfterConstraints == 0) detailedBolusInfo.eventType = TherapyEvent.Type.CORRECTION_BOLUS
                    detailedBolusInfo.insulin = insulinAfterConstraints
                    detailedBolusInfo.carbs = carbsAfterConstraints.toDouble()
                    detailedBolusInfo.context = context
                    detailedBolusInfo.source = Source.USER
                    if (!(recordOnlyChecked && (detailedBolusInfo.insulin > 0 || pumpDescription.storesCarbInfo))) {
                        commandQueue.bolus(detailedBolusInfo, object : Callback() {
                            override fun run() {
                                if (!result.success) {
                                    ErrorHelperActivity.runAlarm(ctx, result.comment, resourceHelper.gs(R.string.treatmentdeliveryerror), info.nightscout.androidaps.dana.R.raw.boluserror)
                                }
                            }
                        })
                    } else
                        activePlugin.activeTreatments.addToHistoryTreatment(detailedBolusInfo, false)
                })
            }
        } else
            activity?.let { activity ->
                OKDialog.show(activity, resourceHelper.gs(R.string.overview_treatment_label), resourceHelper.gs(R.string.no_action_selected))
            }
        return true
    }
}<|MERGE_RESOLUTION|>--- conflicted
+++ resolved
@@ -131,16 +131,13 @@
         if (insulinAfterConstraints > 0 || carbsAfterConstraints > 0) {
             activity?.let { activity ->
                 OKDialog.showConfirmation(activity, resourceHelper.gs(R.string.overview_treatment_label), HtmlHelper.fromHtml(Joiner.on("<br/>").join(actions)), {
-<<<<<<< HEAD
-                    uel.log(Action.TREATMENT, XXXValueWithUnit.Insulin(insulin ).takeIf { insulin != 0.0 }, XXXValueWithUnit.Gram(carbs).takeIf { carbs != 0 })
-=======
+                    //uel.log(Action.TREATMENT, XXXValueWithUnit.Insulin(insulin ).takeIf { insulin != 0.0 }, XXXValueWithUnit.Gram(carbs).takeIf { carbs != 0 })
                     val action = when {
                         insulinAfterConstraints.equals(0.0) -> Action.CARBS
                         carbsAfterConstraints.equals(0)     -> Action.BOLUS
                         else                                -> Action.TREATMENT
                     }
                     uel.log(action, ValueWithUnit(Sources.TreatmentDialog), ValueWithUnit(insulin, Units.U, insulin != 0.0), ValueWithUnit(carbs, Units.G, carbs != 0))
->>>>>>> 4e77902b
                     val detailedBolusInfo = DetailedBolusInfo()
                     if (insulinAfterConstraints == 0.0) detailedBolusInfo.eventType = TherapyEvent.Type.CARBS_CORRECTION
                     if (carbsAfterConstraints == 0) detailedBolusInfo.eventType = TherapyEvent.Type.CORRECTION_BOLUS
