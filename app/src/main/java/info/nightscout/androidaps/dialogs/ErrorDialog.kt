--- conflicted
+++ resolved
@@ -13,7 +13,6 @@
 import info.nightscout.androidaps.R
 import info.nightscout.androidaps.activities.ErrorHelperActivity
 import info.nightscout.androidaps.logging.AAPSLogger
-import info.nightscout.androidaps.logging.LTag
 import info.nightscout.androidaps.services.AlarmSoundService
 import kotlinx.android.synthetic.main.dialog_error.*
 import javax.inject.Inject
@@ -39,7 +38,7 @@
             bundle.getString("title")?.let { title = it }
             sound = bundle.getInt("sound", R.raw.error)
         }
-        log.debug("Error dialog displayed")
+        aapsLogger.debug("Error dialog displayed")
         return inflater.inflate(R.layout.dialog_error, container, false)
     }
 
@@ -48,19 +47,11 @@
 
         error_title.text = title
         overview_error_ok.setOnClickListener {
-<<<<<<< HEAD
-            aapsLogger.debug(LTag.UI, "Error dialog ok button pressed")
+            aapsLogger.debug("Error dialog ok button pressed")
             dismiss()
         }
         overview_error_mute.setOnClickListener {
-            aapsLogger.debug(LTag.UI, "Error dialog mute button pressed")
-=======
-            log.debug("USER ENTRY: Error dialog ok button pressed")
-            dismiss()
-        }
-        overview_error_mute.setOnClickListener {
-            log.debug("USER ENTRY: Error dialog mute button pressed")
->>>>>>> 26170dde
+            aapsLogger.debug("Error dialog mute button pressed")
             stopAlarm()
         }
         startAlarm()
