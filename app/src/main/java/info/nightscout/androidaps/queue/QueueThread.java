--- conflicted
+++ resolved
@@ -28,11 +28,7 @@
 
     private CommandQueue queue;
 
-<<<<<<< HEAD
-=======
-    private long connectionStartTime = 0;
     private long lastCommandTime = 0;
->>>>>>> 70f4b72f
     private boolean connectLogged = false;
 
     private PowerManager.WakeLock mWakeLock;
@@ -49,11 +45,7 @@
     public final void run() {
         mWakeLock.acquire();
         MainApp.bus().post(new EventQueueChanged());
-<<<<<<< HEAD
-        long connectionStartTime = System.currentTimeMillis();
-=======
-        connectionStartTime = lastCommandTime = System.currentTimeMillis();
->>>>>>> 70f4b72f
+        long connectionStartTime = lastCommandTime = System.currentTimeMillis();
 
         try {
             while (true) {
