--- conflicted
+++ resolved
@@ -1,33 +1,27 @@
 package info.nightscout.androidaps;
 
-import java.io.File;
-import java.util.ArrayList;
-
-import net.danlew.android.joda.JodaTimeAndroid;
-
-import org.slf4j.Logger;
-import org.slf4j.LoggerFactory;
-
 import android.app.Application;
-import android.bluetooth.BluetoothAdapter;
-import android.content.BroadcastReceiver;
-import android.content.Context;
-import android.content.Intent;
 import android.content.IntentFilter;
 import android.content.res.Resources;
 import android.os.SystemClock;
 import android.support.annotation.Nullable;
 import android.support.annotation.PluralsRes;
 import android.support.v4.content.LocalBroadcastManager;
-import android.util.Log;
 
 import com.crashlytics.android.Crashlytics;
-import com.crashlytics.android.answers.Answers;
 import com.google.firebase.analytics.FirebaseAnalytics;
 import com.j256.ormlite.android.apptools.OpenHelperManager;
 import com.squareup.otto.Bus;
 import com.squareup.otto.LoggingBus;
 import com.squareup.otto.ThreadEnforcer;
+
+import net.danlew.android.joda.JodaTimeAndroid;
+
+import org.slf4j.Logger;
+import org.slf4j.LoggerFactory;
+
+import java.io.File;
+import java.util.ArrayList;
 
 import info.nightscout.androidaps.data.ConstraintChecker;
 import info.nightscout.androidaps.db.DatabaseHelper;
@@ -67,16 +61,12 @@
 import info.nightscout.androidaps.plugins.profile.ns.NSProfilePlugin;
 import info.nightscout.androidaps.plugins.profile.simple.SimpleProfilePlugin;
 import info.nightscout.androidaps.plugins.pump.combo.ComboPlugin;
-import info.nightscout.androidaps.plugins.pump.common.hw.rileylink.RileyLinkConst;
-import info.nightscout.androidaps.plugins.pump.common.hw.rileylink.RileyLinkUtil;
 import info.nightscout.androidaps.plugins.pump.danaR.DanaRPlugin;
 import info.nightscout.androidaps.plugins.pump.danaRKorean.DanaRKoreanPlugin;
 import info.nightscout.androidaps.plugins.pump.danaRS.DanaRSPlugin;
 import info.nightscout.androidaps.plugins.pump.danaRv2.DanaRv2Plugin;
 import info.nightscout.androidaps.plugins.pump.insight.LocalInsightPlugin;
 import info.nightscout.androidaps.plugins.pump.mdi.MDIPlugin;
-import info.nightscout.androidaps.plugins.pump.medtronic.MedtronicPumpPlugin;
-import info.nightscout.androidaps.plugins.pump.medtronic.util.MedtronicConst;
 import info.nightscout.androidaps.plugins.pump.virtual.VirtualPumpPlugin;
 import info.nightscout.androidaps.plugins.sensitivity.SensitivityAAPSPlugin;
 import info.nightscout.androidaps.plugins.sensitivity.SensitivityOref0Plugin;
@@ -97,17 +87,12 @@
 import info.nightscout.androidaps.receivers.NSAlarmReceiver;
 import info.nightscout.androidaps.services.Intents;
 import info.nightscout.androidaps.utils.FabricPrivacy;
-import info.nightscout.androidaps.utils.SP;
 import io.fabric.sdk.android.Fabric;
 
-<<<<<<< HEAD
-=======
 import static info.nightscout.androidaps.plugins.general.versionChecker.VersionCheckerUtilsKt.triggerCheckVersion;
 
 
->>>>>>> ea60b6ce
 public class MainApp extends Application {
-
     private static Logger log = LoggerFactory.getLogger(L.CORE);
     private static KeepAliveReceiver keepAliveReceiver;
 
@@ -131,7 +116,6 @@
 
     public static boolean devBranch;
     public static boolean engineeringMode;
-
 
     @Override
     public void onCreate() {
@@ -145,11 +129,6 @@
         try {
             if (FabricPrivacy.fabricEnabled()) {
                 Fabric.with(this, new Crashlytics());
-<<<<<<< HEAD
-                Fabric.with(this, new Answers());
-                Crashlytics.setString("BUILDVERSION", BuildConfig.BUILDVERSION);
-=======
->>>>>>> ea60b6ce
             }
         } catch (Exception e) {
             log.error("Error with Fabric init! " + e);
@@ -173,20 +152,16 @@
 
         registerLocalBroadcastReceiver();
 
-<<<<<<< HEAD
-        setBTReceiver();
-=======
         //trigger here to see the new version on app start after an update
         triggerCheckVersion();
->>>>>>> ea60b6ce
+        setBTReceiver();
 
         if (pluginsList == null) {
             pluginsList = new ArrayList<>();
             // Register all tabs in app here
             pluginsList.add(OverviewPlugin.getPlugin());
             pluginsList.add(IobCobCalculatorPlugin.getPlugin());
-            if (Config.ACTION)
-                pluginsList.add(ActionsFragment.getPlugin());
+            if (Config.ACTION) pluginsList.add(ActionsFragment.getPlugin());
             pluginsList.add(InsulinOrefRapidActingPlugin.getPlugin());
             pluginsList.add(InsulinOrefUltraRapidActingPlugin.getPlugin());
             pluginsList.add(InsulinOrefFreePeakPlugin.getPlugin());
@@ -194,52 +169,30 @@
             pluginsList.add(SensitivityAAPSPlugin.getPlugin());
             pluginsList.add(SensitivityWeightedAveragePlugin.getPlugin());
             pluginsList.add(SensitivityOref1Plugin.getPlugin());
-            if (Config.PUMPDRIVERS)
-                pluginsList.add(DanaRPlugin.getPlugin());
-            if (Config.PUMPDRIVERS)
-                pluginsList.add(DanaRKoreanPlugin.getPlugin());
-            if (Config.PUMPDRIVERS)
-                pluginsList.add(DanaRv2Plugin.getPlugin());
-            if (Config.PUMPDRIVERS)
-                pluginsList.add(DanaRSPlugin.getPlugin());
-            if (Config.PUMPDRIVERS)
-                pluginsList.add(LocalInsightPlugin.getPlugin());
+            if (Config.PUMPDRIVERS) pluginsList.add(DanaRPlugin.getPlugin());
+            if (Config.PUMPDRIVERS) pluginsList.add(DanaRKoreanPlugin.getPlugin());
+            if (Config.PUMPDRIVERS) pluginsList.add(DanaRv2Plugin.getPlugin());
+            if (Config.PUMPDRIVERS) pluginsList.add(DanaRSPlugin.getPlugin());
+            if (Config.PUMPDRIVERS) pluginsList.add(LocalInsightPlugin.getPlugin());
             pluginsList.add(CareportalPlugin.getPlugin());
-            if (Config.PUMPDRIVERS)
-                pluginsList.add(ComboPlugin.getPlugin());
-            if (Config.MDI)
-                pluginsList.add(MDIPlugin.getPlugin());
+            if (Config.PUMPDRIVERS) pluginsList.add(ComboPlugin.getPlugin());
+            if (Config.MDI) pluginsList.add(MDIPlugin.getPlugin());
+            pluginsList.add(VirtualPumpPlugin.getPlugin());
             if (Config.PUMPDRIVERS && engineeringMode) {
                 pluginsList.add(MedtronicPumpPlugin.getPlugin());
             }
-            pluginsList.add(VirtualPumpPlugin.getPlugin());
-            if (Config.APS)
-                pluginsList.add(LoopPlugin.getPlugin());
-            if (Config.APS)
-                pluginsList.add(OpenAPSMAPlugin.getPlugin());
-            if (Config.APS)
-                pluginsList.add(OpenAPSAMAPlugin.getPlugin());
-            if (Config.APS)
-                pluginsList.add(OpenAPSSMBPlugin.getPlugin());
+            if (Config.APS) pluginsList.add(LoopPlugin.getPlugin());
+            if (Config.APS) pluginsList.add(OpenAPSMAPlugin.getPlugin());
+            if (Config.APS) pluginsList.add(OpenAPSAMAPlugin.getPlugin());
+            if (Config.APS) pluginsList.add(OpenAPSSMBPlugin.getPlugin());
             pluginsList.add(NSProfilePlugin.getPlugin());
-            if (Config.OTHERPROFILES)
-                pluginsList.add(SimpleProfilePlugin.getPlugin());
-            if (Config.OTHERPROFILES)
-                pluginsList.add(LocalProfilePlugin.getPlugin());
+            if (Config.OTHERPROFILES) pluginsList.add(SimpleProfilePlugin.getPlugin());
+            if (Config.OTHERPROFILES) pluginsList.add(LocalProfilePlugin.getPlugin());
             pluginsList.add(TreatmentsPlugin.getPlugin());
-<<<<<<< HEAD
-            if (Config.SAFETY)
-                pluginsList.add(SafetyPlugin.getPlugin());
-            if (Config.SAFETY)
-                pluginsList.add(StorageConstraintPlugin.getPlugin());
-            if (Config.APS)
-                pluginsList.add(ObjectivesPlugin.getPlugin());
-=======
             if (Config.SAFETY) pluginsList.add(SafetyPlugin.getPlugin());
             if (Config.SAFETY) pluginsList.add(VersionCheckerPlugin.INSTANCE);
             if (Config.SAFETY) pluginsList.add(StorageConstraintPlugin.getPlugin());
             if (Config.APS) pluginsList.add(ObjectivesPlugin.getPlugin());
->>>>>>> ea60b6ce
             pluginsList.add(SourceXdripPlugin.getPlugin());
             pluginsList.add(SourceNSClientPlugin.getPlugin());
             pluginsList.add(SourceMM640gPlugin.getPlugin());
@@ -249,8 +202,7 @@
             pluginsList.add(SourcePoctechPlugin.getPlugin());
             pluginsList.add(SourceTomatoPlugin.getPlugin());
             pluginsList.add(SourceEversensePlugin.getPlugin());
-            if (Config.SMSCOMMUNICATORENABLED)
-                pluginsList.add(SmsCommunicatorPlugin.getPlugin());
+            if (Config.SMSCOMMUNICATORENABLED) pluginsList.add(SmsCommunicatorPlugin.getPlugin());
             pluginsList.add(FoodPlugin.getPlugin());
 
             pluginsList.add(WearPlugin.initPlugin(this));
@@ -262,6 +214,7 @@
             pluginsList.add(ConfigBuilderPlugin.getPlugin());
 
             pluginsList.add(DstHelperPlugin.getPlugin());
+
 
             ConfigBuilderPlugin.getPlugin().initialize();
         }
@@ -277,7 +230,6 @@
             }).start();
         }
     }
-
 
     private void registerLocalBroadcastReceiver() {
         lbm = LocalBroadcastManager.getInstance(this);
@@ -294,16 +246,16 @@
         lbm.registerReceiver(dataReceiver, new IntentFilter(Intents.ACTION_NEW_DEVICESTATUS));
         lbm.registerReceiver(dataReceiver, new IntentFilter(Intents.ACTION_NEW_CAL));
 
-        // register alarms
+        //register alarms
         lbm.registerReceiver(alarmReciever, new IntentFilter(Intents.ACTION_ALARM));
         lbm.registerReceiver(alarmReciever, new IntentFilter(Intents.ACTION_ANNOUNCEMENT));
         lbm.registerReceiver(alarmReciever, new IntentFilter(Intents.ACTION_CLEAR_ALARM));
         lbm.registerReceiver(alarmReciever, new IntentFilter(Intents.ACTION_URGENT_ALARM));
 
-        // register ack alarm
+        //register ack alarm
         lbm.registerReceiver(ackAlarmReciever, new IntentFilter(Intents.ACTION_ACK_ALARM));
 
-        // register dbaccess
+        //register dbaccess
         lbm.registerReceiver(dbAccessReciever, new IntentFilter(Intents.ACTION_DATABASE));
     }
 
@@ -353,12 +305,10 @@
         }
     }
 
-
     public void stopKeepAliveService() {
         if (keepAliveReceiver != null)
             KeepAliveReceiver.cancelAlarm(this);
     }
-
 
     public static void subscribe(Object subscriber) {
         try {
@@ -368,7 +318,6 @@
         }
     }
 
-
     public static void unsubscribe(Object subscriber) {
         try {
             bus().unregister(subscriber);
@@ -377,41 +326,33 @@
         }
     }
 
-
     public static Bus bus() {
         return sBus;
     }
 
-
     public static String gs(int id) {
         return sResources.getString(id);
     }
 
-
     public static String gs(int id, Object... args) {
         return sResources.getString(id, args);
     }
 
-
     public static String gq(@PluralsRes int id, int quantity, Object... args) {
         return sResources.getQuantityString(id, quantity, args);
     }
 
-
     public static int gc(int id) {
         return sResources.getColor(id);
     }
 
-
     public static MainApp instance() {
         return sInstance;
     }
 
-
     public static DatabaseHelper getDbHelper() {
         return sDatabaseHelper;
     }
-
 
     public static void closeDbHelper() {
         if (sDatabaseHelper != null) {
@@ -420,21 +361,17 @@
         }
     }
 
-
     public static FirebaseAnalytics getFirebaseAnalytics() {
         return mFirebaseAnalytics;
     }
 
-
     public static ConstraintChecker getConstraintChecker() {
         return sConstraintsChecker;
     }
 
-
     public static ArrayList<PluginBase> getPluginsList() {
         return pluginsList;
     }
-
 
     public static ArrayList<PluginBase> getSpecificPluginsList(PluginType type) {
         ArrayList<PluginBase> newList = new ArrayList<>();
@@ -449,7 +386,6 @@
         }
         return newList;
     }
-
 
     public static ArrayList<PluginBase> getSpecificPluginsVisibleInList(PluginType type) {
         ArrayList<PluginBase> newList = new ArrayList<>();
@@ -466,7 +402,6 @@
         return newList;
     }
 
-
     public static ArrayList<PluginBase> getSpecificPluginsListByInterface(Class interfaceClass) {
         ArrayList<PluginBase> newList = new ArrayList<>();
 
@@ -480,7 +415,6 @@
         }
         return newList;
     }
-
 
     public static ArrayList<PluginBase> getSpecificPluginsVisibleInListByInterface(Class interfaceClass, PluginType type) {
         ArrayList<PluginBase> newList = new ArrayList<>();
@@ -497,27 +431,18 @@
         return newList;
     }
 
-
     @Nullable
     public static <T extends PluginBase> T getSpecificPlugin(Class<T> pluginClass) {
         if (pluginsList != null) {
             for (PluginBase p : pluginsList) {
                 if (pluginClass.isAssignableFrom(p.getClass()))
-                    return (T)p;
+                    return (T) p;
             }
         } else {
             log.error("pluginsList=null");
         }
         return null;
     }
-
-
-    public static boolean isEngineeringMode() {
-        if (!Config.APS)
-            return true;
-        return engineeringMode;
-    }
-
 
     public static boolean isEngineeringModeOrRelease() {
         if (!Config.APS)
@@ -525,11 +450,9 @@
         return engineeringMode || !devBranch;
     }
 
-
     public static boolean isDev() {
         return devBranch;
     }
-
 
     public static int getIcon() {
         if (Config.NSCLIENT)
@@ -540,7 +463,6 @@
             return R.mipmap.ic_launcher;
     }
 
-
     public static int getNotificationIcon() {
         if (Config.NSCLIENT)
             return R.drawable.ic_notif_nsclient;
@@ -549,7 +471,6 @@
         else
             return R.drawable.ic_notif_aaps;
     }
-
 
     @Override
     public void onTerminate() {
