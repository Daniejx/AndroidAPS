package info.nightscout.androidaps;

import android.app.Application;
import android.content.BroadcastReceiver;
import android.content.IntentFilter;
import android.content.res.Resources;
import android.os.SystemClock;

import androidx.annotation.Nullable;
import androidx.annotation.PluralsRes;
import androidx.localbroadcastmanager.content.LocalBroadcastManager;

import com.crashlytics.android.Crashlytics;
import com.google.firebase.analytics.FirebaseAnalytics;
import com.j256.ormlite.android.apptools.OpenHelperManager;
import com.squareup.otto.Bus;
import com.squareup.otto.LoggingBus;
import com.squareup.otto.ThreadEnforcer;

import net.danlew.android.joda.JodaTimeAndroid;

import org.slf4j.Logger;
import org.slf4j.LoggerFactory;

import java.io.File;
import java.util.ArrayList;

import info.nightscout.androidaps.data.ConstraintChecker;
import info.nightscout.androidaps.db.DatabaseHelper;
import info.nightscout.androidaps.interfaces.PluginBase;
import info.nightscout.androidaps.interfaces.PluginType;
import info.nightscout.androidaps.interfaces.PumpInterface;
import info.nightscout.androidaps.logging.L;
import info.nightscout.androidaps.plugins.aps.loop.LoopPlugin;
import info.nightscout.androidaps.plugins.aps.openAPSAMA.OpenAPSAMAPlugin;
import info.nightscout.androidaps.plugins.aps.openAPSMA.OpenAPSMAPlugin;
import info.nightscout.androidaps.plugins.aps.openAPSSMB.OpenAPSSMBPlugin;
import info.nightscout.androidaps.plugins.configBuilder.ConfigBuilderPlugin;
import info.nightscout.androidaps.plugins.constraints.dstHelper.DstHelperPlugin;
import info.nightscout.androidaps.plugins.constraints.objectives.ObjectivesPlugin;
import info.nightscout.androidaps.plugins.constraints.safety.SafetyPlugin;
import info.nightscout.androidaps.plugins.constraints.storage.StorageConstraintPlugin;
import info.nightscout.androidaps.plugins.general.actions.ActionsPlugin;
import info.nightscout.androidaps.plugins.general.automation.AutomationPlugin;
import info.nightscout.androidaps.plugins.general.careportal.CareportalPlugin;
import info.nightscout.androidaps.plugins.general.food.FoodPlugin;
import info.nightscout.androidaps.plugins.general.maintenance.LoggerUtils;
import info.nightscout.androidaps.plugins.general.maintenance.MaintenancePlugin;
import info.nightscout.androidaps.plugins.general.nsclient.NSClientPlugin;
import info.nightscout.androidaps.plugins.general.nsclient.NSUpload;
import info.nightscout.androidaps.plugins.general.nsclient.receivers.AckAlarmReceiver;
import info.nightscout.androidaps.plugins.general.nsclient.receivers.DBAccessReceiver;
import info.nightscout.androidaps.plugins.general.overview.OverviewPlugin;
import info.nightscout.androidaps.plugins.general.persistentNotification.PersistentNotificationPlugin;
import info.nightscout.androidaps.plugins.general.signatureVerifier.SignatureVerifier;
import info.nightscout.androidaps.plugins.general.smsCommunicator.SmsCommunicatorPlugin;
import info.nightscout.androidaps.plugins.general.tidepool.TidepoolPlugin;
import info.nightscout.androidaps.plugins.general.versionChecker.VersionCheckerPlugin;
import info.nightscout.androidaps.plugins.general.wear.WearPlugin;
import info.nightscout.androidaps.plugins.general.xdripStatusline.StatuslinePlugin;
import info.nightscout.androidaps.plugins.insulin.InsulinOrefFreePeakPlugin;
import info.nightscout.androidaps.plugins.insulin.InsulinOrefRapidActingPlugin;
import info.nightscout.androidaps.plugins.insulin.InsulinOrefUltraRapidActingPlugin;
import info.nightscout.androidaps.plugins.iob.iobCobCalculator.IobCobCalculatorPlugin;
import info.nightscout.androidaps.plugins.profile.local.LocalProfilePlugin;
import info.nightscout.androidaps.plugins.profile.ns.NSProfilePlugin;
import info.nightscout.androidaps.plugins.profile.simple.SimpleProfilePlugin;
import info.nightscout.androidaps.plugins.pump.combo.ComboPlugin;
import info.nightscout.androidaps.plugins.pump.danaR.DanaRPlugin;
import info.nightscout.androidaps.plugins.pump.danaRKorean.DanaRKoreanPlugin;
import info.nightscout.androidaps.plugins.pump.danaRS.DanaRSPlugin;
import info.nightscout.androidaps.plugins.pump.danaRv2.DanaRv2Plugin;
import info.nightscout.androidaps.plugins.pump.insight.LocalInsightPlugin;
import info.nightscout.androidaps.plugins.pump.mdi.MDIPlugin;
import info.nightscout.androidaps.plugins.pump.medtronic.MedtronicPumpPlugin;
import info.nightscout.androidaps.plugins.pump.omnipod.OmnipodPumpPlugin;
import info.nightscout.androidaps.plugins.pump.virtual.VirtualPumpPlugin;
import info.nightscout.androidaps.plugins.sensitivity.SensitivityAAPSPlugin;
import info.nightscout.androidaps.plugins.sensitivity.SensitivityOref0Plugin;
import info.nightscout.androidaps.plugins.sensitivity.SensitivityOref1Plugin;
import info.nightscout.androidaps.plugins.sensitivity.SensitivityWeightedAveragePlugin;
import info.nightscout.androidaps.plugins.source.SourceDexcomPlugin;
import info.nightscout.androidaps.plugins.source.SourceEversensePlugin;
import info.nightscout.androidaps.plugins.source.SourceGlimpPlugin;
import info.nightscout.androidaps.plugins.source.SourceMM640gPlugin;
import info.nightscout.androidaps.plugins.source.SourceNSClientPlugin;
import info.nightscout.androidaps.plugins.source.SourcePoctechPlugin;
import info.nightscout.androidaps.plugins.source.SourceTomatoPlugin;
import info.nightscout.androidaps.plugins.source.SourceXdripPlugin;
import info.nightscout.androidaps.plugins.treatments.TreatmentsPlugin;
import info.nightscout.androidaps.receivers.DataReceiver;
import info.nightscout.androidaps.receivers.KeepAliveReceiver;
import info.nightscout.androidaps.receivers.NSAlarmReceiver;
import info.nightscout.androidaps.receivers.TimeDateOrTZChangeReceiver;
import info.nightscout.androidaps.services.Intents;
import info.nightscout.androidaps.utils.FabricPrivacy;
import io.fabric.sdk.android.Fabric;

import static info.nightscout.androidaps.plugins.general.versionChecker.VersionCheckerUtilsKt.triggerCheckVersion;


public class MainApp extends Application {
    private static Logger log = LoggerFactory.getLogger(L.CORE);
    private static KeepAliveReceiver keepAliveReceiver;

    private static Bus sBus;
    private static MainApp sInstance;
    public static Resources sResources;

    private static FirebaseAnalytics mFirebaseAnalytics;

    private static DatabaseHelper sDatabaseHelper = null;
    private static ConstraintChecker sConstraintsChecker = null;

    private static ArrayList<PluginBase> pluginsList = null;

    private static DataReceiver dataReceiver = new DataReceiver();
    private static NSAlarmReceiver alarmReciever = new NSAlarmReceiver();
    private static AckAlarmReceiver ackAlarmReciever = new AckAlarmReceiver();
    private static DBAccessReceiver dbAccessReciever = new DBAccessReceiver();
    private LocalBroadcastManager lbm;
    BroadcastReceiver btReceiver;
    TimeDateOrTZChangeReceiver timeDateOrTZChangeReceiver;

    public static boolean devBranch;
    public static boolean engineeringMode;

    @Override
    public void onCreate() {
        super.onCreate();
        log.debug("onCreate");
        sInstance = this;
        sResources = getResources();
        sConstraintsChecker = new ConstraintChecker();
        sDatabaseHelper = OpenHelperManager.getHelper(sInstance, DatabaseHelper.class);

        Thread.setDefaultUncaughtExceptionHandler((thread, ex) -> log.error("Uncaught exception crashing app", ex));

        try {
            if (FabricPrivacy.fabricEnabled()) {
                Fabric.with(this, new Crashlytics());
            }
        } catch (Exception e) {
            log.error("Error with Fabric init! " + e);
        }

        mFirebaseAnalytics = FirebaseAnalytics.getInstance(this);
        mFirebaseAnalytics.setAnalyticsCollectionEnabled(!Boolean.getBoolean("disableFirebase"));

        JodaTimeAndroid.init(this);

        log.info("Version: " + BuildConfig.VERSION_NAME);
        log.info("BuildVersion: " + BuildConfig.BUILDVERSION);
        log.info("Remote: " + BuildConfig.REMOTE);

        String extFilesDir = LoggerUtils.getLogDirectory();
        File engineeringModeSemaphore = new File(extFilesDir, "engineering_mode");

        engineeringMode = engineeringModeSemaphore.exists() && engineeringModeSemaphore.isFile();
        devBranch = BuildConfig.VERSION.contains("-") || BuildConfig.VERSION.matches(".*[a-zA-Z]+.*");

        sBus = L.isEnabled(L.EVENTS) && devBranch ? new LoggingBus(ThreadEnforcer.ANY) : new Bus(ThreadEnforcer.ANY);

        registerLocalBroadcastReceiver();

        //trigger here to see the new version on app start after an update
        triggerCheckVersion();
        //setBTReceiver();

        if (pluginsList == null) {
            pluginsList = new ArrayList<>();
            // Register all tabs in app here
            pluginsList.add(OverviewPlugin.getPlugin());
            pluginsList.add(IobCobCalculatorPlugin.getPlugin());
            if (Config.ACTION) pluginsList.add(ActionsPlugin.INSTANCE);
            pluginsList.add(InsulinOrefRapidActingPlugin.getPlugin());
            pluginsList.add(InsulinOrefUltraRapidActingPlugin.getPlugin());
            pluginsList.add(InsulinOrefFreePeakPlugin.getPlugin());
            pluginsList.add(SensitivityOref0Plugin.getPlugin());
            pluginsList.add(SensitivityAAPSPlugin.getPlugin());
            pluginsList.add(SensitivityWeightedAveragePlugin.getPlugin());
            pluginsList.add(SensitivityOref1Plugin.getPlugin());
            if (Config.PUMPDRIVERS) pluginsList.add(DanaRPlugin.getPlugin());
            if (Config.PUMPDRIVERS) pluginsList.add(DanaRKoreanPlugin.getPlugin());
            if (Config.PUMPDRIVERS) pluginsList.add(DanaRv2Plugin.getPlugin());
            if (Config.PUMPDRIVERS) pluginsList.add(DanaRSPlugin.getPlugin());
            if (Config.PUMPDRIVERS) pluginsList.add(LocalInsightPlugin.getPlugin());
            pluginsList.add(CareportalPlugin.getPlugin());
            if (Config.PUMPDRIVERS) pluginsList.add(ComboPlugin.getPlugin());
            if (Config.PUMPDRIVERS && engineeringMode)
                pluginsList.add(MedtronicPumpPlugin.getPlugin());
<<<<<<< HEAD
            if (Config.PUMPDRIVERS && engineeringMode)
                pluginsList.add(OmnipodPumpPlugin.getPlugin());
=======
>>>>>>> a903ff6e
            if (Config.MDI) pluginsList.add(MDIPlugin.getPlugin());
            pluginsList.add(VirtualPumpPlugin.getPlugin());
            if (Config.APS) pluginsList.add(LoopPlugin.getPlugin());
            if (Config.APS) pluginsList.add(OpenAPSMAPlugin.getPlugin());
            if (Config.APS) pluginsList.add(OpenAPSAMAPlugin.getPlugin());
            if (Config.APS) pluginsList.add(OpenAPSSMBPlugin.getPlugin());
            pluginsList.add(NSProfilePlugin.getPlugin());
            if (Config.OTHERPROFILES) pluginsList.add(SimpleProfilePlugin.getPlugin());
            if (Config.OTHERPROFILES) pluginsList.add(LocalProfilePlugin.getPlugin());
            pluginsList.add(TreatmentsPlugin.getPlugin());
            if (Config.SAFETY) pluginsList.add(SafetyPlugin.getPlugin());
            if (Config.SAFETY) pluginsList.add(VersionCheckerPlugin.INSTANCE);
            if (Config.SAFETY) pluginsList.add(StorageConstraintPlugin.getPlugin());
            if (Config.SAFETY) pluginsList.add(SignatureVerifier.getPlugin());
            if (Config.APS) pluginsList.add(ObjectivesPlugin.INSTANCE);
            pluginsList.add(SourceXdripPlugin.getPlugin());
            pluginsList.add(SourceNSClientPlugin.getPlugin());
            pluginsList.add(SourceMM640gPlugin.getPlugin());
            pluginsList.add(SourceGlimpPlugin.getPlugin());
            pluginsList.add(SourceDexcomPlugin.INSTANCE);
            pluginsList.add(SourcePoctechPlugin.getPlugin());
            pluginsList.add(SourceTomatoPlugin.getPlugin());
            pluginsList.add(SourceEversensePlugin.getPlugin());
            if (Config.SMSCOMMUNICATORENABLED) pluginsList.add(SmsCommunicatorPlugin.getPlugin());
            pluginsList.add(FoodPlugin.getPlugin());

            pluginsList.add(WearPlugin.initPlugin(this));
            pluginsList.add(StatuslinePlugin.initPlugin(this));
            pluginsList.add(PersistentNotificationPlugin.getPlugin());
            pluginsList.add(NSClientPlugin.getPlugin());
//            if (engineeringMode) pluginsList.add(TidepoolPlugin.INSTANCE);
            pluginsList.add(MaintenancePlugin.initPlugin(this));
            pluginsList.add(AutomationPlugin.INSTANCE);

            pluginsList.add(ConfigBuilderPlugin.getPlugin());

            pluginsList.add(DstHelperPlugin.getPlugin());


            ConfigBuilderPlugin.getPlugin().initialize();
        }

        NSUpload.uploadAppStart();

        final PumpInterface pump = ConfigBuilderPlugin.getPlugin().getActivePump();
        if (pump != null) {
            new Thread(() -> {
                SystemClock.sleep(5000);
                ConfigBuilderPlugin.getPlugin().getCommandQueue().readStatus("Initialization", null);
                startKeepAliveService();
            }).start();
        }
    }

    private void registerLocalBroadcastReceiver() {
        lbm = LocalBroadcastManager.getInstance(this);
        lbm.registerReceiver(dataReceiver, new IntentFilter(Intents.ACTION_NEW_TREATMENT));
        lbm.registerReceiver(dataReceiver, new IntentFilter(Intents.ACTION_CHANGED_TREATMENT));
        lbm.registerReceiver(dataReceiver, new IntentFilter(Intents.ACTION_REMOVED_TREATMENT));
        lbm.registerReceiver(dataReceiver, new IntentFilter(Intents.ACTION_NEW_FOOD));
        lbm.registerReceiver(dataReceiver, new IntentFilter(Intents.ACTION_CHANGED_FOOD));
        lbm.registerReceiver(dataReceiver, new IntentFilter(Intents.ACTION_REMOVED_FOOD));
        lbm.registerReceiver(dataReceiver, new IntentFilter(Intents.ACTION_NEW_SGV));
        lbm.registerReceiver(dataReceiver, new IntentFilter(Intents.ACTION_NEW_PROFILE));
        lbm.registerReceiver(dataReceiver, new IntentFilter(Intents.ACTION_NEW_STATUS));
        lbm.registerReceiver(dataReceiver, new IntentFilter(Intents.ACTION_NEW_MBG));
        lbm.registerReceiver(dataReceiver, new IntentFilter(Intents.ACTION_NEW_DEVICESTATUS));
        lbm.registerReceiver(dataReceiver, new IntentFilter(Intents.ACTION_NEW_CAL));

        //register alarms
        lbm.registerReceiver(alarmReciever, new IntentFilter(Intents.ACTION_ALARM));
        lbm.registerReceiver(alarmReciever, new IntentFilter(Intents.ACTION_ANNOUNCEMENT));
        lbm.registerReceiver(alarmReciever, new IntentFilter(Intents.ACTION_CLEAR_ALARM));
        lbm.registerReceiver(alarmReciever, new IntentFilter(Intents.ACTION_URGENT_ALARM));

        //register ack alarm
        lbm.registerReceiver(ackAlarmReciever, new IntentFilter(Intents.ACTION_ACK_ALARM));

        //register dbaccess
        lbm.registerReceiver(dbAccessReciever, new IntentFilter(Intents.ACTION_DATABASE));

        this.timeDateOrTZChangeReceiver = new TimeDateOrTZChangeReceiver();
        this.timeDateOrTZChangeReceiver.registerBroadcasts(this);

    }

    private void startKeepAliveService() {
        if (keepAliveReceiver == null) {
            keepAliveReceiver = new KeepAliveReceiver();
            keepAliveReceiver.setAlarm(this);
        }
    }

    public void stopKeepAliveService() {
        if (keepAliveReceiver != null)
            KeepAliveReceiver.cancelAlarm(this);
    }

    public static Bus bus() {
        return sBus;
    }

    public static String gs(int id) {
        return sResources.getString(id);
    }

    public static String gs(int id, Object... args) {
        return sResources.getString(id, args);
    }

    public static String gq(@PluralsRes int id, int quantity, Object... args) {
        return sResources.getQuantityString(id, quantity, args);
    }

    public static int gc(int id) {
        return sResources.getColor(id);
    }

    public static MainApp instance() {
        return sInstance;
    }

    public static DatabaseHelper getDbHelper() {
        return sDatabaseHelper;
    }

    public static void closeDbHelper() {
        if (sDatabaseHelper != null) {
            sDatabaseHelper.close();
            sDatabaseHelper = null;
        }
    }

    public static FirebaseAnalytics getFirebaseAnalytics() {
        return mFirebaseAnalytics;
    }

    public static ConstraintChecker getConstraintChecker() {
        return sConstraintsChecker;
    }

    public static ArrayList<PluginBase> getPluginsList() {
        return pluginsList;
    }

    public static ArrayList<PluginBase> getSpecificPluginsList(PluginType type) {
        ArrayList<PluginBase> newList = new ArrayList<>();

        if (pluginsList != null) {
            for (PluginBase p : pluginsList) {
                if (p.getType() == type)
                    newList.add(p);
            }
        } else {
            log.error("pluginsList=null");
        }
        return newList;
    }

    public static ArrayList<PluginBase> getSpecificPluginsVisibleInList(PluginType type) {
        ArrayList<PluginBase> newList = new ArrayList<>();

        if (pluginsList != null) {
            for (PluginBase p : pluginsList) {
                if (p.getType() == type)
                    if (p.showInList(type))
                        newList.add(p);
            }
        } else {
            log.error("pluginsList=null");
        }
        return newList;
    }

    public static ArrayList<PluginBase> getSpecificPluginsListByInterface(Class interfaceClass) {
        ArrayList<PluginBase> newList = new ArrayList<>();

        if (pluginsList != null) {
            for (PluginBase p : pluginsList) {
                if (p.getClass() != ConfigBuilderPlugin.class && interfaceClass.isAssignableFrom(p.getClass()))
                    newList.add(p);
            }
        } else {
            log.error("pluginsList=null");
        }
        return newList;
    }

    public static ArrayList<PluginBase> getSpecificPluginsVisibleInListByInterface(Class interfaceClass, PluginType type) {
        ArrayList<PluginBase> newList = new ArrayList<>();

        if (pluginsList != null) {
            for (PluginBase p : pluginsList) {
                if (p.getClass() != ConfigBuilderPlugin.class && interfaceClass.isAssignableFrom(p.getClass()))
                    if (p.showInList(type))
                        newList.add(p);
            }
        } else {
            log.error("pluginsList=null");
        }
        return newList;
    }

    @Nullable
    public static <T extends PluginBase> T getSpecificPlugin(Class<T> pluginClass) {
        if (pluginsList != null) {
            for (PluginBase p : pluginsList) {
                if (pluginClass.isAssignableFrom(p.getClass()))
                    return (T) p;
            }
        } else {
            log.error("pluginsList=null");
        }
        return null;
    }

    public static boolean isEngineeringModeOrRelease() {
        if (!Config.APS)
            return true;
        return engineeringMode || !devBranch;
    }

    public static boolean isDev() {
        return devBranch;
    }

    public static int getIcon() {
        if (Config.NSCLIENT)
            return R.mipmap.ic_yellowowl;
        else if (Config.PUMPCONTROL)
            return R.mipmap.ic_pumpcontrol;
        else
            return R.mipmap.ic_launcher;
    }

    public static int getNotificationIcon() {
        if (Config.NSCLIENT)
            return R.drawable.ic_notif_nsclient;
        else if (Config.PUMPCONTROL)
            return R.drawable.ic_notif_pumpcontrol;
        else
            return R.drawable.ic_notif_aaps;
    }

    @Override
    public void onTerminate() {
        if (L.isEnabled(L.CORE))
            log.debug("onTerminate");
        super.onTerminate();
        if (sDatabaseHelper != null) {
            sDatabaseHelper.close();
            sDatabaseHelper = null;
        }

        if (btReceiver != null) {
            unregisterReceiver(btReceiver);
        }

        if (timeDateOrTZChangeReceiver != null) {
            unregisterReceiver(timeDateOrTZChangeReceiver);
        }

    }

    public static int dpToPx(int dp) {
        float scale = sResources.getDisplayMetrics().density;
        return (int) (dp * scale + 0.5f);
    }
}<|MERGE_RESOLUTION|>--- conflicted
+++ resolved
@@ -189,11 +189,8 @@
             if (Config.PUMPDRIVERS) pluginsList.add(ComboPlugin.getPlugin());
             if (Config.PUMPDRIVERS && engineeringMode)
                 pluginsList.add(MedtronicPumpPlugin.getPlugin());
-<<<<<<< HEAD
             if (Config.PUMPDRIVERS && engineeringMode)
                 pluginsList.add(OmnipodPumpPlugin.getPlugin());
-=======
->>>>>>> a903ff6e
             if (Config.MDI) pluginsList.add(MDIPlugin.getPlugin());
             pluginsList.add(VirtualPumpPlugin.getPlugin());
             if (Config.APS) pluginsList.add(LoopPlugin.getPlugin());
