package info.nightscout.androidaps.db;

import com.j256.ormlite.field.DatabaseField;
import com.j256.ormlite.table.DatabaseTable;

import org.slf4j.Logger;
import org.slf4j.LoggerFactory;

import java.util.Date;

import info.nightscout.androidaps.MainApp;
import info.nightscout.androidaps.data.Iob;
import info.nightscout.androidaps.data.IobTotal;
import info.nightscout.androidaps.interfaces.InsulinInterface;
import info.nightscout.androidaps.plugins.ConfigBuilder.ConfigBuilderPlugin;
import info.nightscout.androidaps.plugins.NSClientInternal.data.NSProfile;
import info.nightscout.utils.DateUtil;
import info.nightscout.utils.DecimalFormatter;

@DatabaseTable(tableName = DatabaseHelper.DATABASE_TEMPBASALS)
public class TempBasal {
    private static Logger log = LoggerFactory.getLogger(TempBasal.class);

    public long getTimeIndex() {
        return timeStart.getTime();
    }

    public void setTimeIndex(long timeIndex) {
        this.timeIndex = timeIndex;
    }

    @DatabaseField(id = true, useGetSet = true)
    public long timeIndex;

    @DatabaseField
    public Date timeStart;

    @DatabaseField
    public Date timeEnd;

    @DatabaseField
    public int percent;     // In % of current basal.  100% == current basal

    @DatabaseField
    public Double absolute;    // Absolute value in U

    @DatabaseField
    public int duration;    // in minutes

    @DatabaseField
    public boolean isExtended = false; // true if set as extended bolus

    @DatabaseField
    public boolean isAbsolute = false; // true if if set as absolute value in U


    public IobTotal iobCalc(long time) {
        IobTotal result = new IobTotal(time);
        NSProfile profile = ConfigBuilderPlugin.getActiveProfile().getProfile();
        InsulinInterface insulinInterface = ConfigBuilderPlugin.getActiveInsulin();

        if (profile == null)
            return result;

        int realDuration = getDurationToTime(time);
        Double netBasalAmount = 0d;

        if (realDuration > 0) {
            Double netBasalRate = 0d;

            Double dia_ago = time - profile.getDia() * 60 * 60 * 1000;
            int aboutFiveMinIntervals = (int) Math.ceil(realDuration / 5d);
            double tempBolusSpacing = realDuration / aboutFiveMinIntervals;

            for (Long j = 0L; j < aboutFiveMinIntervals; j++) {
                // find middle of the interval
                Long date = (long) (timeStart.getTime() + j * tempBolusSpacing * 60 * 1000 + 0.5d * tempBolusSpacing * 60 * 1000);

                Double basalRate = profile.getBasal(NSProfile.secondsFromMidnight(date));

                if (basalRate == null)
                    continue;
                if (isExtended) {
                    netBasalRate = this.absolute;
                } else {
                    if (this.isAbsolute) {
                        netBasalRate = this.absolute - basalRate;
                    } else {
                        netBasalRate = (this.percent - 100) / 100d * basalRate;
                    }
                }

                if (date > dia_ago && date <= time) {
                    double tempBolusSize = netBasalRate * tempBolusSpacing / 60d;
                    netBasalAmount += tempBolusSize;

                    Treatment tempBolusPart = new Treatment(insulinInterface);
                    tempBolusPart.insulin = tempBolusSize;
                    tempBolusPart.created_at = new Date(date);

<<<<<<< HEAD
                Iob aIOB = insulinInterface.iobCalcForTreatment(tempBolusPart, time, profile.getDia());
                result.basaliob += aIOB.iobContrib;
                result.activity += aIOB.activityContrib;
                Double dia_ago = time - profile.getDia() * 60 * 60 * 1000;
                if (date > dia_ago && date <= time) {
=======
                    Iob aIOB = insulinInterface.iobCalc(tempBolusPart, time, profile.getDia());
                    result.basaliob += aIOB.iobContrib;
                    result.activity += aIOB.activityContrib;
>>>>>>> 8d2e7a34
                    result.netbasalinsulin += tempBolusPart.insulin;
                    if (tempBolusPart.insulin > 0) {
                        result.hightempinsulin += tempBolusPart.insulin;
                    }
                }
                result.netRatio = netBasalRate; // ratio at the end of interval
            }
        }
        result.netInsulin = netBasalAmount;
        return result;
    }

    // Determine end of basal
    public long getTimeEnd() {
        long tempBasalTimePlannedEnd = getPlannedTimeEnd();
        long now = new Date().getTime();

        if (timeEnd != null && timeEnd.getTime() < tempBasalTimePlannedEnd) {
            tempBasalTimePlannedEnd = timeEnd.getTime();
        }

        if (now < tempBasalTimePlannedEnd)
            tempBasalTimePlannedEnd = now;

        return tempBasalTimePlannedEnd;
    }

    public long getPlannedTimeEnd() {
        return timeStart.getTime() + 60 * 1_000 * duration;
    }

    public int getRealDuration() {
        long msecs = getTimeEnd() - timeStart.getTime();
        return Math.round(msecs / 60f / 1000);
    }

    private int getDurationToTime(long time) {
        long endTime = Math.min(time, getTimeEnd());
        long msecs = endTime - timeStart.getTime();
        return Math.round(msecs / 60f / 1000);
    }

    public long getMillisecondsFromStart() {
        return new Date().getTime() - timeStart.getTime();
    }

    public int getPlannedRemainingMinutes() {
        if (timeEnd != null) return 0;
        float remainingMin = (getPlannedTimeEnd() - new Date().getTime()) / 1000f / 60;
        return (remainingMin < 0) ? 0 : Math.round(remainingMin);
    }

    public boolean isInProgress() {
        return isInProgress(new Date().getTime());
    }

    public double tempBasalConvertedToAbsolute(Date time) {
        if (isExtended) {
            NSProfile profile = ConfigBuilderPlugin.getActiveProfile().getProfile();
            return profile.getBasal(NSProfile.secondsFromMidnight(time)) + absolute;
        } else {
            if (isAbsolute) return absolute;
            else {
                NSProfile profile = ConfigBuilderPlugin.getActiveProfile().getProfile();
                return profile.getBasal(NSProfile.secondsFromMidnight(time)) * percent / 100;
            }
        }
    }

    public boolean isInProgress(long time) {
        if (timeStart.getTime() > time) return false; // in the future
        if (timeEnd == null) { // open end
            if (timeStart.getTime() < time && getPlannedTimeEnd() > time)
                return true; // in interval
            return false;
        }
        // closed end
        if (timeStart.getTime() < time && timeEnd.getTime() > time)
            return true; // in interval
        return false;
    }

    public String log() {
        return "TempBasal{" +
                "timeIndex=" + timeIndex +
                ", timeStart=" + timeStart +
                ", timeEnd=" + timeEnd +
                ", percent=" + percent +
                ", absolute=" + absolute +
                ", duration=" + duration +
                ", isAbsolute=" + isAbsolute +
                ", isExtended=" + isExtended +
                '}';
    }

    public String toString() {
        String extended = isExtended ? "E " : "";

        if (isAbsolute) {
            return extended + DecimalFormatter.to2Decimal(absolute) + "U/h @" +
                    DateUtil.timeString(timeStart) +
                    " " + getRealDuration() + "/" + duration + "min";
        } else { // percent
            return percent + "% @" +
                    DateUtil.timeString(timeStart) +
                    " " + getRealDuration() + "/" + duration + "min";
        }
    }

    public String toStringShort() {
        String extended = isExtended ? "E" : "";

        if (isAbsolute) {
            return extended + DecimalFormatter.to2Decimal(absolute) + "U/h ";
        } else { // percent
            return percent + "% ";
        }
    }

    public String toStringMedium() {
        String extended = isExtended ? "E" : "";

        if (isAbsolute) {
            return extended + DecimalFormatter.to2Decimal(absolute) + "U/h ("
                    + getRealDuration() + "/" + duration + ") ";
        } else { // percent
            return percent + "% (" + getRealDuration() + "/" + duration + ") ";
        }
    }

}<|MERGE_RESOLUTION|>--- conflicted
+++ resolved
@@ -98,17 +98,9 @@
                     tempBolusPart.insulin = tempBolusSize;
                     tempBolusPart.created_at = new Date(date);
 
-<<<<<<< HEAD
-                Iob aIOB = insulinInterface.iobCalcForTreatment(tempBolusPart, time, profile.getDia());
-                result.basaliob += aIOB.iobContrib;
-                result.activity += aIOB.activityContrib;
-                Double dia_ago = time - profile.getDia() * 60 * 60 * 1000;
-                if (date > dia_ago && date <= time) {
-=======
-                    Iob aIOB = insulinInterface.iobCalc(tempBolusPart, time, profile.getDia());
+                    Iob aIOB = insulinInterface.iobCalcForTreatment(tempBolusPart, time, profile.getDia());
                     result.basaliob += aIOB.iobContrib;
                     result.activity += aIOB.activityContrib;
->>>>>>> 8d2e7a34
                     result.netbasalinsulin += tempBolusPart.insulin;
                     if (tempBolusPart.insulin > 0) {
                         result.hightempinsulin += tempBolusPart.insulin;
