--- conflicted
+++ resolved
@@ -153,22 +153,17 @@
 
     @Override
     public int getColor() {
-<<<<<<< HEAD
         if (isSMB)
             return MainApp.sResources.getColor(R.color.tempbasal);
+        else if (isValid)
+            return Color.CYAN;
         else
-            return Color.CYAN;
+            return MainApp.instance().getResources().getColor(android.R.color.holo_red_light);
     }
 
     @Override
     public int getSecondColor() {
         return 0;
-=======
-        if (isValid)
-            return Color.CYAN;
-        else
-            return MainApp.instance().getResources().getColor(android.R.color.holo_red_light);
->>>>>>> 0551f7f1
     }
 
     @Override
