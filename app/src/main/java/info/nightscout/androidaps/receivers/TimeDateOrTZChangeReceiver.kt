package info.nightscout.androidaps.receivers

import android.content.Context
import android.content.Intent
import com.google.gson.Gson
import dagger.android.DaggerBroadcastReceiver
import info.nightscout.androidaps.interfaces.ActivePluginProvider
import info.nightscout.androidaps.interfaces.PumpInterface
import info.nightscout.androidaps.logging.AAPSLogger
import info.nightscout.androidaps.logging.LTag
<<<<<<< HEAD
import info.nightscout.androidaps.plugins.pump.omnipod.util.OmnipodUtil
=======
>>>>>>> 777dd9f9
import info.nightscout.androidaps.utils.TimeChangeType
import java.util.*
import javax.inject.Inject

class TimeDateOrTZChangeReceiver : DaggerBroadcastReceiver() {
    @Inject lateinit var aapsLogger: AAPSLogger
    @Inject lateinit var activePlugin: ActivePluginProvider
    var gson: Gson

    private var isDST = false

    init {
        isDST = calculateDST()
        gson = Gson()
    }

    private fun calculateDST(): Boolean {
        val timeZone = TimeZone.getDefault()
        val nowDate = Date()
        return if (timeZone.useDaylightTime()) {
            timeZone.inDaylightTime(nowDate)
        } else {
            false
        }
    }

    private var isDST = false

    init {
        isDST = calculateDST()
    }

    private fun calculateDST(): Boolean {
        val timeZone = TimeZone.getDefault()
        val nowDate = Date()
        return if (timeZone.useDaylightTime()) {
            timeZone.inDaylightTime(nowDate)
        } else {
            false
        }
    }

    override fun onReceive(context: Context, intent: Intent) {
        super.onReceive(context, intent)
        val action = intent.action
        val activePump: PumpInterface = activePlugin.activePump
        if (activePump == null) {
            aapsLogger.debug(LTag.PUMP,"TimeDateOrTZChangeReceiver::Time and/or TimeZone changed. [action={}]. Pump is null, exiting.", action)
            return
        }

        aapsLogger.debug(LTag.PUMP,"TimeDateOrTZChangeReceiver::Date, Time and/or TimeZone changed. [action={}]", action)
<<<<<<< HEAD
        aapsLogger.debug(LTag.PUMP,"TimeDateOrTZChangeReceiver::Intent::{}", OmnipodUtil.getGsonInstance().toJson(intent))
=======
        aapsLogger.debug(LTag.PUMP,"TimeDateOrTZChangeReceiver::Intent::{}", gson.toJson(intent))
>>>>>>> 777dd9f9

        if (action == null) {
            aapsLogger.error(LTag.PUMP,"TimeDateOrTZChangeReceiver::Action is null. Exiting.")
        } else if (Intent.ACTION_TIMEZONE_CHANGED == action) {
            aapsLogger.info(LTag.PUMP,"TimeDateOrTZChangeReceiver::Timezone changed. Notifying pump driver.")
            activePump.timezoneOrDSTChanged(TimeChangeType.TimezoneChange)
        } else if (Intent.ACTION_TIME_CHANGED == action) {
            val currentDst = calculateDST()
            if (currentDst == isDST) {
                aapsLogger.info(LTag.PUMP,"TimeDateOrTZChangeReceiver::Time changed (manual). Notifying pump driver.")
                activePump.timezoneOrDSTChanged(TimeChangeType.ManualTimeChange)
            } else {
                if (currentDst) {
                    aapsLogger.info(LTag.PUMP,"TimeDateOrTZChangeReceiver::DST started. Notifying pump driver.")
                    activePump.timezoneOrDSTChanged(TimeChangeType.DST_Started)
                } else {
                    aapsLogger.info(LTag.PUMP,"TimeDateOrTZChangeReceiver::DST ended. Notifying pump driver.")
                    activePump.timezoneOrDSTChanged(TimeChangeType.DST_Ended)
                }
            }
            isDST = currentDst
        } else {
            aapsLogger.error(LTag.PUMP,"TimeDateOrTZChangeReceiver::Unknown action received [name={}]. Exiting.", action)
        }
    }


}<|MERGE_RESOLUTION|>--- conflicted
+++ resolved
@@ -8,10 +8,6 @@
 import info.nightscout.androidaps.interfaces.PumpInterface
 import info.nightscout.androidaps.logging.AAPSLogger
 import info.nightscout.androidaps.logging.LTag
-<<<<<<< HEAD
-import info.nightscout.androidaps.plugins.pump.omnipod.util.OmnipodUtil
-=======
->>>>>>> 777dd9f9
 import info.nightscout.androidaps.utils.TimeChangeType
 import java.util.*
 import javax.inject.Inject
@@ -38,22 +34,6 @@
         }
     }
 
-    private var isDST = false
-
-    init {
-        isDST = calculateDST()
-    }
-
-    private fun calculateDST(): Boolean {
-        val timeZone = TimeZone.getDefault()
-        val nowDate = Date()
-        return if (timeZone.useDaylightTime()) {
-            timeZone.inDaylightTime(nowDate)
-        } else {
-            false
-        }
-    }
-
     override fun onReceive(context: Context, intent: Intent) {
         super.onReceive(context, intent)
         val action = intent.action
@@ -64,11 +44,7 @@
         }
 
         aapsLogger.debug(LTag.PUMP,"TimeDateOrTZChangeReceiver::Date, Time and/or TimeZone changed. [action={}]", action)
-<<<<<<< HEAD
-        aapsLogger.debug(LTag.PUMP,"TimeDateOrTZChangeReceiver::Intent::{}", OmnipodUtil.getGsonInstance().toJson(intent))
-=======
         aapsLogger.debug(LTag.PUMP,"TimeDateOrTZChangeReceiver::Intent::{}", gson.toJson(intent))
->>>>>>> 777dd9f9
 
         if (action == null) {
             aapsLogger.error(LTag.PUMP,"TimeDateOrTZChangeReceiver::Action is null. Exiting.")
