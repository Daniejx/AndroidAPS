package info.nightscout.androidaps.plugins.general.wear.wearintegration;

import android.content.Intent;
import android.os.AsyncTask;
import android.os.Bundle;
import android.os.Handler;
import android.os.HandlerThread;
import android.util.Log;

import androidx.annotation.NonNull;

import com.google.android.gms.common.ConnectionResult;
import com.google.android.gms.common.api.GoogleApiClient;
import com.google.android.gms.wearable.CapabilityApi;
import com.google.android.gms.wearable.CapabilityInfo;
import com.google.android.gms.wearable.DataMap;
import com.google.android.gms.wearable.MessageEvent;
import com.google.android.gms.wearable.Node;
import com.google.android.gms.wearable.PutDataMapRequest;
import com.google.android.gms.wearable.PutDataRequest;
import com.google.android.gms.wearable.Wearable;
import com.google.android.gms.wearable.WearableListenerService;

import java.util.ArrayList;
import java.util.List;
import java.util.Set;

import javax.inject.Inject;

import dagger.android.AndroidInjection;
import info.nightscout.androidaps.Config;
import info.nightscout.androidaps.Constants;
import info.nightscout.androidaps.MainApp;
import info.nightscout.androidaps.R;
import info.nightscout.androidaps.data.IobTotal;
import info.nightscout.androidaps.data.Profile;
import info.nightscout.androidaps.db.BgReading;
import info.nightscout.androidaps.db.TemporaryBasal;
import info.nightscout.androidaps.interfaces.PluginType;
import info.nightscout.androidaps.logging.AAPSLogger;
import info.nightscout.androidaps.logging.LTag;
import info.nightscout.androidaps.plugins.aps.loop.LoopPlugin;
import info.nightscout.androidaps.plugins.configBuilder.ConfigBuilderPlugin;
import info.nightscout.androidaps.plugins.configBuilder.ProfileFunction;
import info.nightscout.androidaps.plugins.configBuilder.ProfileFunctions;
import info.nightscout.androidaps.plugins.general.nsclient.data.NSDeviceStatus;
import info.nightscout.androidaps.plugins.general.wear.ActionStringHandler;
import info.nightscout.androidaps.plugins.general.wear.WearPlugin;
import info.nightscout.androidaps.plugins.iob.iobCobCalculator.GlucoseStatus;
import info.nightscout.androidaps.plugins.iob.iobCobCalculator.IobCobCalculatorPlugin;
import info.nightscout.androidaps.plugins.treatments.Treatment;
import info.nightscout.androidaps.plugins.treatments.TreatmentsPlugin;
import info.nightscout.androidaps.utils.BatteryLevel;
import info.nightscout.androidaps.utils.DecimalFormatter;
import info.nightscout.androidaps.utils.DefaultValueHelper;
import info.nightscout.androidaps.utils.ToastUtils;
import info.nightscout.androidaps.utils.resources.ResourceHelper;
import info.nightscout.androidaps.utils.sharedPreferences.SP;

public class WatchUpdaterService extends WearableListenerService implements GoogleApiClient.ConnectionCallbacks, GoogleApiClient.OnConnectionFailedListener {
    @Inject public AAPSLogger aapsLogger;
    @Inject public WearPlugin wearPlugin;
    @Inject public ResourceHelper resourceHelper;
    @Inject public SP sp;
    @Inject public ProfileFunction profileFunction;
    @Inject public DefaultValueHelper defaultValueHelper;
    @Inject public NSDeviceStatus nsDeviceStatus;
    @Inject public ConfigBuilderPlugin configBuilderPlugin;
    @Inject public LoopPlugin loopPlugin;
    @Inject public IobCobCalculatorPlugin iobCobCalculatorPlugin;
    @Inject public TreatmentsPlugin treatmentsPlugin;
    @Inject public ActionStringHandler actionStringHandler;

    public static final String ACTION_RESEND = WatchUpdaterService.class.getName().concat(".Resend");
    public static final String ACTION_OPEN_SETTINGS = WatchUpdaterService.class.getName().concat(".OpenSettings");
    public static final String ACTION_SEND_STATUS = WatchUpdaterService.class.getName().concat(".SendStatus");
    public static final String ACTION_SEND_BASALS = WatchUpdaterService.class.getName().concat(".SendBasals");
    public static final String ACTION_SEND_BOLUSPROGRESS = WatchUpdaterService.class.getName().concat(".BolusProgress");
    public static final String ACTION_SEND_ACTIONCONFIRMATIONREQUEST = WatchUpdaterService.class.getName().concat(".ActionConfirmationRequest");
    public static final String ACTION_SEND_CHANGECONFIRMATIONREQUEST = WatchUpdaterService.class.getName().concat(".ChangeConfirmationRequest");
    public static final String ACTION_CANCEL_NOTIFICATION = WatchUpdaterService.class.getName().concat(".CancelNotification");

    private GoogleApiClient googleApiClient;
    public static final String WEARABLE_DATA_PATH = "/nightscout_watch_data";
    public static final String WEARABLE_RESEND_PATH = "/nightscout_watch_data_resend";
    private static final String WEARABLE_CANCELBOLUS_PATH = "/nightscout_watch_cancel_bolus";
    public static final String WEARABLE_CONFIRM_ACTIONSTRING_PATH = "/nightscout_watch_confirmactionstring";
    public static final String WEARABLE_INITIATE_ACTIONSTRING_PATH = "/nightscout_watch_initiateactionstring";

    private static final String OPEN_SETTINGS_PATH = "/openwearsettings";
    private static final String NEW_STATUS_PATH = "/sendstatustowear";
    private static final String NEW_PREFERENCES_PATH = "/sendpreferencestowear";
    public static final String BASAL_DATA_PATH = "/nightscout_watch_basal";
    public static final String BOLUS_PROGRESS_PATH = "/nightscout_watch_bolusprogress";
    public static final String ACTION_CONFIRMATION_REQUEST_PATH = "/nightscout_watch_actionconfirmationrequest";
    public static final String ACTION_CHANGECONFIRMATION_REQUEST_PATH = "/nightscout_watch_changeconfirmationrequest";
    public static final String ACTION_CANCELNOTIFICATION_REQUEST_PATH = "/nightscout_watch_cancelnotificationrequest";


    private static boolean lastLoopStatus;

    private Handler handler;

    // Phone
    private static final String CAPABILITY_PHONE_APP = "phone_app_sync_bgs";
    private static final String MESSAGE_PATH_PHONE = "/phone_message_path";
    // Wear
    private static final String CAPABILITY_WEAR_APP = "wear_app_sync_bgs";
    private static final String MESSAGE_PATH_WEAR = "/wear_message_path";


    @Override
    public void onCreate() {
        AndroidInjection.inject(this);
        if (wearIntegration()) {
            googleApiConnect();
        }
        if (handler == null) {
            HandlerThread handlerThread = new HandlerThread(this.getClass().getSimpleName() + "Handler");
            handlerThread.start();
            handler = new Handler(handlerThread.getLooper());
        }
    }

    private boolean wearIntegration() {
        return wearPlugin.isEnabled(PluginType.GENERAL);
    }

    private void googleApiConnect() {
        if (googleApiClient != null && (googleApiClient.isConnected() || googleApiClient.isConnecting())) {
            googleApiClient.disconnect();
        }
        googleApiClient = new GoogleApiClient.Builder(this).addConnectionCallbacks(this)
                .addOnConnectionFailedListener(this).addApi(Wearable.API).build();
        Wearable.MessageApi.addListener(googleApiClient, this);
        if (googleApiClient.isConnected()) {
            aapsLogger.debug(LTag.WEAR, "API client is connected");
        } else {
            // Log.d("WatchUpdater", logPrefix + "API client is not connected and is trying to connect");
            googleApiClient.connect();
        }
    }

    @Override
    public int onStartCommand(Intent intent, int flags, int startId) {
        String action = intent != null ? intent.getAction() : null;

        // Log.d(TAG, logPrefix + "onStartCommand: " + action);

        if (wearIntegration()) {
            handler.post(() -> {
                if (googleApiClient.isConnected()) {
                    if (ACTION_RESEND.equals(action)) {
                        resendData();
                    } else if (ACTION_OPEN_SETTINGS.equals(action)) {
                        sendNotification();
                    } else if (ACTION_SEND_STATUS.equals(action)) {
                        sendStatus();
                    } else if (ACTION_SEND_BASALS.equals(action)) {
                        sendBasals();
                    } else if (ACTION_SEND_BOLUSPROGRESS.equals(action)) {
                        sendBolusProgress(intent.getIntExtra("progresspercent", 0), intent.hasExtra("progressstatus") ? intent.getStringExtra("progressstatus") : "");
                    } else if (ACTION_SEND_ACTIONCONFIRMATIONREQUEST.equals(action)) {
                        String title = intent.getStringExtra("title");
                        String message = intent.getStringExtra("message");
                        String actionstring = intent.getStringExtra("actionstring");
                        sendActionConfirmationRequest(title, message, actionstring);
                    } else if (ACTION_SEND_CHANGECONFIRMATIONREQUEST.equals(action)) {
                        String title = intent.getStringExtra("title");
                        String message = intent.getStringExtra("message");
                        String actionstring = intent.getStringExtra("actionstring");
                        sendChangeConfirmationRequest(title, message, actionstring);
                    } else if (ACTION_CANCEL_NOTIFICATION.equals(action)) {
                        String actionstring = intent.getStringExtra("actionstring");
                        sendCancelNotificationRequest(actionstring);
                    } else {
                        sendData();
                    }
                } else {
                    googleApiClient.connect();
                }
            });
        }

        return START_STICKY;
    }


    private void updateWearSyncBgsCapability(CapabilityInfo capabilityInfo) {
        Log.d("WatchUpdaterService", "CabilityInfo: " + capabilityInfo);
        Set<Node> connectedNodes = capabilityInfo.getNodes();
        String mWearNodeId = pickBestNodeId(connectedNodes);
    }


    private String pickBestNodeId(Set<Node> nodes) {
        String bestNodeId = null;
        // Find a nearby node or pick one arbitrarily
        for (Node node : nodes) {
            if (node.isNearby()) {
                return node.getId();
            }
            bestNodeId = node.getId();
        }
        return bestNodeId;
    }


    @Override
    public void onConnected(Bundle connectionHint) {
        CapabilityApi.CapabilityListener capabilityListener = capabilityInfo -> {
            updateWearSyncBgsCapability(capabilityInfo);
            // Log.d(TAG, logPrefix + "onConnected onCapabilityChanged mWearNodeID:" + mWearNodeId);
            // new CheckWearableConnected().execute();
        };

        Wearable.CapabilityApi.addCapabilityListener(googleApiClient, capabilityListener, CAPABILITY_WEAR_APP);
        sendData();
    }


    @Override
    public void onPeerConnected(com.google.android.gms.wearable.Node peer) {// KS
        super.onPeerConnected(peer);
        String id = peer.getId();
        String name = peer.getDisplayName();
        // Log.d(TAG, logPrefix + "onPeerConnected peer name & ID: " + name + "|" + id);
    }


    @Override
    public void onPeerDisconnected(com.google.android.gms.wearable.Node peer) {// KS
        super.onPeerDisconnected(peer);
        String id = peer.getId();
        String name = peer.getDisplayName();
        // Log.d(TAG, logPrefix + "onPeerDisconnected peer name & ID: " + name + "|" + id);
    }


    @Override
    public void onMessageReceived(MessageEvent event) {

        // Log.d(TAG, logPrefix + "onMessageRecieved: " + event);

        if (wearIntegration()) {
            if (event != null && event.getPath().equals(WEARABLE_RESEND_PATH)) {
                resendData();
            }

            if (event != null && event.getPath().equals(WEARABLE_CANCELBOLUS_PATH)) {
                cancelBolus();
            }

            if (event != null && event.getPath().equals(WEARABLE_INITIATE_ACTIONSTRING_PATH)) {
                String actionstring = new String(event.getData());
                aapsLogger.debug(LTag.WEAR, "Wear: " + actionstring);
                actionStringHandler.handleInitiate(actionstring);
            }

            if (event != null && event.getPath().equals(WEARABLE_CONFIRM_ACTIONSTRING_PATH)) {
                String actionstring = new String(event.getData());
                aapsLogger.debug(LTag.WEAR, "Wear Confirm: " + actionstring);
                actionStringHandler.handleConfirmation(actionstring);
            }
        }
    }

    private void cancelBolus() {
        configBuilderPlugin.getActivePump().stopBolusDelivering();
    }

    private void sendData() {

        BgReading lastBG = iobCobCalculatorPlugin.lastBg();
        // Log.d(TAG, logPrefix + "LastBg=" + lastBG);
        if (lastBG != null) {
            GlucoseStatus glucoseStatus = GlucoseStatus.getGlucoseStatusData();

            if (googleApiClient != null && !googleApiClient.isConnected() && !googleApiClient.isConnecting()) {
                googleApiConnect();
            }
            if (wearIntegration()) {

                final DataMap dataMap = dataMapSingleBG(lastBG, glucoseStatus);
                if (dataMap == null) {
                    ToastUtils.showToastInUiThread(this, resourceHelper.gs(R.string.noprofile));
                    return;
                }

                executeTask(new SendToDataLayerThread(WEARABLE_DATA_PATH, googleApiClient), dataMap);
            }
        }
    }


    private DataMap dataMapSingleBG(BgReading lastBG, GlucoseStatus glucoseStatus) {
        String units = profileFunction.getUnits();

        double lowLine = defaultValueHelper.determineLowLine();
        double highLine = defaultValueHelper.determineHighLine();

        long sgvLevel = 0L;
        if (lastBG.value > highLine) {
            sgvLevel = 1;
        } else if (lastBG.value < lowLine) {
            sgvLevel = -1;
        }

        DataMap dataMap = new DataMap();
        dataMap.putString("sgvString", lastBG.valueToUnitsToString(units));
        dataMap.putString("glucoseUnits", units);
        dataMap.putLong("timestamp", lastBG.date);
        if (glucoseStatus == null) {
            dataMap.putString("slopeArrow", "");
            dataMap.putString("delta", "--");
            dataMap.putString("avgDelta", "--");
        } else {
            dataMap.putString("slopeArrow", slopeArrow(glucoseStatus.delta));
            dataMap.putString("delta", deltastring(glucoseStatus.delta, glucoseStatus.delta * Constants.MGDL_TO_MMOLL, units));
            dataMap.putString("avgDelta", deltastring(glucoseStatus.avgdelta, glucoseStatus.avgdelta * Constants.MGDL_TO_MMOLL, units));
        }
        dataMap.putLong("sgvLevel", sgvLevel);
        dataMap.putDouble("sgvDouble", lastBG.value);
        dataMap.putDouble("high", highLine);
        dataMap.putDouble("low", lowLine);
        return dataMap;
    }

    private String deltastring(double deltaMGDL, double deltaMMOL, String units) {
        String deltastring = "";
        if (deltaMGDL >= 0) {
            deltastring += "+";
        } else {
            deltastring += "-";
        }

        boolean detailed = sp.getBoolean(R.string.key_wear_detailed_delta, false);
        if (units.equals(Constants.MGDL)) {
            if (detailed) {
                deltastring += DecimalFormatter.to1Decimal(Math.abs(deltaMGDL));
            } else {
                deltastring += DecimalFormatter.to0Decimal(Math.abs(deltaMGDL));
            }
        } else {
            if (detailed) {
                deltastring += DecimalFormatter.to2Decimal(Math.abs(deltaMMOL));
            } else {
                deltastring += DecimalFormatter.to1Decimal(Math.abs(deltaMMOL));
            }
        }
        return deltastring;
    }

    private String slopeArrow(double delta) {
        if (delta <= (-3.5 * 5)) {
            return "\u21ca";
        } else if (delta <= (-2 * 5)) {
            return "\u2193";
        } else if (delta <= (-1 * 5)) {
            return "\u2198";
        } else if (delta <= (1 * 5)) {
            return "\u2192";
        } else if (delta <= (2 * 5)) {
            return "\u2197";
        } else if (delta <= (3.5 * 5)) {
            return "\u2191";
        } else {
            return "\u21c8";
        }
    }


    private void resendData() {
        if (googleApiClient != null && !googleApiClient.isConnected() && !googleApiClient.isConnecting()) {
            googleApiConnect();
        }
        long startTime = System.currentTimeMillis() - (long) (60000 * 60 * 5.5);
        BgReading last_bg = iobCobCalculatorPlugin.lastBg();

        if (last_bg == null) return;

        List<BgReading> graph_bgs = MainApp.getDbHelper().getBgreadingsDataFromTime(startTime, true);
        GlucoseStatus glucoseStatus = GlucoseStatus.getGlucoseStatusData(true);

        if (!graph_bgs.isEmpty()) {
            DataMap entries = dataMapSingleBG(last_bg, glucoseStatus);
            if (entries == null) {
                ToastUtils.showToastInUiThread(this, resourceHelper.gs(R.string.noprofile));
                return;
            }
            final ArrayList<DataMap> dataMaps = new ArrayList<>(graph_bgs.size());
            for (BgReading bg : graph_bgs) {
                DataMap dataMap = dataMapSingleBG(bg, glucoseStatus);
                if (dataMap != null) {
                    dataMaps.add(dataMap);
                }
            }
            entries.putDataMapArrayList("entries", dataMaps);
            executeTask(new SendToDataLayerThread(WEARABLE_DATA_PATH, googleApiClient), entries);
        }
        sendPreferences();
        sendBasals();
        sendStatus();
    }

    private void sendBasals() {
        if (googleApiClient != null && !googleApiClient.isConnected() && !googleApiClient.isConnecting()) {
            googleApiConnect();
        }

        long now = System.currentTimeMillis();
        final long startTimeWindow = now - (long) (60000 * 60 * 5.5);


        ArrayList<DataMap> basals = new ArrayList<>();
        ArrayList<DataMap> temps = new ArrayList<>();
        ArrayList<DataMap> boluses = new ArrayList<>();
        ArrayList<DataMap> predictions = new ArrayList<>();


        Profile profile = profileFunction.getProfile();

        if (profile == null) {
            return;
        }

        long beginBasalSegmentTime = startTimeWindow;
        long runningTime = startTimeWindow;

        double beginBasalValue = profile.getBasal(beginBasalSegmentTime);
        double endBasalValue = beginBasalValue;

        TemporaryBasal tb1 = treatmentsPlugin.getTempBasalFromHistory(runningTime);
        TemporaryBasal tb2 = treatmentsPlugin.getTempBasalFromHistory(runningTime); //TODO for Adrian ... what's the meaning?
        double tb_before = beginBasalValue;
        double tb_amount = beginBasalValue;
        long tb_start = runningTime;

        if (tb1 != null) {
            tb_before = beginBasalValue;
            Profile profileTB = ProfileFunctions.getInstance().getProfile(runningTime);
            if (profileTB != null) {
                tb_amount = tb1.tempBasalConvertedToAbsolute(runningTime, profileTB);
                tb_start = runningTime;
            }
        }


        for (; runningTime < now; runningTime += 5 * 60 * 1000) {
            Profile profileTB = profileFunction.getProfile(runningTime);
            if (profileTB == null)
                return;
            //basal rate
            endBasalValue = profile.getBasal(runningTime);
            if (endBasalValue != beginBasalValue) {
                //push the segment we recently left
                basals.add(basalMap(beginBasalSegmentTime, runningTime, beginBasalValue));

                //begin new Basal segment
                beginBasalSegmentTime = runningTime;
                beginBasalValue = endBasalValue;
            }

            //temps
            tb2 = treatmentsPlugin.getTempBasalFromHistory(runningTime);

            if (tb1 == null && tb2 == null) {
                //no temp stays no temp

            } else if (tb1 != null && tb2 == null) {
                //temp is over -> push it
                temps.add(tempDatamap(tb_start, tb_before, runningTime, endBasalValue, tb_amount));
                tb1 = null;

            } else if (tb1 == null && tb2 != null) {
                //temp begins
                tb1 = tb2;
                tb_start = runningTime;
                tb_before = endBasalValue;
                tb_amount = tb1.tempBasalConvertedToAbsolute(runningTime, profileTB);

            } else if (tb1 != null && tb2 != null) {
                double currentAmount = tb2.tempBasalConvertedToAbsolute(runningTime, profileTB);
                if (currentAmount != tb_amount) {
                    temps.add(tempDatamap(tb_start, tb_before, runningTime, currentAmount, tb_amount));
                    tb_start = runningTime;
                    tb_before = tb_amount;
                    tb_amount = currentAmount;
                    tb1 = tb2;
                }
            }
        }
        if (beginBasalSegmentTime != runningTime) {
            //push the remaining segment
            basals.add(basalMap(beginBasalSegmentTime, runningTime, beginBasalValue));
        }
        if (tb1 != null) {
            tb2 = treatmentsPlugin.getTempBasalFromHistory(now); //use "now" to express current situation
            if (tb2 == null) {
                //express the cancelled temp by painting it down one minute early
                temps.add(tempDatamap(tb_start, tb_before, now - 1 * 60 * 1000, endBasalValue, tb_amount));
            } else {
                //express currently running temp by painting it a bit into the future
                Profile profileNow = profileFunction.getProfile(now);
                double currentAmount = tb2.tempBasalConvertedToAbsolute(now, profileNow);
                if (currentAmount != tb_amount) {
                    temps.add(tempDatamap(tb_start, tb_before, now, tb_amount, tb_amount));
                    temps.add(tempDatamap(now, tb_amount, runningTime + 5 * 60 * 1000, currentAmount, currentAmount));
                } else {
                    temps.add(tempDatamap(tb_start, tb_before, runningTime + 5 * 60 * 1000, tb_amount, tb_amount));
                }
            }
        } else {
            tb2 = TreatmentsPlugin.getPlugin().getTempBasalFromHistory(now); //use "now" to express current situation
            if (tb2 != null) {
                //onset at the end
                Profile profileTB = profileFunction.getProfile(runningTime);
                double currentAmount = tb2.tempBasalConvertedToAbsolute(runningTime, profileTB);
                temps.add(tempDatamap(now - 1 * 60 * 1000, endBasalValue, runningTime + 5 * 60 * 1000, currentAmount, currentAmount));
            }
        }

        List<Treatment> treatments = treatmentsPlugin.getTreatmentsFromHistory();
        for (Treatment treatment : treatments) {
            if (treatment.date > startTimeWindow) {
                boluses.add(treatmentMap(treatment.date, treatment.insulin, treatment.carbs, treatment.isSMB, treatment.isValid));
            }

        }

        final LoopPlugin.LastRun finalLastRun = loopPlugin.lastRun;
        if (sp.getBoolean("wear_predictions", true) && finalLastRun != null && finalLastRun.request.hasPredictions && finalLastRun.constraintsProcessed != null) {
            List<BgReading> predArray = finalLastRun.constraintsProcessed.getPredictions();

            if (!predArray.isEmpty()) {
                for (BgReading bg : predArray) {
                    if (bg.value < 40) continue;
                    predictions.add(predictionMap(bg.date, bg.value, bg.getPredectionColor()));
                }
            }
        }


        DataMap dm = new DataMap();
        dm.putDataMapArrayList("basals", basals);
        dm.putDataMapArrayList("temps", temps);
        dm.putDataMapArrayList("boluses", boluses);
        dm.putDataMapArrayList("predictions", predictions);

        executeTask(new SendToDataLayerThread(BASAL_DATA_PATH, googleApiClient), dm);
    }

    private DataMap tempDatamap(long startTime, double startBasal, long to, double toBasal, double amount) {
        DataMap dm = new DataMap();
        dm.putLong("starttime", startTime);
        dm.putDouble("startBasal", startBasal);
        dm.putLong("endtime", to);
        dm.putDouble("endbasal", toBasal);
        dm.putDouble("amount", amount);
        return dm;
    }

    private DataMap basalMap(long startTime, long endTime, double amount) {
        DataMap dm = new DataMap();
        dm.putLong("starttime", startTime);
        dm.putLong("endtime", endTime);
        dm.putDouble("amount", amount);
        return dm;
    }

    private DataMap treatmentMap(long date, double bolus, double carbs, boolean isSMB, boolean isValid) {
        DataMap dm = new DataMap();
        dm.putLong("date", date);
        dm.putDouble("bolus", bolus);
        dm.putDouble("carbs", carbs);
        dm.putBoolean("isSMB", isSMB);
        dm.putBoolean("isValid", isValid);
        return dm;
    }

    private DataMap predictionMap(long timestamp, double sgv, int color) {
        DataMap dm = new DataMap();
        dm.putLong("timestamp", timestamp);
        dm.putDouble("sgv", sgv);
        dm.putInt("color", color);
        return dm;
    }


    private void sendNotification() {
        if (googleApiClient.isConnected()) {
            PutDataMapRequest dataMapRequest = PutDataMapRequest.create(OPEN_SETTINGS_PATH);
            //unique content
            dataMapRequest.getDataMap().putLong("timestamp", System.currentTimeMillis());
            dataMapRequest.getDataMap().putString("openSettings", "openSettings");
            PutDataRequest putDataRequest = dataMapRequest.asPutDataRequest();
            debugData("sendNotification", putDataRequest);
            Wearable.DataApi.putDataItem(googleApiClient, putDataRequest);
        } else {
            Log.e("OpenSettings", "No connection to wearable available!");
        }
    }

    private void sendBolusProgress(int progresspercent, String status) {
        if (googleApiClient.isConnected()) {
            PutDataMapRequest dataMapRequest = PutDataMapRequest.create(BOLUS_PROGRESS_PATH);
            //unique content
            dataMapRequest.getDataMap().putLong("timestamp", System.currentTimeMillis());
            dataMapRequest.getDataMap().putString("bolusProgress", "bolusProgress");
            dataMapRequest.getDataMap().putString("progressstatus", status);
            dataMapRequest.getDataMap().putInt("progresspercent", progresspercent);
            PutDataRequest putDataRequest = dataMapRequest.asPutDataRequest();
            debugData("sendBolusProgress", putDataRequest);
            Wearable.DataApi.putDataItem(googleApiClient, putDataRequest);
        } else {
            Log.e("BolusProgress", "No connection to wearable available!");
        }
    }

    private void sendActionConfirmationRequest(String title, String message, String actionstring) {
        if (googleApiClient.isConnected()) {
            PutDataMapRequest dataMapRequest = PutDataMapRequest.create(ACTION_CONFIRMATION_REQUEST_PATH);
            //unique content
            dataMapRequest.getDataMap().putLong("timestamp", System.currentTimeMillis());
            dataMapRequest.getDataMap().putString("actionConfirmationRequest", "actionConfirmationRequest");
            dataMapRequest.getDataMap().putString("title", title);
            dataMapRequest.getDataMap().putString("message", message);
            dataMapRequest.getDataMap().putString("actionstring", actionstring);

            aapsLogger.debug(LTag.WEAR, "Requesting confirmation from wear: " + actionstring);

            PutDataRequest putDataRequest = dataMapRequest.asPutDataRequest();
            debugData("sendActionConfirmationRequest", putDataRequest);
            Wearable.DataApi.putDataItem(googleApiClient, putDataRequest);
        } else {
            Log.e("confirmationRequest", "No connection to wearable available!");
        }
    }

    private void sendChangeConfirmationRequest(String title, String message, String actionstring) {
        if (googleApiClient.isConnected()) {
            PutDataMapRequest dataMapRequest = PutDataMapRequest.create(ACTION_CHANGECONFIRMATION_REQUEST_PATH);
            //unique content
            dataMapRequest.getDataMap().putLong("timestamp", System.currentTimeMillis());
            dataMapRequest.getDataMap().putString("changeConfirmationRequest", "changeConfirmationRequest");
            dataMapRequest.getDataMap().putString("title", title);
            dataMapRequest.getDataMap().putString("message", message);
            dataMapRequest.getDataMap().putString("actionstring", actionstring);

            aapsLogger.debug(LTag.WEAR, "Requesting confirmation from wear: " + actionstring);

            PutDataRequest putDataRequest = dataMapRequest.asPutDataRequest();
            debugData("sendChangeConfirmationRequest", putDataRequest);
            Wearable.DataApi.putDataItem(googleApiClient, putDataRequest);
        } else {
            Log.e("changeConfirmRequest", "No connection to wearable available!");
        }
    }

    private void sendCancelNotificationRequest(String actionstring) {
        if (googleApiClient.isConnected()) {
            PutDataMapRequest dataMapRequest = PutDataMapRequest.create(ACTION_CANCELNOTIFICATION_REQUEST_PATH);
            //unique content
            dataMapRequest.getDataMap().putLong("timestamp", System.currentTimeMillis());
            dataMapRequest.getDataMap().putString("cancelNotificationRequest", "cancelNotificationRequest");
            dataMapRequest.getDataMap().putString("actionstring", actionstring);

            aapsLogger.debug(LTag.WEAR, "Canceling notification on wear: " + actionstring);

            PutDataRequest putDataRequest = dataMapRequest.asPutDataRequest();
            debugData("sendCancelNotificationRequest", putDataRequest);
            Wearable.DataApi.putDataItem(googleApiClient, putDataRequest);
        } else {
            Log.e("cancelNotificationReq", "No connection to wearable available!");
        }
    }

    private void sendStatus() {

        if (googleApiClient.isConnected()) {
            Profile profile = profileFunction.getProfile();
            String status = resourceHelper.gs(R.string.noprofile);
            String iobSum, iobDetail, cobString, currentBasal, bgiString;
            iobSum = iobDetail = cobString = currentBasal = bgiString = "";
            if (profile != null) {
                treatmentsPlugin.updateTotalIOBTreatments();
                IobTotal bolusIob = treatmentsPlugin.getLastCalculationTreatments().round();
                treatmentsPlugin.updateTotalIOBTempBasals();
                IobTotal basalIob = treatmentsPlugin.getLastCalculationTempBasals().round();

                iobSum = DecimalFormatter.to2Decimal(bolusIob.iob + basalIob.basaliob);
                iobDetail = "(" + DecimalFormatter.to2Decimal(bolusIob.iob) + "|" + DecimalFormatter.to2Decimal(basalIob.basaliob) + ")";
                cobString = iobCobCalculatorPlugin.getCobInfo(false, "WatcherUpdaterService").generateCOBString();
                currentBasal = generateBasalString();

                //bgi


                double bgi = -(bolusIob.activity + basalIob.activity) * 5 * Profile.fromMgdlToUnits(profile.getIsfMgdl(), profileFunction.getUnits());
                bgiString = "" + ((bgi >= 0) ? "+" : "") + DecimalFormatter.to1Decimal(bgi);

                status = generateStatusString(profile, currentBasal, iobSum, iobDetail, bgiString);
            }


            //batteries
            int phoneBattery = BatteryLevel.getBatteryLevel();
            String rigBattery = nsDeviceStatus.getUploaderStatus().trim();


            long openApsStatus;
            //OpenAPS status
            if (Config.APS) {
                //we are AndroidAPS
<<<<<<< HEAD
                openApsStatus = loopPlugin.lastRun != null && loopPlugin.lastRun.lastEnact != null && loopPlugin.lastRun.lastEnact.getTime() != 0 ? loopPlugin.lastRun.lastEnact.getTime() : -1;
=======
                openApsStatus = LoopPlugin.lastRun != null && LoopPlugin.lastRun.lastTBREnact != 0 ? LoopPlugin.lastRun.lastTBREnact : -1;
>>>>>>> 850e79a0
            } else {
                //NSClient or remote
                openApsStatus = NSDeviceStatus.getOpenApsTimestamp();
            }

            PutDataMapRequest dataMapRequest = PutDataMapRequest.create(NEW_STATUS_PATH);
            //unique content
            dataMapRequest.getDataMap().putString("externalStatusString", status);
            dataMapRequest.getDataMap().putString("iobSum", iobSum);
            dataMapRequest.getDataMap().putString("iobDetail", iobDetail);
            dataMapRequest.getDataMap().putBoolean("detailedIob", sp.getBoolean(R.string.key_wear_detailediob, false));
            dataMapRequest.getDataMap().putString("cob", cobString);
            dataMapRequest.getDataMap().putString("currentBasal", currentBasal);
            dataMapRequest.getDataMap().putString("battery", "" + phoneBattery);
            dataMapRequest.getDataMap().putString("rigBattery", rigBattery);
            dataMapRequest.getDataMap().putLong("openApsStatus", openApsStatus);
            dataMapRequest.getDataMap().putString("bgi", bgiString);
            dataMapRequest.getDataMap().putBoolean("showBgi", sp.getBoolean(R.string.key_wear_showbgi, false));
            dataMapRequest.getDataMap().putInt("batteryLevel", (phoneBattery >= 30) ? 1 : 0);
            PutDataRequest putDataRequest = dataMapRequest.asPutDataRequest();
            debugData("sendStatus", putDataRequest);
            Wearable.DataApi.putDataItem(googleApiClient, putDataRequest);
        } else {
            Log.e("SendStatus", "No connection to wearable available!");
        }
    }

    private void sendPreferences() {
        if (googleApiClient.isConnected()) {

            boolean wearcontrol = sp.getBoolean("wearcontrol", false);

            PutDataMapRequest dataMapRequest = PutDataMapRequest.create(NEW_PREFERENCES_PATH);
            //unique content
            dataMapRequest.getDataMap().putLong("timestamp", System.currentTimeMillis());
            dataMapRequest.getDataMap().putBoolean("wearcontrol", wearcontrol);
            PutDataRequest putDataRequest = dataMapRequest.asPutDataRequest();
            debugData("sendPreferences", putDataRequest);
            Wearable.DataApi.putDataItem(googleApiClient, putDataRequest);
        } else {
            Log.e("SendStatus", "No connection to wearable available!");
        }
    }


    private void debugData(String source, Object data) {
        // Log.d(TAG, "WR: " + source + " " + data);
    }

    private void executeTask(AsyncTask task, DataMap... parameters) {
        task.executeOnExecutor(AsyncTask.THREAD_POOL_EXECUTOR, (Object[]) parameters);
        // if (Build.VERSION.SDK_INT >= Build.VERSION_CODES.HONEYCOMB) {
        // task.executeOnExecutor(AsyncTask.THREAD_POOL_EXECUTOR);
        // } else {
        // task.execute();
        // }
    }


    @NonNull
    private String generateStatusString(Profile profile, String currentBasal, String iobSum, String iobDetail, String bgiString) {

        String status = "";

        if (profile == null) {
            status = resourceHelper.gs(R.string.noprofile);
            return status;
        }

        if (!loopPlugin.isEnabled(PluginType.LOOP)) {
            status += resourceHelper.gs(R.string.disabledloop) + "\n";
            lastLoopStatus = false;
        } else {
            lastLoopStatus = true;
        }

        String iobString;
        if (sp.getBoolean(R.string.key_wear_detailediob, false)) {
            iobString = iobSum + " " + iobDetail;
        } else {
            iobString = iobSum + "U";
        }

        status += currentBasal + " " + iobString;

        //add BGI if shown, otherwise return
        if (sp.getBoolean(R.string.key_wear_showbgi, false)) {
            status += " " + bgiString;
        }

        return status;
    }

    @NonNull
    private String generateBasalString() {

        String basalStringResult;

        Profile profile = profileFunction.getProfile();
        if (profile == null)
            return "";

        TemporaryBasal activeTemp = treatmentsPlugin.getTempBasalFromHistory(System.currentTimeMillis());
        if (activeTemp != null) {
            basalStringResult = activeTemp.toStringShort();
        } else {
            if (sp.getBoolean(R.string.key_danar_visualizeextendedaspercentage, false)) {
                basalStringResult = "100%";
            } else {
                basalStringResult = DecimalFormatter.to2Decimal(profile.getBasal()) + "U/h";
            }
        }
        return basalStringResult;
    }

    @Override
    public void onDestroy() {
        if (googleApiClient != null && googleApiClient.isConnected()) {
            googleApiClient.disconnect();
        }
    }

    @Override
    public void onConnectionSuspended(int cause) {
    }

    @Override
    public void onConnectionFailed(@NonNull ConnectionResult connectionResult) {
    }

    public static boolean shouldReportLoopStatus(boolean enabled) {
        return (lastLoopStatus != enabled);
    }
}<|MERGE_RESOLUTION|>--- conflicted
+++ resolved
@@ -712,11 +712,7 @@
             //OpenAPS status
             if (Config.APS) {
                 //we are AndroidAPS
-<<<<<<< HEAD
-                openApsStatus = loopPlugin.lastRun != null && loopPlugin.lastRun.lastEnact != null && loopPlugin.lastRun.lastEnact.getTime() != 0 ? loopPlugin.lastRun.lastEnact.getTime() : -1;
-=======
-                openApsStatus = LoopPlugin.lastRun != null && LoopPlugin.lastRun.lastTBREnact != 0 ? LoopPlugin.lastRun.lastTBREnact : -1;
->>>>>>> 850e79a0
+                openApsStatus = loopPlugin.lastRun != null && loopPlugin.lastRun.lastTBREnact != 0 ? loopPlugin.lastRun.lastTBREnact : -1;
             } else {
                 //NSClient or remote
                 openApsStatus = NSDeviceStatus.getOpenApsTimestamp();
