--- conflicted
+++ resolved
@@ -684,13 +684,8 @@
         final Profile profile = profileFunction.getProfile();
         if (profile == null)
             return true;
-<<<<<<< HEAD
         if (item.getTitle().equals(resourceHelper.gs(R.string.disableloop))) {
-=======
-        final LoopPlugin loopPlugin = LoopPlugin.getPlugin();
-        if (item.getTitle().equals(MainApp.gs(R.string.disableloop))) {
-            log.debug("USER ENTRY: LOOP DISABLED");
->>>>>>> 26170dde
+            aapsLogger.debug("USER ENTRY: LOOP DISABLED");
             loopPlugin.setPluginEnabled(PluginType.LOOP, false);
             loopPlugin.setFragmentVisible(PluginType.LOOP, false);
             configBuilderPlugin.storeSettings("DisablingLoop");
@@ -705,26 +700,17 @@
             });
             loopPlugin.createOfflineEvent(24 * 60); // upload 24h, we don't know real duration
             return true;
-<<<<<<< HEAD
         } else if (item.getTitle().equals(resourceHelper.gs(R.string.enableloop))) {
-=======
-        } else if (item.getTitle().equals(MainApp.gs(R.string.enableloop))) {
-            log.debug("USER ENTRY: LOOP ENABLED");
->>>>>>> 26170dde
+            aapsLogger.debug("USER ENTRY: LOOP ENABLED");
             loopPlugin.setPluginEnabled(PluginType.LOOP, true);
             loopPlugin.setFragmentVisible(PluginType.LOOP, true);
             configBuilderPlugin.storeSettings("EnablingLoop");
             updateGUI("suspendmenu");
             loopPlugin.createOfflineEvent(0);
             return true;
-<<<<<<< HEAD
         } else if (item.getTitle().equals(resourceHelper.gs(R.string.resume)) ||
                 item.getTitle().equals(resourceHelper.gs(R.string.reconnect))) {
-=======
-        } else if (item.getTitle().equals(MainApp.gs(R.string.resume)) ||
-                item.getTitle().equals(MainApp.gs(R.string.reconnect))) {
-            log.debug("USER ENTRY: RESUME");
->>>>>>> 26170dde
+            aapsLogger.debug("USER ENTRY: RESUME");
             loopPlugin.suspendTo(0L);
             updateGUI("suspendmenu");
             configBuilderPlugin.getCommandQueue().cancelTempBasal(true, new Callback() {
@@ -738,88 +724,50 @@
             sp.putBoolean(R.string.key_objectiveusereconnect, true);
             loopPlugin.createOfflineEvent(0);
             return true;
-<<<<<<< HEAD
         } else if (item.getTitle().equals(resourceHelper.gs(R.string.suspendloopfor1h))) {
+            aapsLogger.debug("USER ENTRY: SUSPEND 1h");
             loopPlugin.suspendLoop(60);
             updateGUI("suspendmenu");
             return true;
         } else if (item.getTitle().equals(resourceHelper.gs(R.string.suspendloopfor2h))) {
+            aapsLogger.debug("USER ENTRY: SUSPEND 2h");
             loopPlugin.suspendLoop(120);
             updateGUI("suspendmenu");
             return true;
         } else if (item.getTitle().equals(resourceHelper.gs(R.string.suspendloopfor3h))) {
+            aapsLogger.debug("USER ENTRY: SUSPEND 3h");
             loopPlugin.suspendLoop(180);
             updateGUI("suspendmenu");
             return true;
         } else if (item.getTitle().equals(resourceHelper.gs(R.string.suspendloopfor10h))) {
+            aapsLogger.debug("USER ENTRY: SUSPEND 10h");
             loopPlugin.suspendLoop(600);
             updateGUI("suspendmenu");
             return true;
         } else if (item.getTitle().equals(resourceHelper.gs(R.string.disconnectpumpfor15m))) {
+            aapsLogger.debug("USER ENTRY: DISCONNECT 15m");
             loopPlugin.disconnectPump(15, profile);
             updateGUI("suspendmenu");
             return true;
         } else if (item.getTitle().equals(resourceHelper.gs(R.string.disconnectpumpfor30m))) {
+            aapsLogger.debug("USER ENTRY: DISCONNECT 30m");
             loopPlugin.disconnectPump(30, profile);
             updateGUI("suspendmenu");
             return true;
         } else if (item.getTitle().equals(resourceHelper.gs(R.string.disconnectpumpfor1h))) {
+            aapsLogger.debug("USER ENTRY: DISCONNECT 1h");
             loopPlugin.disconnectPump(60, profile);
             sp.putBoolean(R.string.key_objectiveusedisconnect, true);
             updateGUI("suspendmenu");
             return true;
         } else if (item.getTitle().equals(resourceHelper.gs(R.string.disconnectpumpfor2h))) {
+            aapsLogger.debug("USER ENTRY: DISCONNECT 2h");
             loopPlugin.disconnectPump(120, profile);
             updateGUI("suspendmenu");
             return true;
         } else if (item.getTitle().equals(resourceHelper.gs(R.string.disconnectpumpfor3h))) {
+            aapsLogger.debug("USER ENTRY: DISCONNECT 3h");
             loopPlugin.disconnectPump(180, profile);
-=======
-        } else if (item.getTitle().equals(MainApp.gs(R.string.suspendloopfor1h))) {
-            log.debug("USER ENTRY: SUSPEND 1h");
-            LoopPlugin.getPlugin().suspendLoop(60);
-            updateGUI("suspendmenu");
-            return true;
-        } else if (item.getTitle().equals(MainApp.gs(R.string.suspendloopfor2h))) {
-            log.debug("USER ENTRY: SUSPEND 2h");
-            LoopPlugin.getPlugin().suspendLoop(120);
-            updateGUI("suspendmenu");
-            return true;
-        } else if (item.getTitle().equals(MainApp.gs(R.string.suspendloopfor3h))) {
-            log.debug("USER ENTRY: SUSPEND 3h");
-            LoopPlugin.getPlugin().suspendLoop(180);
-            updateGUI("suspendmenu");
-            return true;
-        } else if (item.getTitle().equals(MainApp.gs(R.string.suspendloopfor10h))) {
-            log.debug("USER ENTRY: SUSPEND 10h");
-            LoopPlugin.getPlugin().suspendLoop(600);
-            updateGUI("suspendmenu");
-            return true;
-        } else if (item.getTitle().equals(MainApp.gs(R.string.disconnectpumpfor15m))) {
-            log.debug("USER ENTRY: DISCONNECT 15m");
-            LoopPlugin.getPlugin().disconnectPump(15, profile);
-            updateGUI("suspendmenu");
-            return true;
-        } else if (item.getTitle().equals(MainApp.gs(R.string.disconnectpumpfor30m))) {
-            log.debug("USER ENTRY: DISCONNECT 30m");
-            LoopPlugin.getPlugin().disconnectPump(30, profile);
-            updateGUI("suspendmenu");
-            return true;
-        } else if (item.getTitle().equals(MainApp.gs(R.string.disconnectpumpfor1h))) {
-            log.debug("USER ENTRY: DISCONNECT 1h");
-            LoopPlugin.getPlugin().disconnectPump(60, profile);
-            SP.putBoolean(R.string.key_objectiveusedisconnect, true);
-            updateGUI("suspendmenu");
-            return true;
-        } else if (item.getTitle().equals(MainApp.gs(R.string.disconnectpumpfor2h))) {
-            log.debug("USER ENTRY: DISCONNECT 2h");
-            LoopPlugin.getPlugin().disconnectPump(120, profile);
-            updateGUI("suspendmenu");
-            return true;
-        } else if (item.getTitle().equals(MainApp.gs(R.string.disconnectpumpfor3h))) {
-            log.debug("USER ENTRY: DISCONNECT 3h");
-            LoopPlugin.getPlugin().disconnectPump(180, profile);
->>>>>>> 26170dde
             updateGUI("suspendmenu");
             return true;
         } else if (item.getTitle().equals(resourceHelper.gs(R.string.careportal_profileswitch))) {
@@ -835,14 +783,9 @@
             FragmentManager manager = getFragmentManager();
             if (manager != null)
                 pvd.show(manager, "ProfileViewDialog");
-<<<<<<< HEAD
         } else if (item.getTitle().equals(resourceHelper.gs(R.string.eatingsoon))) {
+            aapsLogger.debug("USER ENTRY: TEMP TARGET EATING SOON");
             double target = Profile.toMgdl(defaultValueHelper.determineEatingSoonTT(), ProfileFunctions.getSystemUnits());
-=======
-        } else if (item.getTitle().equals(MainApp.gs(R.string.eatingsoon))) {
-            log.debug("USER ENTRY: TEMP TARGET EATING SOON");
-            double target = Profile.toMgdl(DefaultValueHelper.determineEatingSoonTT(), ProfileFunctions.getSystemUnits());
->>>>>>> 26170dde
             TempTarget tempTarget = new TempTarget()
                     .date(System.currentTimeMillis())
                     .duration(defaultValueHelper.determineEatingSoonTTDuration())
@@ -850,16 +793,10 @@
                     .source(Source.USER)
                     .low(target)
                     .high(target);
-<<<<<<< HEAD
             treatmentsPlugin.addToHistoryTempTarget(tempTarget);
         } else if (item.getTitle().equals(resourceHelper.gs(R.string.activity))) {
+            aapsLogger.debug("USER ENTRY: TEMP TARGET ACTIVITY");
             double target = Profile.toMgdl(defaultValueHelper.determineActivityTT(), ProfileFunctions.getSystemUnits());
-=======
-            TreatmentsPlugin.getPlugin().addToHistoryTempTarget(tempTarget);
-        } else if (item.getTitle().equals(MainApp.gs(R.string.activity))) {
-            log.debug("USER ENTRY: TEMP TARGET ACTIVITY");
-            double target = Profile.toMgdl(DefaultValueHelper.determineActivityTT(), ProfileFunctions.getSystemUnits());
->>>>>>> 26170dde
             TempTarget tempTarget = new TempTarget()
                     .date(now())
                     .duration(defaultValueHelper.determineActivityTTDuration())
@@ -867,16 +804,10 @@
                     .source(Source.USER)
                     .low(target)
                     .high(target);
-<<<<<<< HEAD
             treatmentsPlugin.addToHistoryTempTarget(tempTarget);
         } else if (item.getTitle().equals(resourceHelper.gs(R.string.hypo))) {
+            aapsLogger.debug("USER ENTRY: TEMP TARGET HYPO");
             double target = Profile.toMgdl(defaultValueHelper.determineHypoTT(), ProfileFunctions.getSystemUnits());
-=======
-            TreatmentsPlugin.getPlugin().addToHistoryTempTarget(tempTarget);
-        } else if (item.getTitle().equals(MainApp.gs(R.string.hypo))) {
-            log.debug("USER ENTRY: TEMP TARGET HYPO");
-            double target = Profile.toMgdl(DefaultValueHelper.determineHypoTT(), ProfileFunctions.getSystemUnits());
->>>>>>> 26170dde
             TempTarget tempTarget = new TempTarget()
                     .date(now())
                     .duration(defaultValueHelper.determineHypoTTDuration())
@@ -889,12 +820,8 @@
             FragmentManager manager = getFragmentManager();
             if (manager != null)
                 new TempTargetDialog().show(manager, "Overview");
-<<<<<<< HEAD
         } else if (item.getTitle().equals(resourceHelper.gs(R.string.cancel))) {
-=======
-        } else if (item.getTitle().equals(MainApp.gs(R.string.cancel))) {
-            log.debug("USER ENTRY: TEMP TARGET CANCEL");
->>>>>>> 26170dde
+            aapsLogger.debug("USER ENTRY: TEMP TARGET CANCEL");
             TempTarget tempTarget = new TempTarget()
                     .source(Source.USER)
                     .date(now())
@@ -1007,19 +934,11 @@
 
         if (context == null) return;
 
-<<<<<<< HEAD
         if (loopPlugin.isEnabled(PluginType.LOOP) && profile != null) {
             loopPlugin.invoke("Accept temp button", false);
             if (loopPlugin.lastRun != null && loopPlugin.lastRun.lastAPSRun != null && loopPlugin.lastRun.constraintsProcessed.isChangeRequested()) {
                 OKDialog.showConfirmation(context, resourceHelper.gs(R.string.pump_tempbasal_label), loopPlugin.lastRun.constraintsProcessed.toSpanned(), () -> {
-=======
-        if (LoopPlugin.getPlugin().isEnabled(PluginType.LOOP) && profile != null) {
-            LoopPlugin.getPlugin().invoke("Accept temp button", false);
-            final LoopPlugin.LastRun finalLastRun = LoopPlugin.lastRun;
-            if (finalLastRun != null && finalLastRun.lastAPSRun != null && finalLastRun.constraintsProcessed.isChangeRequested()) {
-                OKDialog.showConfirmation(context, MainApp.gs(R.string.pump_tempbasal_label), finalLastRun.constraintsProcessed.toSpanned(), () -> {
-                    log.debug("USER ENTRY: ACCEPT TEMP BASAL");
->>>>>>> 26170dde
+                    aapsLogger.debug("USER ENTRY: ACCEPT TEMP BASAL");
                     hideTempRecommendation();
                     clearNotification();
                     loopPlugin.acceptChangeRequest();
