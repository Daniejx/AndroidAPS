package info.nightscout.androidaps.plugins.Loop;

import android.text.Html;
import android.text.Spanned;

import org.json.JSONArray;
import org.json.JSONException;
import org.json.JSONObject;
import org.slf4j.Logger;
import org.slf4j.LoggerFactory;

import java.util.ArrayList;
import java.util.Date;
import java.util.List;

import info.nightscout.androidaps.MainApp;
import info.nightscout.androidaps.R;
import info.nightscout.androidaps.data.IobTotal;
import info.nightscout.androidaps.db.BgReading;
import info.nightscout.androidaps.plugins.ConfigBuilder.ConfigBuilderPlugin;
import info.nightscout.utils.DecimalFormatter;

/**
 * Created by mike on 09.06.2016.
 */
public class APSResult {
<<<<<<< HEAD
    public Date date;
=======
    private static Logger log = LoggerFactory.getLogger(APSResult.class);

>>>>>>> cd7c7733
    public String reason;
    public double rate;
    public int duration;
    public boolean changeRequested = false;
    public IobTotal iob;
    public JSONObject json = new JSONObject();
    public boolean hasPredictions = false;
    public double smb = 0d; // super micro bolus in units
    public long deliverAt = 0;

    @Override
    public String toString() {
        final ConfigBuilderPlugin configBuilder = MainApp.getConfigBuilder();
        if (changeRequested) {
            if (rate == 0 && duration == 0)
                return MainApp.sResources.getString(R.string.canceltemp);
            else
                return MainApp.sResources.getString(R.string.rate) + ": " + DecimalFormatter.to2Decimal(rate) + " U/h " +
                        "(" + DecimalFormatter.to2Decimal(rate / configBuilder.getBaseBasalRate() * 100) + "%)\n" +
                        MainApp.sResources.getString(R.string.duration) + ": " + DecimalFormatter.to0Decimal(duration) + " min\n" +
                        (smb != 0 ? ("SMB" + ": " + DecimalFormatter.to2Decimal(smb) + " U") : "") +
                        MainApp.sResources.getString(R.string.reason) + ": " + reason;
        } else
            return MainApp.sResources.getString(R.string.nochangerequested);
    }

    public Spanned toSpanned() {
        final ConfigBuilderPlugin configBuilder = MainApp.getConfigBuilder();
        if (changeRequested) {
            String ret = "";
            if (rate == 0 && duration == 0) ret = MainApp.sResources.getString(R.string.canceltemp);
            else
                ret = "<b>" + MainApp.sResources.getString(R.string.rate) + "</b>: " + DecimalFormatter.to2Decimal(rate) + " U/h " +
                        "(" + DecimalFormatter.to2Decimal(rate / configBuilder.getBaseBasalRate() * 100) + "%) <br>" +
                        "<b>" + MainApp.sResources.getString(R.string.duration) + "</b>: " + DecimalFormatter.to2Decimal(duration) + " min<br>" +
                        (smb != 0 ? ("<b>" + "SMB" + "</b>: " + DecimalFormatter.to2Decimal(smb) + " U") : "") +
                        "<b>" + MainApp.sResources.getString(R.string.reason) + "</b>: " + reason.replace("<", "&lt;").replace(">", "&gt;");
            return Html.fromHtml(ret);
        } else
            return Html.fromHtml(MainApp.sResources.getString(R.string.nochangerequested));
    }

    public APSResult() {
    }

    public APSResult clone() {
        APSResult newResult = new APSResult();
        newResult.reason = new String(reason);
        newResult.rate = rate;
        newResult.duration = duration;
        newResult.changeRequested = changeRequested;
        newResult.iob = iob;
        return newResult;
    }

    public JSONObject json() {
        JSONObject json = new JSONObject();
        try {
            if (changeRequested) {
                json.put("rate", rate);
                json.put("duration", duration);
                json.put("reason", reason);
            }
        } catch (JSONException e) {
            log.error("Unhandled exception", e);
        }
        return json;
    }

    public List<BgReading> getPredictions() {
        List<BgReading> array = new ArrayList<>();
        try {
            long startTime = date.getTime();
            if (json.has("predBGs")) {
                JSONObject predBGs = json.getJSONObject("predBGs");
                if (predBGs.has("IOB")) {
                    JSONArray iob = predBGs.getJSONArray("IOB");
                    for (int i = 1; i < iob.length(); i++) {
                        BgReading bg = new BgReading();
                        bg.value = iob.getInt(i);
                        bg.date = startTime + i * 5 * 60 * 1000L;
                        bg.isIOBPrediction = true;
                        array.add(bg);
                    }
                }
                if (predBGs.has("aCOB")) {
                    JSONArray iob = predBGs.getJSONArray("aCOB");
                    for (int i = 1; i < iob.length(); i++) {
                        BgReading bg = new BgReading();
                        bg.value = iob.getInt(i);
                        bg.date = startTime + i * 5 * 60 * 1000L;
                        bg.isaCOBPrediction = true;
                        array.add(bg);
                    }
                }
                if (predBGs.has("COB")) {
                    JSONArray iob = predBGs.getJSONArray("COB");
                    for (int i = 1; i < iob.length(); i++) {
                        BgReading bg = new BgReading();
                        bg.value = iob.getInt(i);
                        bg.date = startTime + i * 5 * 60 * 1000L;
                        bg.isCOBPrediction = true;
                        array.add(bg);
                    }
                }
                if (predBGs.has("UAM")) {
                    JSONArray iob = predBGs.getJSONArray("UAM");
                    for (int i = 1; i < iob.length(); i++) {
                        BgReading bg = new BgReading();
                        bg.value = iob.getInt(i);
                        bg.date = startTime + i * 5 * 60 * 1000L;
                        bg.isUAMPrediction = true;
                        array.add(bg);
                    }
                }
            }
        } catch (JSONException e) {
            e.printStackTrace();
        }
        return array;
    }

    public long getLatestPredictionsTime() {
        long latest = 0;
        try {
            long startTime = date.getTime();
            if (json.has("predBGs")) {
                JSONObject predBGs = json.getJSONObject("predBGs");
                if (predBGs.has("IOB")) {
                    JSONArray iob = predBGs.getJSONArray("IOB");
                    latest = Math.max(latest, startTime + (iob.length() - 1) * 5 * 60 * 1000L);
                }
                if (predBGs.has("aCOB")) {
                    JSONArray iob = predBGs.getJSONArray("aCOB");
                    latest = Math.max(latest, startTime + (iob.length() - 1) * 5 * 60 * 1000L);
                }
                if (predBGs.has("COB")) {
                    JSONArray iob = predBGs.getJSONArray("COB");
                    latest = Math.max(latest, startTime + (iob.length() - 1) * 5 * 60 * 1000L);
                }
                if (predBGs.has("UAM")) {
                    JSONArray iob = predBGs.getJSONArray("UAM");
                    latest = Math.max(latest, startTime + (iob.length() - 1) * 5 * 60 * 1000L);
                }
            }
        } catch (JSONException e) {
            e.printStackTrace();
        }

        return latest;
    }

}<|MERGE_RESOLUTION|>--- conflicted
+++ resolved
@@ -24,12 +24,9 @@
  * Created by mike on 09.06.2016.
  */
 public class APSResult {
-<<<<<<< HEAD
-    public Date date;
-=======
     private static Logger log = LoggerFactory.getLogger(APSResult.class);
 
->>>>>>> cd7c7733
+    public Date date;
     public String reason;
     public double rate;
     public int duration;
