--- conflicted
+++ resolved
@@ -28,10 +28,7 @@
 import info.nightscout.androidaps.utils.DateUtil
 import info.nightscout.androidaps.utils.FabricPrivacy
 import info.nightscout.androidaps.utils.T
-<<<<<<< HEAD
-=======
 import info.nightscout.androidaps.utils.WarnColors
->>>>>>> 1c0ba4ae
 import info.nightscout.androidaps.utils.extensions.plusAssign
 import info.nightscout.androidaps.utils.resources.ResourceHelper
 import io.reactivex.android.schedulers.AndroidSchedulers
@@ -48,10 +45,7 @@
     @Inject lateinit var danaRKoreanPlugin: DanaRKoreanPlugin
     @Inject lateinit var danaRPump: DanaRPump
     @Inject lateinit var resourceHelper: ResourceHelper
-<<<<<<< HEAD
-=======
     @Inject lateinit var warnColors: WarnColors
->>>>>>> 1c0ba4ae
 
     private var disposable: CompositeDisposable = CompositeDisposable()
 
@@ -164,11 +158,7 @@
             val agoMsec = System.currentTimeMillis() - pump.lastConnection
             val agoMin = (agoMsec.toDouble() / 60.0 / 1000.0).toInt()
             danar_lastconnection.text = DateUtil.timeString(pump.lastConnection) + " (" + resourceHelper.gs(R.string.minago, agoMin) + ")"
-<<<<<<< HEAD
-            SetWarnColor.setColor(danar_lastconnection, agoMin.toDouble(), 16.0, 31.0)
-=======
             warnColors.setColor(danar_lastconnection, agoMin.toDouble(), 16.0, 31.0)
->>>>>>> 1c0ba4ae
         }
         if (pump.lastBolusTime != 0L) {
             val agoMsec = System.currentTimeMillis() - pump.lastBolusTime
@@ -181,11 +171,7 @@
         }
 
         danar_dailyunits.text = resourceHelper.gs(R.string.reservoirvalue, pump.dailyTotalUnits, pump.maxDailyTotalUnits)
-<<<<<<< HEAD
-        SetWarnColor.setColor(danar_dailyunits, pump.dailyTotalUnits, pump.maxDailyTotalUnits * 0.75, pump.maxDailyTotalUnits * 0.9)
-=======
         warnColors.setColor(danar_dailyunits, pump.dailyTotalUnits, pump.maxDailyTotalUnits * 0.75, pump.maxDailyTotalUnits * 0.9)
->>>>>>> 1c0ba4ae
         danar_basabasalrate.text = "( " + (pump.activeProfile + 1) + " )  " + resourceHelper.gs(R.string.pump_basebasalrate, plugin.baseBasalRate)
         // DanaRPlugin, DanaRKoreanPlugin
         if (activePlugin.activePump.isFakingTempsByExtendedBoluses == true) {
@@ -199,15 +185,9 @@
         danar_extendedbolus.text = activePlugin.activeTreatments.getExtendedBolusFromHistory(System.currentTimeMillis())?.toString()
             ?: ""
         danar_reservoir.text = resourceHelper.gs(R.string.reservoirvalue, pump.reservoirRemainingUnits, 300)
-<<<<<<< HEAD
-        SetWarnColor.setColorInverse(danar_reservoir, pump.reservoirRemainingUnits, 50.0, 20.0)
-        danar_battery.text = "{fa-battery-" + pump.batteryRemaining / 25 + "}"
-        SetWarnColor.setColorInverse(danar_battery, pump.batteryRemaining.toDouble(), 51.0, 26.0)
-=======
         warnColors.setColorInverse(danar_reservoir, pump.reservoirRemainingUnits, 50.0, 20.0)
         danar_battery.text = "{fa-battery-" + pump.batteryRemaining / 25 + "}"
         warnColors.setColorInverse(danar_battery, pump.batteryRemaining.toDouble(), 51.0, 26.0)
->>>>>>> 1c0ba4ae
         danar_iob.text = resourceHelper.gs(R.string.formatinsulinunits, pump.iob)
         if (pump.model != 0 || pump.protocol != 0 || pump.productCode != 0) {
             danar_firmware.text = resourceHelper.gs(R.string.danar_model, pump.model, pump.protocol, pump.productCode)
