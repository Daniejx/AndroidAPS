--- conflicted
+++ resolved
@@ -78,11 +78,7 @@
                         repository.runTransactionForResult(SyncNsFoodTransaction(delFood, true))
                             .doOnError {
                                 aapsLogger.error(LTag.DATABASE, "Error while removing food", it)
-<<<<<<< HEAD
-                                ret = Result.failure(workDataOf("Error" to it))
-=======
                                 ret = Result.failure(workDataOf("Error" to it.toString()))
->>>>>>> 430a8719
                             }
                             .blockingGet()
                             .also {
@@ -96,11 +92,7 @@
                             repository.runTransactionForResult(SyncNsFoodTransaction(food, false))
                                 .doOnError {
                                     aapsLogger.error(LTag.DATABASE, "Error while adding/updating food", it)
-<<<<<<< HEAD
-                                    ret = Result.failure(workDataOf("Error" to it))
-=======
                                     ret = Result.failure(workDataOf("Error" to it.toString()))
->>>>>>> 430a8719
                                 }
                                 .blockingGet()
                                 .also { result ->
