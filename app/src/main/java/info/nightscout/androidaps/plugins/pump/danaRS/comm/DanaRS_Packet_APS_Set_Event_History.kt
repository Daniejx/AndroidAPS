package info.nightscout.androidaps.plugins.pump.danaRS.comm

import dagger.android.HasAndroidInjector
import info.nightscout.androidaps.logging.LTag
import info.nightscout.androidaps.plugins.pump.danaR.DanaRPump
import info.nightscout.androidaps.plugins.pump.danaRS.encryption.BleEncryption
import info.nightscout.androidaps.utils.DateUtil
import java.util.*

class DanaRS_Packet_APS_Set_Event_History(
<<<<<<< HEAD
    injector: HasAndroidInjector,
=======
    private val aapsLogger: AAPSLogger,
    private val dateUtil: DateUtil,
>>>>>>> 15207d1b
    private var packetType: Int,
    private var time: Long,
    private var param1: Int,
    private var param2: Int
) : DanaRS_Packet(injector) {

    init {
        opCode = BleEncryption.DANAR_PACKET__OPCODE__APS_SET_EVENT_HISTORY
        if ((packetType == DanaRPump.CARBS || packetType == DanaRPump.BOLUS) && param1 <= 0) this.param1 = 0
        aapsLogger.debug(LTag.PUMPCOMM, "Set history entry: " + dateUtil.dateAndTimeString(time) + " type: " + packetType + " param1: " + param1 + " param2: " + param2)
    }

    override fun getRequestParams(): ByteArray {
        val cal = GregorianCalendar()
        cal.timeInMillis = time
        val year = cal[Calendar.YEAR] - 1900 - 100
        val month = cal[Calendar.MONTH] + 1
        val day = cal[Calendar.DAY_OF_MONTH]
        val hour = cal[Calendar.HOUR_OF_DAY]
        val min = cal[Calendar.MINUTE]
        val sec = cal[Calendar.SECOND]
        val request = ByteArray(11)
        request[0] = (packetType and 0xff).toByte()
        request[1] = (year and 0xff).toByte()
        request[2] = (month and 0xff).toByte()
        request[3] = (day and 0xff).toByte()
        request[4] = (hour and 0xff).toByte()
        request[5] = (min and 0xff).toByte()
        request[6] = (sec and 0xff).toByte()
        request[7] = (param1 ushr 8 and 0xff).toByte()
        request[8] = (param1 and 0xff).toByte()
        request[9] = (param2 ushr 8 and 0xff).toByte()
        request[10] = (param2 and 0xff).toByte()
        return request
    }

    override fun handleMessage(data: ByteArray) {
        val result = intFromBuff(data, 0, 1)
        if (result != 0) {
            failed = true
            aapsLogger.error(LTag.PUMPCOMM, "Set history entry result: $result FAILED!!!")
        } else {
            failed = false
            aapsLogger.debug(LTag.PUMPCOMM, "Set history entry result: $result")
        }
    }

    override fun getFriendlyName(): String {
        return "APS_SET_EVENT_HISTORY"
    }
}<|MERGE_RESOLUTION|>--- conflicted
+++ resolved
@@ -4,16 +4,10 @@
 import info.nightscout.androidaps.logging.LTag
 import info.nightscout.androidaps.plugins.pump.danaR.DanaRPump
 import info.nightscout.androidaps.plugins.pump.danaRS.encryption.BleEncryption
-import info.nightscout.androidaps.utils.DateUtil
 import java.util.*
 
 class DanaRS_Packet_APS_Set_Event_History(
-<<<<<<< HEAD
     injector: HasAndroidInjector,
-=======
-    private val aapsLogger: AAPSLogger,
-    private val dateUtil: DateUtil,
->>>>>>> 15207d1b
     private var packetType: Int,
     private var time: Long,
     private var param1: Int,
