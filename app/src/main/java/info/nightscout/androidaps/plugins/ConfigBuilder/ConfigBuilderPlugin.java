--- conflicted
+++ resolved
@@ -352,143 +352,6 @@
         return found;
     }
 
-    /*
-        * Ex Pump interface
-        *
-        * Config builder return itself as a pump and check constraints before it passes command to pump driver
-        */
-<<<<<<< HEAD
-    @Override
-    public boolean isInitialized() {
-        if (activePump != null)
-            return activePump.isInitialized();
-        else return true;
-    }
-
-    @Override
-    public boolean isSuspended() {
-        if (activePump != null)
-            return activePump.isSuspended();
-        else return false;
-    }
-
-    @Override
-    public boolean isBusy() {
-        if (activePump != null)
-            return activePump.isBusy();
-        else return false;
-    }
-
-    @Override
-    public int setNewBasalProfile(Profile profile) {
-        // Compare with pump limits
-        Profile.BasalValue[] basalValues = profile.getBasalValues();
-
-        for (int index = 0; index < basalValues.length; index++) {
-            if (basalValues[index].value < getPumpDescription().basalMinimumRate) {
-                Notification notification = new Notification(Notification.BASAL_VALUE_BELOW_MINIMUM, MainApp.sResources.getString(R.string.basalvaluebelowminimum), Notification.URGENT);
-                MainApp.bus().post(new EventNewNotification(notification));
-                return FAILED;
-            }
-        }
-
-        MainApp.bus().post(new EventDismissNotification(Notification.BASAL_VALUE_BELOW_MINIMUM));
-
-        if (isThisProfileSet(profile)) {
-            log.debug("Correct profile already set");
-            return NOT_NEEDED;
-        } else if (activePump != null) {
-            return activePump.setNewBasalProfile(profile);
-        } else
-            return SUCCESS;
-    }
-
-    @Override
-    public boolean isThisProfileSet(Profile profile) {
-        if (activePump != null)
-            return activePump.isThisProfileSet(profile);
-        else return true;
-    }
-
-    @Override
-    public Date lastDataTime() {
-        if (activePump != null)
-            return activePump.lastDataTime();
-        else return new Date();
-    }
-
-    @Override
-    public void refreshDataFromPump(String reason) {
-        if (activePump != null)
-            activePump.refreshDataFromPump(reason);
-    }
-
-    @Override
-    public double getBaseBasalRate() {
-        if (activePump != null)
-            return activePump.getBaseBasalRate();
-        else
-            return 0d;
-    }
-
-    @Override
-    public PumpEnactResult deliverTreatment(DetailedBolusInfo detailedBolusInfo) {
-        mWakeLock.acquire();
-        PumpEnactResult result;
-        detailedBolusInfo.insulin = applyBolusConstraints(detailedBolusInfo.insulin);
-        detailedBolusInfo.carbs = applyCarbsConstraints((int) detailedBolusInfo.carbs);
-
-        BolusProgressDialog bolusProgressDialog = null;
-        if (detailedBolusInfo.context != null) {
-            bolusProgressDialog = new BolusProgressDialog();
-            bolusProgressDialog.setInsulin(detailedBolusInfo.insulin);
-            bolusProgressDialog.show(((AppCompatActivity) detailedBolusInfo.context).getSupportFragmentManager(), "BolusProgress");
-        } else if (detailedBolusInfo.isSMB) {
-            // do not show bolus progress dialog
-        } else {
-            Intent i = new Intent();
-            i.putExtra("insulin", detailedBolusInfo.insulin);
-            i.setClass(MainApp.instance(), BolusProgressHelperActivity.class);
-            i.addFlags(Intent.FLAG_ACTIVITY_NEW_TASK);
-            MainApp.instance().startActivity(i);
-        }
-
-
-        MainApp.bus().post(new EventBolusRequested(detailedBolusInfo.insulin));
-
-        result = activePump.deliverTreatment(detailedBolusInfo);
-
-        BolusProgressDialog.bolusEnded = true;
-        MainApp.bus().post(new EventDismissBolusprogressIfRunning(result));
-
-        mWakeLock.release();
-        return result;
-    }
-
-    @Override
-    public void stopBolusDelivering() {
-        activePump.stopBolusDelivering();
-    }
-
-    /**
-     * apply constraints, set temp based on absolute valus and expecting absolute result
-     *
-     * @param absoluteRate
-     * @param durationInMinutes
-     * @return
-     */
-    @Override
-    public PumpEnactResult setTempBasalAbsolute(Double absoluteRate, Integer durationInMinutes, boolean force) {
-        Double rateAfterConstraints = applyBasalConstraints(absoluteRate);
-        PumpEnactResult result = activePump.setTempBasalAbsolute(rateAfterConstraints, durationInMinutes, force);
-        if (Config.logCongigBuilderActions)
-            log.debug("setTempBasalAbsolute rate: " + rateAfterConstraints + " durationInMinutes: " + durationInMinutes + " success: " + result.success + " enacted: " + result.enacted);
-        return result;
-    }
-=======
->>>>>>> faea3a51
-
-
     /**
      * expect absolute request and allow both absolute and percent response based on pump capabilities
      *
@@ -501,7 +364,6 @@
     public boolean applyAPSRequest(APSResult request, Callback callback) {
         PumpInterface pump = getActivePump();
         request.rate = applyBasalConstraints(request.rate);
-        PumpEnactResult result;
 
         if (!pump.isInitialized()) {
             log.debug("applyAPSRequest: " + MainApp.sResources.getString(R.string.pumpNotInitialized));
@@ -517,6 +379,20 @@
                 callback.result(new PumpEnactResult().comment(MainApp.sResources.getString(R.string.pumpsuspended)).enacted(false).success(false)).run();
             }
             return false;
+        }
+
+        if (request.smb != 0) {
+            long lastSMBTime = getLastBolusTime();
+            if (lastSMBTime != 0 && lastSMBTime + 4.5 * 60 * 1000 > System.currentTimeMillis()) {
+                log.debug("SMB requsted but still in 5 min interval");
+            } else {
+                DetailedBolusInfo detailedBolusInfo = new DetailedBolusInfo();
+                detailedBolusInfo.eventType = CareportalEvent.CORRECTIONBOLUS;
+                detailedBolusInfo.insulin = request.smb;
+                detailedBolusInfo.isSMB = true;
+                detailedBolusInfo.source = Source.USER;
+                getCommandQueue().bolus(detailedBolusInfo, callback);
+            }
         }
 
         if (Config.logCongigBuilderActions)
@@ -550,38 +426,7 @@
             getCommandQueue().tempBasalAbsolute(request.rate, request.duration, false, callback);
             return true;
         }
-<<<<<<< HEAD
-
-        if (request.smb != 0) {
-            long lastSMBTime = getLastBolusTime();
-            if (lastSMBTime != 0 && lastSMBTime + 4.5 * 60 * 1000 > System.currentTimeMillis()) {
-                log.debug("SMB requsted but still in 5 min interval");
-            } else {
-                DetailedBolusInfo detailedBolusInfo = new DetailedBolusInfo();
-                detailedBolusInfo.eventType = CareportalEvent.CORRECTIONBOLUS;
-                detailedBolusInfo.insulin = request.smb;
-                detailedBolusInfo.isSMB = true;
-                detailedBolusInfo.source = Source.USER;
-                PumpEnactResult smbResult = deliverTreatment(detailedBolusInfo);
-                if (smbResult.success)
-                    return result;
-                else
-                    return smbResult;
-            }
-        }
-        return result;
-    }
-
-    @Nullable
-    @Override
-    public JSONObject getJSONStatus() {
-        if (activePump != null)
-            return activePump.getJSONStatus();
-        else return null;
-=======
->>>>>>> faea3a51
-    }
-
+    }
 
 /*
     @Override
