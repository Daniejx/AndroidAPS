package info.nightscout.androidaps.plugins.Overview.graphData;

import android.graphics.Color;
import android.graphics.DashPathEffect;
import android.graphics.Paint;

import com.jjoe64.graphview.GraphView;
import com.jjoe64.graphview.ValueDependentColor;
import com.jjoe64.graphview.series.BarGraphSeries;
import com.jjoe64.graphview.series.DataPoint;
import com.jjoe64.graphview.series.LineGraphSeries;
import com.jjoe64.graphview.series.Series;

import java.util.ArrayList;
import java.util.List;

import info.nightscout.androidaps.Constants;
import info.nightscout.androidaps.MainApp;
import info.nightscout.androidaps.R;
import info.nightscout.androidaps.data.Profile;
import info.nightscout.androidaps.db.BgReading;
import info.nightscout.androidaps.db.CareportalEvent;
import info.nightscout.androidaps.db.ExtendedBolus;
import info.nightscout.androidaps.db.ProfileSwitch;
import info.nightscout.androidaps.db.Treatment;
import info.nightscout.androidaps.plugins.ConfigBuilder.ConfigBuilderPlugin;
import info.nightscout.androidaps.plugins.IobCobCalculator.AutosensData;
import info.nightscout.androidaps.plugins.IobCobCalculator.IobCobCalculatorPlugin;
<<<<<<< HEAD
import info.nightscout.androidaps.plugins.IobCobCalculator.events.BasalData;
import info.nightscout.androidaps.plugins.Loop.APSResult;
=======
import info.nightscout.androidaps.plugins.IobCobCalculator.BasalData;
import info.nightscout.androidaps.plugins.OpenAPSAMA.DetermineBasalResultAMA;
>>>>>>> 094737ad
import info.nightscout.androidaps.plugins.Overview.graphExtensions.AreaGraphSeries;
import info.nightscout.androidaps.plugins.Overview.graphExtensions.DataPointWithLabelInterface;
import info.nightscout.androidaps.plugins.Overview.graphExtensions.DoubleDataPoint;
import info.nightscout.androidaps.plugins.Overview.graphExtensions.FixedLineGraphSeries;
import info.nightscout.androidaps.plugins.Overview.graphExtensions.PointsWithLabelGraphSeries;
import info.nightscout.androidaps.plugins.Overview.graphExtensions.Scale;
import info.nightscout.androidaps.plugins.Overview.graphExtensions.ScaledDataPoint;
import info.nightscout.androidaps.plugins.Overview.graphExtensions.TimeAsXAxisLabelFormatter;
import info.nightscout.utils.Round;

/**
 * Created by mike on 18.10.2017.
 */

public class GraphData {

    private GraphView graph;
    public double maxY = 0;
    private List<BgReading> bgReadingsArray;
    private String units;
    private List<Series> series = new ArrayList<>();

<<<<<<< HEAD
    public void addBgReadings(GraphView bgGraph, long fromTime, long toTime, double lowLine, double highLine, APSResult apsResult) {
=======
    public GraphData(GraphView graph) {
        units = MainApp.getConfigBuilder().getProfileUnits();
        this.graph = graph;
    }

    public void addBgReadings(long fromTime, long toTime, double lowLine, double highLine, DetermineBasalResultAMA amaResult) {
>>>>>>> 094737ad
        double maxBgValue = 0d;
        bgReadingsArray = MainApp.getDbHelper().getBgreadingsDataFromTime(fromTime, true);
        List<DataPointWithLabelInterface> bgListArray = new ArrayList<>();

        if (bgReadingsArray.size() == 0) {
            return;
        }

        for (BgReading bg : bgReadingsArray) {
            if (bg.value > maxBgValue) maxBgValue = bg.value;
            bgListArray.add(bg);
        }
        if (apsResult != null) {
            List<BgReading> predArray = apsResult.getPredictions();
            bgListArray.addAll(predArray);
        }

        maxBgValue = Profile.fromMgdlToUnits(maxBgValue, units);
        maxBgValue = units.equals(Constants.MGDL) ? Round.roundTo(maxBgValue, 40d) + 80 : Round.roundTo(maxBgValue, 2d) + 4;
        if (highLine > maxBgValue) maxBgValue = highLine;
        int numOfVertLines = units.equals(Constants.MGDL) ? (int) (maxBgValue / 40 + 1) : (int) (maxBgValue / 2 + 1);

        DataPointWithLabelInterface[] bg = new DataPointWithLabelInterface[bgListArray.size()];
        bg = bgListArray.toArray(bg);


        maxY = maxBgValue;
        // set manual y bounds to have nice steps
        graph.getViewport().setMaxY(maxY);
        graph.getViewport().setMinY(0);
        graph.getViewport().setYAxisBoundsManual(true);
        graph.getGridLabelRenderer().setNumVerticalLabels(numOfVertLines);

        addSeries(new PointsWithLabelGraphSeries<>(bg));
    }

    public void addInRangeArea(long fromTime, long toTime, double lowLine, double highLine) {
        AreaGraphSeries<DoubleDataPoint> inRangeAreaSeries;

        DoubleDataPoint[] inRangeAreaDataPoints = new DoubleDataPoint[]{
                new DoubleDataPoint(fromTime, lowLine, highLine),
                new DoubleDataPoint(toTime, lowLine, highLine)
        };
        inRangeAreaSeries = new AreaGraphSeries<>(inRangeAreaDataPoints);
        inRangeAreaSeries.setColor(0);
        inRangeAreaSeries.setDrawBackground(true);
        inRangeAreaSeries.setBackgroundColor(MainApp.sResources.getColor(R.color.inrangebackground));

        addSeries(inRangeAreaSeries);
    }

    // scale in % of vertical size (like 0.3)
    public void addBasals(long fromTime, long toTime, double scale) {
        LineGraphSeries<ScaledDataPoint> basalsLineSeries;
        LineGraphSeries<ScaledDataPoint> absoluteBasalsLineSeries;
        LineGraphSeries<ScaledDataPoint> baseBasalsSeries;
        LineGraphSeries<ScaledDataPoint> tempBasalsSeries;

        double maxBasalValueFound = 0d;
        Scale basalScale = new Scale();

        List<ScaledDataPoint> baseBasalArray = new ArrayList<>();
        List<ScaledDataPoint> tempBasalArray = new ArrayList<>();
        List<ScaledDataPoint> basalLineArray = new ArrayList<>();
        List<ScaledDataPoint> absoluteBasalLineArray = new ArrayList<>();
        double lastLineBasal = 0;
        double lastAbsoluteLineBasal = 0;
        double lastBaseBasal = 0;
        double lastTempBasal = 0;
        for (long time = fromTime; time < toTime; time += 60 * 1000L) {
            BasalData basalData = IobCobCalculatorPlugin.getBasalData(time);
            double baseBasalValue = basalData.basal;
            double absoluteLineValue = baseBasalValue;
            double tempBasalValue = 0;
            double basal = 0d;
            if (basalData.isTempBasalRunning) {
                absoluteLineValue = tempBasalValue = basalData.tempBasalAbsolute;
                if (tempBasalValue != lastTempBasal) {
                    tempBasalArray.add(new ScaledDataPoint(time, lastTempBasal, basalScale));
                    tempBasalArray.add(new ScaledDataPoint(time, basal = tempBasalValue, basalScale));
                }
                if (lastBaseBasal != 0d) {
                    baseBasalArray.add(new ScaledDataPoint(time, lastBaseBasal, basalScale));
                    baseBasalArray.add(new ScaledDataPoint(time, 0d, basalScale));
                    lastBaseBasal = 0d;
                }
            } else {
                if (baseBasalValue != lastBaseBasal) {
                    baseBasalArray.add(new ScaledDataPoint(time, lastBaseBasal, basalScale));
                    baseBasalArray.add(new ScaledDataPoint(time, basal = baseBasalValue, basalScale));
                    lastBaseBasal = baseBasalValue;
                }
                if (lastTempBasal != 0) {
                    tempBasalArray.add(new ScaledDataPoint(time, lastTempBasal, basalScale));
                    tempBasalArray.add(new ScaledDataPoint(time, 0d, basalScale));
                }
            }

            if (baseBasalValue != lastLineBasal) {
                basalLineArray.add(new ScaledDataPoint(time, lastLineBasal, basalScale));
                basalLineArray.add(new ScaledDataPoint(time, baseBasalValue, basalScale));
            }
            if (absoluteLineValue != lastAbsoluteLineBasal) {
                absoluteBasalLineArray.add(new ScaledDataPoint(time, lastAbsoluteLineBasal, basalScale));
                absoluteBasalLineArray.add(new ScaledDataPoint(time, basal, basalScale));
            }

            lastAbsoluteLineBasal = absoluteLineValue;
            lastLineBasal = baseBasalValue;
            lastTempBasal = tempBasalValue;
            maxBasalValueFound = Math.max(maxBasalValueFound, basal);
        }

        basalLineArray.add(new ScaledDataPoint(toTime, lastLineBasal, basalScale));
        baseBasalArray.add(new ScaledDataPoint(toTime, lastBaseBasal, basalScale));
        tempBasalArray.add(new ScaledDataPoint(toTime, lastTempBasal, basalScale));
        absoluteBasalLineArray.add(new ScaledDataPoint(toTime, lastAbsoluteLineBasal, basalScale));

        ScaledDataPoint[] baseBasal = new ScaledDataPoint[baseBasalArray.size()];
        baseBasal = baseBasalArray.toArray(baseBasal);
        baseBasalsSeries = new LineGraphSeries<>(baseBasal);
        baseBasalsSeries.setDrawBackground(true);
        baseBasalsSeries.setBackgroundColor(MainApp.sResources.getColor(R.color.basebasal));
        baseBasalsSeries.setThickness(0);

        ScaledDataPoint[] tempBasal = new ScaledDataPoint[tempBasalArray.size()];
        tempBasal = tempBasalArray.toArray(tempBasal);
        tempBasalsSeries = new LineGraphSeries<>(tempBasal);
        tempBasalsSeries.setDrawBackground(true);
        tempBasalsSeries.setBackgroundColor(MainApp.sResources.getColor(R.color.tempbasal));
        tempBasalsSeries.setThickness(0);

        ScaledDataPoint[] basalLine = new ScaledDataPoint[basalLineArray.size()];
        basalLine = basalLineArray.toArray(basalLine);
        basalsLineSeries = new LineGraphSeries<>(basalLine);
        Paint paint = new Paint();
        paint.setStyle(Paint.Style.STROKE);
        paint.setStrokeWidth(MainApp.instance().getApplicationContext().getResources().getDisplayMetrics().scaledDensity * 2);
        paint.setPathEffect(new DashPathEffect(new float[]{2, 4}, 0));
        paint.setColor(MainApp.sResources.getColor(R.color.basal));
        basalsLineSeries.setCustomPaint(paint);

        ScaledDataPoint[] absoluteBasalLine = new ScaledDataPoint[absoluteBasalLineArray.size()];
        absoluteBasalLine = absoluteBasalLineArray.toArray(absoluteBasalLine);
        absoluteBasalsLineSeries = new LineGraphSeries<>(absoluteBasalLine);
        Paint absolutePaint = new Paint();
        absolutePaint.setStyle(Paint.Style.STROKE);
        absolutePaint.setStrokeWidth(MainApp.instance().getApplicationContext().getResources().getDisplayMetrics().scaledDensity * 2);
        absolutePaint.setColor(MainApp.sResources.getColor(R.color.basal));
        absoluteBasalsLineSeries.setCustomPaint(absolutePaint);

        basalScale.setMultiplier(maxY * scale / maxBasalValueFound);

        addSeries(baseBasalsSeries);
        addSeries(tempBasalsSeries);
        addSeries(basalsLineSeries);
        addSeries(absoluteBasalsLineSeries);
    }

    public void addTreatments(long fromTime, long endTime) {
        List<DataPointWithLabelInterface> filteredTreatments = new ArrayList<>();

        List<Treatment> treatments = MainApp.getConfigBuilder().getTreatmentsFromHistory();

        for (int tx = 0; tx < treatments.size(); tx++) {
            Treatment t = treatments.get(tx);
            if (t.getX() < fromTime || t.getX() > endTime) continue;
            t.setY(getNearestBg((long) t.getX()));
            filteredTreatments.add(t);
        }

        // ProfileSwitch
        List<ProfileSwitch> profileSwitches = MainApp.getConfigBuilder().getProfileSwitchesFromHistory().getList();

        for (int tx = 0; tx < profileSwitches.size(); tx++) {
            DataPointWithLabelInterface t = profileSwitches.get(tx);
            if (t.getX() < fromTime || t.getX() > endTime) continue;
            filteredTreatments.add(t);
        }

        // Extended bolus
        if (!ConfigBuilderPlugin.getActivePump().isFakingTempsByExtendedBoluses()) {
            List<ExtendedBolus> extendedBoluses = MainApp.getConfigBuilder().getExtendedBolusesFromHistory().getList();

            for (int tx = 0; tx < extendedBoluses.size(); tx++) {
                DataPointWithLabelInterface t = extendedBoluses.get(tx);
                if (t.getX() + t.getDuration() < fromTime || t.getX() > endTime) continue;
                if (t.getDuration() == 0) continue;
                t.setY(getNearestBg((long) t.getX()));
                filteredTreatments.add(t);
            }
        }

        // Careportal
        List<CareportalEvent> careportalEvents = MainApp.getDbHelper().getCareportalEventsFromTime(fromTime, true);

        for (int tx = 0; tx < careportalEvents.size(); tx++) {
            DataPointWithLabelInterface t = careportalEvents.get(tx);
            if (t.getX() + t.getDuration() < fromTime || t.getX() > endTime) continue;
            t.setY(getNearestBg((long) t.getX()));
            filteredTreatments.add(t);
        }

        DataPointWithLabelInterface[] treatmentsArray = new DataPointWithLabelInterface[filteredTreatments.size()];
        treatmentsArray = filteredTreatments.toArray(treatmentsArray);
        addSeries(new PointsWithLabelGraphSeries<>(treatmentsArray));
    }

    private double getNearestBg(long date) {
        double bg = 0;
        for (int r = bgReadingsArray.size() - 1; r >= 0; r--) {
            BgReading reading = bgReadingsArray.get(r);
            if (reading.date > date) continue;
            bg = Profile.fromMgdlToUnits(reading.value, units);
            break;
        }
        return bg;
    }

    // scale in % of vertical size (like 0.3)
    public void addIob(long fromTime, long toTime, boolean useForScale, double scale) {
        FixedLineGraphSeries<ScaledDataPoint> iobSeries;
        List<ScaledDataPoint> iobArray = new ArrayList<>();
        Double maxIobValueFound = 0d;
        double lastIob = 0;
        Scale iobScale = new Scale();

        for (long time = fromTime; time <= toTime; time += 5 * 60 * 1000L) {
            double iob = IobCobCalculatorPlugin.calculateFromTreatmentsAndTempsSynchronized(time).iob;
            if (Math.abs(lastIob - iob) > 0.02) {
                if (Math.abs(lastIob - iob) > 0.2)
                    iobArray.add(new ScaledDataPoint(time, lastIob, iobScale));
                iobArray.add(new ScaledDataPoint(time, iob, iobScale));
                maxIobValueFound = Math.max(maxIobValueFound, Math.abs(iob));
                lastIob = iob;
            }
        }

        ScaledDataPoint[] iobData = new ScaledDataPoint[iobArray.size()];
        iobData = iobArray.toArray(iobData);
        iobSeries = new FixedLineGraphSeries<>(iobData);
        iobSeries.setDrawBackground(true);
        iobSeries.setBackgroundColor(0x80FFFFFF & MainApp.sResources.getColor(R.color.iob)); //50%
        iobSeries.setColor(MainApp.sResources.getColor(R.color.iob));
        iobSeries.setThickness(3);

        if (useForScale)
            maxY = maxIobValueFound;

        iobScale.setMultiplier(maxY * scale / maxIobValueFound);

        addSeries(iobSeries);
    }

    // scale in % of vertical size (like 0.3)
    public void addCob(long fromTime, long toTime, boolean useForScale, double scale) {
        FixedLineGraphSeries<ScaledDataPoint> cobSeries;
        List<ScaledDataPoint> cobArray = new ArrayList<>();
        Double maxCobValueFound = 0d;
        int lastCob = 0;
        Scale cobScale = new Scale();

        for (long time = fromTime; time <= toTime; time += 5 * 60 * 1000L) {
            AutosensData autosensData = IobCobCalculatorPlugin.getAutosensData(time);
            if (autosensData != null) {
                int cob = (int) autosensData.cob;
                if (cob != lastCob) {
                    if (autosensData.carbsFromBolus > 0)
                        cobArray.add(new ScaledDataPoint(time, lastCob, cobScale));
                    cobArray.add(new ScaledDataPoint(time, cob, cobScale));
                    maxCobValueFound = Math.max(maxCobValueFound, cob);
                    lastCob = cob;
                }
            }
        }

        // COB
        ScaledDataPoint[] cobData = new ScaledDataPoint[cobArray.size()];
        cobData = cobArray.toArray(cobData);
        cobSeries = new FixedLineGraphSeries<>(cobData);
        cobSeries.setDrawBackground(true);
        cobSeries.setBackgroundColor(0xB0FFFFFF & MainApp.sResources.getColor(R.color.cob)); //50%
        cobSeries.setColor(MainApp.sResources.getColor(R.color.cob));
        cobSeries.setThickness(3);

        if (useForScale)
            maxY = maxCobValueFound;

        cobScale.setMultiplier(maxY * scale / maxCobValueFound);

        addSeries(cobSeries);
    }

    // scale in % of vertical size (like 0.3)
    public void addDeviations(long fromTime, long toTime, boolean useForScale, double scale) {
        class DeviationDataPoint extends ScaledDataPoint {
            public int color;

            public DeviationDataPoint(double x, double y, int color, Scale scale) {
                super(x, y, scale);
                this.color = color;
            }
        }

        BarGraphSeries<DeviationDataPoint> devSeries;
        List<DeviationDataPoint> devArray = new ArrayList<>();
        Double maxDevValueFound = 0d;
        Scale devScale = new Scale();

        for (long time = fromTime; time <= toTime; time += 5 * 60 * 1000L) {
            AutosensData autosensData = IobCobCalculatorPlugin.getAutosensData(time);
            if (autosensData != null) {
                int color = Color.BLACK; // "="
                if (autosensData.pastSensitivity.equals("C")) color = Color.GRAY;
                if (autosensData.pastSensitivity.equals("+")) color = Color.GREEN;
                if (autosensData.pastSensitivity.equals("-")) color = Color.RED;
                devArray.add(new DeviationDataPoint(time, autosensData.deviation, color, devScale));
                maxDevValueFound = Math.max(maxDevValueFound, Math.abs(autosensData.deviation));
            }
        }

        // DEVIATIONS
        DeviationDataPoint[] devData = new DeviationDataPoint[devArray.size()];
        devData = devArray.toArray(devData);
        devSeries = new BarGraphSeries<>(devData);
        devSeries.setValueDependentColor(new ValueDependentColor<DeviationDataPoint>() {
            @Override
            public int get(DeviationDataPoint data) {
                return data.color;
            }
        });

        if (useForScale)
            maxY = maxDevValueFound;

        devScale.setMultiplier(maxY * scale / maxDevValueFound);

        addSeries(devSeries);
    }

    // scale in % of vertical size (like 0.3)
<<<<<<< HEAD
    public void addRatio(GraphView graph, long fromTime, long toTime, boolean useForScale, double scale) {
        LineGraphSeries<ScaledDataPoint> ratioSeries;
        List<ScaledDataPoint> ratioArray = new ArrayList<>();
=======
    public void addRatio(long fromTime, long toTime, boolean useForScale, double scale) {
        LineGraphSeries<DataPoint> ratioSeries;
        List<DataPoint> ratioArray = new ArrayList<>();
>>>>>>> 094737ad
        Double maxRatioValueFound = 0d;
        Scale ratioScale = new Scale(-1d);

        for (long time = fromTime; time <= toTime; time += 5 * 60 * 1000L) {
            AutosensData autosensData = IobCobCalculatorPlugin.getAutosensData(time);
            if (autosensData != null) {
                ratioArray.add(new ScaledDataPoint(time, autosensData.autosensRatio, ratioScale));
                maxRatioValueFound = Math.max(maxRatioValueFound, Math.abs(autosensData.autosensRatio));
            }
        }

        // RATIOS
        ScaledDataPoint[] ratioData = new ScaledDataPoint[ratioArray.size()];
        ratioData = ratioArray.toArray(ratioData);
        ratioSeries = new LineGraphSeries<>(ratioData);
        ratioSeries.setColor(MainApp.sResources.getColor(R.color.ratio));
        ratioSeries.setThickness(3);

        if (useForScale)
            maxY = maxRatioValueFound;

        ratioScale.setMultiplier(maxY * scale / maxRatioValueFound);

        addSeries(ratioSeries);
    }

    // scale in % of vertical size (like 0.3)
<<<<<<< HEAD
    public void addDeviationSlope(GraphView graph, long fromTime, long toTime, boolean useForScale, double scale) {
        LineGraphSeries<ScaledDataPoint> dsMaxSeries;
        LineGraphSeries<ScaledDataPoint> dsMinSeries;
        List<ScaledDataPoint> dsMaxArray = new ArrayList<>();
        List<ScaledDataPoint> dsMinArray = new ArrayList<>();
        Double maxFromMaxValueFound = 0d;
        Double maxFromMinValueFound = 0d;
        Scale dsMaxScale = new Scale();
        Scale dsMinScale = new Scale();

        for (long time = fromTime; time <= toTime; time += 5 * 60 * 1000L) {
            AutosensData autosensData = IobCobCalculatorPlugin.getAutosensData(time);
            if (autosensData != null) {
                dsMaxArray.add(new ScaledDataPoint(time, autosensData.slopeFromMaxDeviation, dsMaxScale));
                dsMinArray.add(new ScaledDataPoint(time, autosensData.slopeFromMinDeviation, dsMinScale));
                maxFromMaxValueFound = Math.max(maxFromMaxValueFound, Math.abs(autosensData.slopeFromMaxDeviation));
                maxFromMinValueFound = Math.max(maxFromMinValueFound, Math.abs(autosensData.slopeFromMinDeviation));
            }
        }

        // Slopes
        ScaledDataPoint[] ratioMaxData = new ScaledDataPoint[dsMaxArray.size()];
        ratioMaxData = dsMaxArray.toArray(ratioMaxData);
        dsMaxSeries = new LineGraphSeries<>(ratioMaxData);
        dsMaxSeries.setColor(Color.MAGENTA);
        dsMaxSeries.setThickness(3);

        ScaledDataPoint[] ratioMinData = new ScaledDataPoint[dsMinArray.size()];
        ratioMinData = dsMinArray.toArray(ratioMinData);
        dsMinSeries = new LineGraphSeries<>(ratioMinData);
        dsMinSeries.setColor(Color.YELLOW);
        dsMinSeries.setThickness(3);

        if (useForScale)
            maxY = Math.max(maxFromMaxValueFound, maxFromMinValueFound);

        dsMaxScale.setMultiplier(maxY * scale / maxFromMaxValueFound);
        dsMinScale.setMultiplier(maxY * scale / maxFromMinValueFound);

        addSeriesWithoutInvalidate(graph, dsMaxSeries);
        addSeriesWithoutInvalidate(graph, dsMinSeries);
    }

    // scale in % of vertical size (like 0.3)
    public void addNowLine(GraphView graph, long now) {
=======
    public void addNowLine(long now) {
>>>>>>> 094737ad
        LineGraphSeries<DataPoint> seriesNow;
        DataPoint[] nowPoints = new DataPoint[]{
                new DataPoint(now, 0),
                new DataPoint(now, maxY)
        };

        seriesNow = new LineGraphSeries<>(nowPoints);
        seriesNow.setDrawDataPoints(false);
        // custom paint to make a dotted line
        Paint paint = new Paint();
        paint.setStyle(Paint.Style.STROKE);
        paint.setStrokeWidth(2);
        paint.setPathEffect(new DashPathEffect(new float[]{10, 20}, 0));
        paint.setColor(Color.WHITE);
        seriesNow.setCustomPaint(paint);

        addSeries(seriesNow);
    }

    public void formatAxis(long fromTime, long endTime) {
        graph.getViewport().setMaxX(endTime);
        graph.getViewport().setMinX(fromTime);
        graph.getViewport().setXAxisBoundsManual(true);
        graph.getGridLabelRenderer().setLabelFormatter(new TimeAsXAxisLabelFormatter("HH"));
        graph.getGridLabelRenderer().setNumHorizontalLabels(7); // only 7 because of the space
    }

    private void addSeries(Series s) {
        series.add(s);
    }

    public void performUpdate() {
        // clear old data
        graph.getSeries().clear();
        
        // add precalculated series
        for (Series s: series) {
            if (!s.isEmpty()) {
                s.onGraphViewAttached(graph);
                graph.getSeries().add(s);
            }
        }
        
        // draw it
        graph.onDataChanged(false, false);
    }
}<|MERGE_RESOLUTION|>--- conflicted
+++ resolved
@@ -26,13 +26,8 @@
 import info.nightscout.androidaps.plugins.ConfigBuilder.ConfigBuilderPlugin;
 import info.nightscout.androidaps.plugins.IobCobCalculator.AutosensData;
 import info.nightscout.androidaps.plugins.IobCobCalculator.IobCobCalculatorPlugin;
-<<<<<<< HEAD
-import info.nightscout.androidaps.plugins.IobCobCalculator.events.BasalData;
+import info.nightscout.androidaps.plugins.IobCobCalculator.BasalData;
 import info.nightscout.androidaps.plugins.Loop.APSResult;
-=======
-import info.nightscout.androidaps.plugins.IobCobCalculator.BasalData;
-import info.nightscout.androidaps.plugins.OpenAPSAMA.DetermineBasalResultAMA;
->>>>>>> 094737ad
 import info.nightscout.androidaps.plugins.Overview.graphExtensions.AreaGraphSeries;
 import info.nightscout.androidaps.plugins.Overview.graphExtensions.DataPointWithLabelInterface;
 import info.nightscout.androidaps.plugins.Overview.graphExtensions.DoubleDataPoint;
@@ -55,16 +50,12 @@
     private String units;
     private List<Series> series = new ArrayList<>();
 
-<<<<<<< HEAD
-    public void addBgReadings(GraphView bgGraph, long fromTime, long toTime, double lowLine, double highLine, APSResult apsResult) {
-=======
     public GraphData(GraphView graph) {
         units = MainApp.getConfigBuilder().getProfileUnits();
         this.graph = graph;
     }
 
-    public void addBgReadings(long fromTime, long toTime, double lowLine, double highLine, DetermineBasalResultAMA amaResult) {
->>>>>>> 094737ad
+    public void addBgReadings(long fromTime, long toTime, double lowLine, double highLine, APSResult apsResult) {
         double maxBgValue = 0d;
         bgReadingsArray = MainApp.getDbHelper().getBgreadingsDataFromTime(fromTime, true);
         List<DataPointWithLabelInterface> bgListArray = new ArrayList<>();
@@ -406,15 +397,9 @@
     }
 
     // scale in % of vertical size (like 0.3)
-<<<<<<< HEAD
-    public void addRatio(GraphView graph, long fromTime, long toTime, boolean useForScale, double scale) {
+    public void addRatio(long fromTime, long toTime, boolean useForScale, double scale) {
         LineGraphSeries<ScaledDataPoint> ratioSeries;
         List<ScaledDataPoint> ratioArray = new ArrayList<>();
-=======
-    public void addRatio(long fromTime, long toTime, boolean useForScale, double scale) {
-        LineGraphSeries<DataPoint> ratioSeries;
-        List<DataPoint> ratioArray = new ArrayList<>();
->>>>>>> 094737ad
         Double maxRatioValueFound = 0d;
         Scale ratioScale = new Scale(-1d);
 
@@ -442,8 +427,7 @@
     }
 
     // scale in % of vertical size (like 0.3)
-<<<<<<< HEAD
-    public void addDeviationSlope(GraphView graph, long fromTime, long toTime, boolean useForScale, double scale) {
+    public void addDeviationSlope(long fromTime, long toTime, boolean useForScale, double scale) {
         LineGraphSeries<ScaledDataPoint> dsMaxSeries;
         LineGraphSeries<ScaledDataPoint> dsMinSeries;
         List<ScaledDataPoint> dsMaxArray = new ArrayList<>();
@@ -482,15 +466,12 @@
         dsMaxScale.setMultiplier(maxY * scale / maxFromMaxValueFound);
         dsMinScale.setMultiplier(maxY * scale / maxFromMinValueFound);
 
-        addSeriesWithoutInvalidate(graph, dsMaxSeries);
-        addSeriesWithoutInvalidate(graph, dsMinSeries);
-    }
-
-    // scale in % of vertical size (like 0.3)
-    public void addNowLine(GraphView graph, long now) {
-=======
+        addSeries(dsMaxSeries);
+        addSeries(dsMinSeries);
+    }
+
+    // scale in % of vertical size (like 0.3)
     public void addNowLine(long now) {
->>>>>>> 094737ad
         LineGraphSeries<DataPoint> seriesNow;
         DataPoint[] nowPoints = new DataPoint[]{
                 new DataPoint(now, 0),
