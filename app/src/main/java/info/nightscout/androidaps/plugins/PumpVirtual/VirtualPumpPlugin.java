--- conflicted
+++ resolved
@@ -77,11 +77,8 @@
                 .pluginName(R.string.virtualpump)
                 .shortName(R.string.virtualpump_shortname)
                 .preferencesId(R.xml.pref_virtualpump)
-<<<<<<< HEAD
+                .neverVisible(BuildConfig.NSCLIENTOLNY || BuildConfig.G5UPLOADER)
                 .description(R.string.description_pump_virtual)
-=======
-                .neverVisible(BuildConfig.NSCLIENTOLNY || BuildConfig.G5UPLOADER)
->>>>>>> bbf09a62
         );
         pumpDescription.isBolusCapable = true;
         pumpDescription.bolusStep = 0.1d;
