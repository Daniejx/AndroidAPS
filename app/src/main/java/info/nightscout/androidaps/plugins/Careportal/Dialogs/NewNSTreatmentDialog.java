--- conflicted
+++ resolved
@@ -228,23 +228,8 @@
         // bg
         bgUnitsView.setText(units);
 
-<<<<<<< HEAD
         TextWatcher bgTextWatcher  = new TextWatcher() {
-=======
-        editBg = (NumberPicker) view.findViewById(R.id.careportal_newnstreatment_bginput);
-        editTemptarget = (NumberPicker) view.findViewById(R.id.careportal_newnstreatment_temptarget);
-        if (profile == null) {
-            editBg.setParams(bg, 0d, 500d, 0.1d, new DecimalFormat("0.0"), false);
-            editTemptarget.setParams(bg, 0d, 500d, 0.1d, new DecimalFormat("0.0"), false);
-        } else if (profile.getUnits().equals(Constants.MMOL)) {
-            editBg.setParams(bg, 0d, 30d, 0.1d, new DecimalFormat("0.0"), false);
-            editTemptarget.setParams(bg, 0d, 30d, 0.1d, new DecimalFormat("0.0"), false);
-        } else {
-            editBg.setParams(bg, 0d, 500d, 1d, new DecimalFormat("0"), false);
-            editTemptarget.setParams(bg, 0d, 500d, 1d, new DecimalFormat("0"), false);
-        }
-        editBg.addTextChangedListener(new TextWatcher() {
->>>>>>> d6fb912f
+
             public void afterTextChanged(Editable s) {
             }
 
@@ -256,7 +241,6 @@
             }
         };
 
-        Double bg = Profile.fromMgdlToUnits(GlucoseStatus.getGlucoseStatusData() != null ? GlucoseStatus.getGlucoseStatusData().glucose : 0d, profile != null ? profile.getUnits() : Constants.MGDL);
         editBg = (NumberPicker) view.findViewById(R.id.careportal_newnstreatment_bginput);
         editTemptarget = (NumberPicker) view.findViewById(R.id.careportal_newnstreatment_temptarget);
         if (profile == null) {
