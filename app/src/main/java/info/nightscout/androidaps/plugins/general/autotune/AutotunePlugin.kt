--- conflicted
+++ resolved
@@ -156,13 +156,21 @@
         for (i in 0 until daysBack) {
             val from = starttime + i * 24 * 60 * 60 * 1000L         // get 24 hours BG values from 4 AM to 4 AM next day
             val to = from + 24 * 60 * 60 * 1000L
-<<<<<<< HEAD
             if (days.isSet(from)) {
                 currentCalcDay++
 
                 log("Tune day " + (i + 1) + " of " + daysBack + " (" + currentCalcDay + " of " + calcDays + ")")
                 tunedProfile?.let { it ->
                     autotuneIob.initializeData(from, to, it)  //autotuneIob contains BG and Treatments data from history (<=> query for ns-treatments and ns-entries)
+                    if (autotuneIob.boluses.size == 0) {
+                        result = rh.gs(R.string.autotune_error)
+                        log("No basal data on day ${i + 1}")
+                        autotuneFS.exportResult(result)
+                        autotuneFS.exportLogAndZip(lastRun)
+                        rxBus.send(EventAutotuneUpdateGui())
+                        calculationRunning = false
+                        return
+                    }
                     autotuneFS.exportEntries(autotuneIob)               //<=> ns-entries.yyyymmdd.json files exported for results compare with oref0 autotune on virtual machine
                     autotuneFS.exportTreatments(autotuneIob)            //<=> ns-treatments.yyyymmdd.json files exported for results compare with oref0 autotune on virtual machine (include treatments ,tempBasal and extended
                     preppedGlucose = autotunePrep.categorize(it) //<=> autotune.yyyymmdd.json files exported for results compare with oref0 autotune on virtual machine
@@ -178,31 +186,6 @@
                             logResult = showResults(tunedProfile, pumpProfile)
                             if (detailedLog)
                                 autotuneFS.exportLog(lastRun, i + 1)
-=======
-            log("Tune day " + (i + 1) + " of " + daysBack)
-            tunedProfile?.let { it ->
-                autotuneIob.initializeData(from, to, it)  //autotuneIob contains BG and Treatments data from history (<=> query for ns-treatments and ns-entries)
-                if (autotuneIob.boluses.size == 0) {
-                    result = rh.gs(R.string.autotune_error)
-                    log("No basal data on day ${i + 1}")
-                    autotuneFS.exportResult(result)
-                    autotuneFS.exportLogAndZip(lastRun)
-                    rxBus.send(EventAutotuneUpdateGui())
-                    calculationRunning = false
-                    return
-                }
-                autotuneFS.exportEntries(autotuneIob)               //<=> ns-entries.yyyymmdd.json files exported for results compare with oref0 autotune on virtual machine
-                autotuneFS.exportTreatments(autotuneIob)            //<=> ns-treatments.yyyymmdd.json files exported for results compare with oref0 autotune on virtual machine (include treatments ,tempBasal and extended
-                preppedGlucose = autotunePrep.categorize(it) //<=> autotune.yyyymmdd.json files exported for results compare with oref0 autotune on virtual machine
-                preppedGlucose?.let { preppedGlucose ->
-                    autotuneFS.exportPreppedGlucose(preppedGlucose)
-                    tunedProfile = autotuneCore.tuneAllTheThings(preppedGlucose, it, pumpProfile).also { tunedProfile ->
-                        autotuneFS.exportTunedProfile(tunedProfile)   //<=> newprofile.yyyymmdd.json files exported for results compare with oref0 autotune on virtual machine
-                        if (i < daysBack - 1) {
-                            log("Partial result for day ${i + 1}".trimIndent())
-                            result = rh.gs(R.string.autotune_partial_result, i + 1, daysBack)
-                            rxBus.send(EventAutotuneUpdateGui())
->>>>>>> cc4feb61
                         }
                     }
                         ?: {
