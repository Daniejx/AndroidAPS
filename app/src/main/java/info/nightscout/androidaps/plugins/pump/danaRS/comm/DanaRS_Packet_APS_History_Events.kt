package info.nightscout.androidaps.plugins.pump.danaRS.comm

import dagger.android.HasAndroidInjector
import info.nightscout.androidaps.R
import info.nightscout.androidaps.data.DetailedBolusInfo
import info.nightscout.androidaps.db.CareportalEvent
import info.nightscout.androidaps.db.ExtendedBolus
import info.nightscout.androidaps.db.Source
import info.nightscout.androidaps.db.TemporaryBasal
import info.nightscout.androidaps.dialogs.FillDialog
import info.nightscout.androidaps.events.EventPumpStatusChanged
import info.nightscout.androidaps.interfaces.ActivePluginProvider
import info.nightscout.androidaps.logging.LTag
import info.nightscout.androidaps.plugins.bus.RxBusWrapper
import info.nightscout.androidaps.plugins.pump.common.bolusInfo.DetailedBolusInfoStorage
import info.nightscout.androidaps.plugins.pump.danaR.DanaRPump
import info.nightscout.androidaps.plugins.pump.danaRS.encryption.BleEncryption
import info.nightscout.androidaps.utils.DateUtil
import info.nightscout.androidaps.utils.resources.ResourceHelper
import info.nightscout.androidaps.utils.sharedPreferences.SP
import java.util.*
import javax.inject.Inject

open class DanaRS_Packet_APS_History_Events(
<<<<<<< HEAD
    injector: HasAndroidInjector,
=======
    private val aapsLogger: AAPSLogger,
    private val rxBus: RxBusWrapper,
    private val resourceHelper: ResourceHelper,
    private val activePlugin: ActivePluginProvider,
    private val danaRSPlugin: DanaRSPlugin,
    private val detailedBolusInfoStorage: DetailedBolusInfoStorage,
    private val injector: HasAndroidInjector,
    private val dateUtil: DateUtil,
>>>>>>> 15207d1b
    private var from: Long
) : DanaRS_Packet(injector) {

    @Inject lateinit var rxBus: RxBusWrapper
    @Inject lateinit var resourceHelper: ResourceHelper
    @Inject lateinit var activePlugin: ActivePluginProvider
    @Inject lateinit var danaRPump: DanaRPump
    @Inject lateinit var detailedBolusInfoStorage: DetailedBolusInfoStorage
    @Inject lateinit var sp: SP

    private var year = 0
    private var month = 0
    private var day = 0
    private var hour = 0
    private var min = 0
    private var sec = 0

    init {
        opCode = BleEncryption.DANAR_PACKET__OPCODE__APS_HISTORY_EVENTS
        val cal = GregorianCalendar()
        if (from > DateUtil.now()) {
            aapsLogger.debug(LTag.PUMPCOMM, "Asked to load from the future")
            from = 0
        }
        if (from != 0L) cal.timeInMillis = from else cal[2000, 0, 1, 0, 0] = 0
        year = cal[Calendar.YEAR] - 1900 - 100
        month = cal[Calendar.MONTH] + 1
        day = cal[Calendar.DAY_OF_MONTH]
        hour = cal[Calendar.HOUR_OF_DAY]
        min = cal[Calendar.MINUTE]
        sec = cal[Calendar.SECOND]
<<<<<<< HEAD
        aapsLogger.debug(LTag.PUMPCOMM, "Loading event history from: " + DateUtil.dateAndTimeString(cal.timeInMillis))
        danaRPump.historyDoneReceived = false
=======
        aapsLogger.debug(LTag.PUMPCOMM, "Loading event history from: " + dateUtil.dateAndTimeString(cal.timeInMillis))
        danaRSPlugin.apsHistoryDone = false
>>>>>>> 15207d1b
    }

    override fun getRequestParams(): ByteArray {
        val request = ByteArray(6)
        request[0] = (year and 0xff).toByte()
        request[1] = (month and 0xff).toByte()
        request[2] = (day and 0xff).toByte()
        request[3] = (hour and 0xff).toByte()
        request[4] = (min and 0xff).toByte()
        request[5] = (sec and 0xff).toByte()
        return request
    }

    override fun handleMessage(data: ByteArray) {
        val recordCode = intFromBuff(data, 0, 1).toByte()
        // Last record
        if (recordCode == 0xFF.toByte()) {
            danaRPump.historyDoneReceived = true
            aapsLogger.debug(LTag.PUMPCOMM, "Last record received")
            return
        }
        val datetime = dateTimeSecFromBuff(data, 1) // 6 bytes
        val param1 = (intFromBuff(data, 7, 1) shl 8 and 0xFF00) + (intFromBuff(data, 8, 1) and 0xFF)
        val param2 = (intFromBuff(data, 9, 1) shl 8 and 0xFF00) + (intFromBuff(data, 10, 1) and 0xFF)
        val temporaryBasal = TemporaryBasal(injector).date(datetime).source(Source.PUMP).pumpId(datetime)
        val extendedBolus = ExtendedBolus(injector).date(datetime).source(Source.PUMP).pumpId(datetime)
        val status: String
        when (recordCode.toInt()) {
            DanaRPump.TEMPSTART         -> {
                aapsLogger.debug(LTag.PUMPCOMM, "EVENT TEMPSTART (" + recordCode + ") " + dateUtil.dateAndTimeString(datetime) + " (" + datetime + ")" + " Ratio: " + param1 + "% Duration: " + param2 + "min")
                temporaryBasal.percentRate = param1
                temporaryBasal.durationInMinutes = param2
                activePlugin.activeTreatments.addToHistoryTempBasal(temporaryBasal)
                status = "TEMPSTART " + dateUtil.timeString(datetime)
            }

            DanaRPump.TEMPSTOP          -> {
                aapsLogger.debug(LTag.PUMPCOMM, "EVENT TEMPSTOP (" + recordCode + ") " + dateUtil.dateAndTimeString(datetime))
                activePlugin.activeTreatments.addToHistoryTempBasal(temporaryBasal)
                status = "TEMPSTOP " + dateUtil.timeString(datetime)
            }

            DanaRPump.EXTENDEDSTART     -> {
                aapsLogger.debug(LTag.PUMPCOMM, "EVENT EXTENDEDSTART (" + recordCode + ") " + dateUtil.dateAndTimeString(datetime) + " (" + datetime + ")" + " Amount: " + param1 / 100.0 + "U Duration: " + param2 + "min")
                extendedBolus.insulin = param1 / 100.0
                extendedBolus.durationInMinutes = param2
                activePlugin.activeTreatments.addToHistoryExtendedBolus(extendedBolus)
                status = "EXTENDEDSTART " + dateUtil.timeString(datetime)
            }

            DanaRPump.EXTENDEDSTOP      -> {
                aapsLogger.debug(LTag.PUMPCOMM, "EVENT EXTENDEDSTOP (" + recordCode + ") " + dateUtil.dateAndTimeString(datetime) + " (" + datetime + ")" + " Delivered: " + param1 / 100.0 + "U RealDuration: " + param2 + "min")
                activePlugin.activeTreatments.addToHistoryExtendedBolus(extendedBolus)
                status = "EXTENDEDSTOP " + dateUtil.timeString(datetime)
            }

            DanaRPump.BOLUS             -> {
                val detailedBolusInfo = detailedBolusInfoStorage.findDetailedBolusInfo(datetime, param1 / 100.0)
                    ?: DetailedBolusInfo()
                detailedBolusInfo.date = datetime
                detailedBolusInfo.source = Source.PUMP
                detailedBolusInfo.pumpId = datetime
                detailedBolusInfo.insulin = param1 / 100.0
                val newRecord = activePlugin.activeTreatments.addToHistoryTreatment(detailedBolusInfo, false)
                aapsLogger.debug(LTag.PUMPCOMM, (if (newRecord) "**NEW** " else "") + "EVENT BOLUS (" + recordCode + ") " + dateUtil.dateAndTimeString(datetime) + " (" + datetime + ")" + " Bolus: " + param1 / 100.0 + "U Duration: " + param2 + "min")
                status = "BOLUS " + dateUtil.timeString(datetime)
            }

            DanaRPump.DUALBOLUS         -> {
                val detailedBolusInfo = detailedBolusInfoStorage.findDetailedBolusInfo(datetime, param1 / 100.0)
                    ?: DetailedBolusInfo()
                detailedBolusInfo.date = datetime
                detailedBolusInfo.source = Source.PUMP
                detailedBolusInfo.pumpId = datetime
                detailedBolusInfo.insulin = param1 / 100.0
                val newRecord = activePlugin.activeTreatments.addToHistoryTreatment(detailedBolusInfo, false)
                aapsLogger.debug(LTag.PUMPCOMM, (if (newRecord) "**NEW** " else "") + "EVENT DUALBOLUS (" + recordCode + ") " + dateUtil.dateAndTimeString(datetime) + " (" + datetime + ")" + " Bolus: " + param1 / 100.0 + "U Duration: " + param2 + "min")
                status = "DUALBOLUS " + dateUtil.timeString(datetime)
            }

            DanaRPump.DUALEXTENDEDSTART -> {
                aapsLogger.debug(LTag.PUMPCOMM, "EVENT DUALEXTENDEDSTART (" + recordCode + ") " + dateUtil.dateAndTimeString(datetime) + " (" + datetime + ")" + " Amount: " + param1 / 100.0 + "U Duration: " + param2 + "min")
                extendedBolus.insulin = param1 / 100.0
                extendedBolus.durationInMinutes = param2
                activePlugin.activeTreatments.addToHistoryExtendedBolus(extendedBolus)
                status = "DUALEXTENDEDSTART " + dateUtil.timeString(datetime)
            }

            DanaRPump.DUALEXTENDEDSTOP  -> {
                aapsLogger.debug(LTag.PUMPCOMM, "EVENT DUALEXTENDEDSTOP (" + recordCode + ") " + dateUtil.dateAndTimeString(datetime) + " (" + datetime + ")" + " Delivered: " + param1 / 100.0 + "U RealDuration: " + param2 + "min")
                activePlugin.activeTreatments.addToHistoryExtendedBolus(extendedBolus)
                status = "DUALEXTENDEDSTOP " + dateUtil.timeString(datetime)
            }

            DanaRPump.SUSPENDON         -> {
                aapsLogger.debug(LTag.PUMPCOMM, "EVENT SUSPENDON (" + recordCode + ") " + dateUtil.dateAndTimeString(datetime) + " (" + datetime + ")")
                status = "SUSPENDON " + dateUtil.timeString(datetime)
            }

            DanaRPump.SUSPENDOFF        -> {
                aapsLogger.debug(LTag.PUMPCOMM, "EVENT SUSPENDOFF (" + recordCode + ") " + dateUtil.dateAndTimeString(datetime) + " (" + datetime + ")")
                status = "SUSPENDOFF " + dateUtil.timeString(datetime)
            }

            DanaRPump.REFILL            -> {
<<<<<<< HEAD
                aapsLogger.debug(LTag.PUMPCOMM, "EVENT REFILL (" + recordCode + ") " + DateUtil.dateAndTimeString(datetime) + " (" + datetime + ")" + " Amount: " + param1 / 100.0 + "U")
                if (sp.getBoolean(R.string.key_rs_loginsulinchange, true))
                    FillDialog.generateCareportalEvent(CareportalEvent.INSULINCHANGE, datetime, resourceHelper.gs(R.string.danarspump), resourceHelper, sp, injector)
                status = "REFILL " + DateUtil.timeString(datetime)
            }

            DanaRPump.PRIME             -> {
                aapsLogger.debug(LTag.PUMPCOMM, "EVENT PRIME (" + recordCode + ") " + DateUtil.dateAndTimeString(datetime) + " (" + datetime + ")" + " Amount: " + param1 / 100.0 + "U")
                if (sp.getBoolean(R.string.key_rs_logcanulachange, true))
                    FillDialog.generateCareportalEvent(CareportalEvent.SITECHANGE, datetime, resourceHelper.gs(R.string.danarspump), resourceHelper, sp, injector)
                status = "PRIME " + DateUtil.timeString(datetime)
=======
                aapsLogger.debug(LTag.PUMPCOMM, "EVENT REFILL (" + recordCode + ") " + dateUtil.dateAndTimeString(datetime) + " (" + datetime + ")" + " Amount: " + param1 / 100.0 + "U")
                status = "REFILL " + dateUtil.timeString(datetime)
            }

            DanaRPump.PRIME             -> {
                aapsLogger.debug(LTag.PUMPCOMM, "EVENT PRIME (" + recordCode + ") " + dateUtil.dateAndTimeString(datetime) + " (" + datetime + ")" + " Amount: " + param1 / 100.0 + "U")
                status = "PRIME " + dateUtil.timeString(datetime)
>>>>>>> 15207d1b
            }

            DanaRPump.PROFILECHANGE     -> {
                aapsLogger.debug(LTag.PUMPCOMM, "EVENT PROFILECHANGE (" + recordCode + ") " + dateUtil.dateAndTimeString(datetime) + " (" + datetime + ")" + " No: " + param1 + " CurrentRate: " + param2 / 100.0 + "U/h")
                status = "PROFILECHANGE " + dateUtil.timeString(datetime)
            }

            DanaRPump.CARBS             -> {
                val emptyCarbsInfo = DetailedBolusInfo()
                emptyCarbsInfo.carbs = param1.toDouble()
                emptyCarbsInfo.date = datetime
                emptyCarbsInfo.source = Source.PUMP
                emptyCarbsInfo.pumpId = datetime
                val newRecord = activePlugin.activeTreatments.addToHistoryTreatment(emptyCarbsInfo, false)
                aapsLogger.debug(LTag.PUMPCOMM, (if (newRecord) "**NEW** " else "") + "EVENT CARBS (" + recordCode + ") " + dateUtil.dateAndTimeString(datetime) + " (" + datetime + ")" + " Carbs: " + param1 + "g")
                status = "CARBS " + dateUtil.timeString(datetime)
            }

            DanaRPump.PRIMECANNULA      -> {
                aapsLogger.debug(LTag.PUMPCOMM, "EVENT PRIMECANNULA(" + recordCode + ") " + dateUtil.dateAndTimeString(datetime) + " (" + datetime + ")" + " Amount: " + param1 / 100.0 + "U")
                status = "PRIMECANNULA " + dateUtil.timeString(datetime)
            }

            else                        -> {
                aapsLogger.debug(LTag.PUMPCOMM, "Event: " + recordCode + " " + dateUtil.dateAndTimeString(datetime) + " (" + datetime + ")" + " Param1: " + param1 + " Param2: " + param2)
                status = "UNKNOWN " + dateUtil.timeString(datetime)
            }
        }
        if (datetime > danaRPump.lastEventTimeLoaded) danaRPump.lastEventTimeLoaded = datetime
        rxBus.send(EventPumpStatusChanged(resourceHelper.gs(R.string.processinghistory) + ": " + status))
    }

    override fun getFriendlyName(): String {
        return "APS_HISTORY_EVENTS"
    }
}<|MERGE_RESOLUTION|>--- conflicted
+++ resolved
@@ -22,18 +22,7 @@
 import javax.inject.Inject
 
 open class DanaRS_Packet_APS_History_Events(
-<<<<<<< HEAD
     injector: HasAndroidInjector,
-=======
-    private val aapsLogger: AAPSLogger,
-    private val rxBus: RxBusWrapper,
-    private val resourceHelper: ResourceHelper,
-    private val activePlugin: ActivePluginProvider,
-    private val danaRSPlugin: DanaRSPlugin,
-    private val detailedBolusInfoStorage: DetailedBolusInfoStorage,
-    private val injector: HasAndroidInjector,
-    private val dateUtil: DateUtil,
->>>>>>> 15207d1b
     private var from: Long
 ) : DanaRS_Packet(injector) {
 
@@ -65,13 +54,8 @@
         hour = cal[Calendar.HOUR_OF_DAY]
         min = cal[Calendar.MINUTE]
         sec = cal[Calendar.SECOND]
-<<<<<<< HEAD
-        aapsLogger.debug(LTag.PUMPCOMM, "Loading event history from: " + DateUtil.dateAndTimeString(cal.timeInMillis))
+        aapsLogger.debug(LTag.PUMPCOMM, "Loading event history from: " + dateUtil.dateAndTimeString(cal.timeInMillis))
         danaRPump.historyDoneReceived = false
-=======
-        aapsLogger.debug(LTag.PUMPCOMM, "Loading event history from: " + dateUtil.dateAndTimeString(cal.timeInMillis))
-        danaRSPlugin.apsHistoryDone = false
->>>>>>> 15207d1b
     }
 
     override fun getRequestParams(): ByteArray {
@@ -177,27 +161,17 @@
             }
 
             DanaRPump.REFILL            -> {
-<<<<<<< HEAD
-                aapsLogger.debug(LTag.PUMPCOMM, "EVENT REFILL (" + recordCode + ") " + DateUtil.dateAndTimeString(datetime) + " (" + datetime + ")" + " Amount: " + param1 / 100.0 + "U")
+                aapsLogger.debug(LTag.PUMPCOMM, "EVENT REFILL (" + recordCode + ") " + dateUtil.dateAndTimeString(datetime) + " (" + datetime + ")" + " Amount: " + param1 / 100.0 + "U")
                 if (sp.getBoolean(R.string.key_rs_loginsulinchange, true))
                     FillDialog.generateCareportalEvent(CareportalEvent.INSULINCHANGE, datetime, resourceHelper.gs(R.string.danarspump), resourceHelper, sp, injector)
-                status = "REFILL " + DateUtil.timeString(datetime)
+                status = "REFILL " + dateUtil.timeString(datetime)
             }
 
             DanaRPump.PRIME             -> {
-                aapsLogger.debug(LTag.PUMPCOMM, "EVENT PRIME (" + recordCode + ") " + DateUtil.dateAndTimeString(datetime) + " (" + datetime + ")" + " Amount: " + param1 / 100.0 + "U")
+                aapsLogger.debug(LTag.PUMPCOMM, "EVENT PRIME (" + recordCode + ") " + dateUtil.dateAndTimeString(datetime) + " (" + datetime + ")" + " Amount: " + param1 / 100.0 + "U")
                 if (sp.getBoolean(R.string.key_rs_logcanulachange, true))
                     FillDialog.generateCareportalEvent(CareportalEvent.SITECHANGE, datetime, resourceHelper.gs(R.string.danarspump), resourceHelper, sp, injector)
-                status = "PRIME " + DateUtil.timeString(datetime)
-=======
-                aapsLogger.debug(LTag.PUMPCOMM, "EVENT REFILL (" + recordCode + ") " + dateUtil.dateAndTimeString(datetime) + " (" + datetime + ")" + " Amount: " + param1 / 100.0 + "U")
-                status = "REFILL " + dateUtil.timeString(datetime)
-            }
-
-            DanaRPump.PRIME             -> {
-                aapsLogger.debug(LTag.PUMPCOMM, "EVENT PRIME (" + recordCode + ") " + dateUtil.dateAndTimeString(datetime) + " (" + datetime + ")" + " Amount: " + param1 / 100.0 + "U")
                 status = "PRIME " + dateUtil.timeString(datetime)
->>>>>>> 15207d1b
             }
 
             DanaRPump.PROFILECHANGE     -> {
