package info.nightscout.androidaps.plugins.PumpDanaRv2.services;

import android.bluetooth.BluetoothDevice;
import android.content.IntentFilter;
import android.os.Binder;
import android.os.SystemClock;

import com.squareup.otto.Subscribe;

import org.slf4j.LoggerFactory;

import java.io.IOException;
import java.util.Date;

import info.nightscout.androidaps.Config;
import info.nightscout.androidaps.Constants;
import info.nightscout.androidaps.MainApp;
import info.nightscout.androidaps.R;
import info.nightscout.androidaps.data.Profile;
import info.nightscout.androidaps.data.PumpEnactResult;
import info.nightscout.androidaps.db.Treatment;
import info.nightscout.androidaps.events.EventAppExit;
import info.nightscout.androidaps.events.EventInitializationChanged;
import info.nightscout.androidaps.events.EventPreferenceChange;
import info.nightscout.androidaps.events.EventPumpStatusChanged;
import info.nightscout.androidaps.plugins.ConfigBuilder.ConfigBuilderPlugin;
import info.nightscout.androidaps.plugins.Overview.Dialogs.BolusProgressDialog;
import info.nightscout.androidaps.plugins.Overview.events.EventNewNotification;
import info.nightscout.androidaps.plugins.Overview.events.EventOverviewBolusProgress;
import info.nightscout.androidaps.plugins.Overview.notifications.Notification;
import info.nightscout.androidaps.plugins.PumpDanaR.DanaRPump;
import info.nightscout.androidaps.plugins.PumpDanaR.comm.MessageBase;
import info.nightscout.androidaps.plugins.PumpDanaR.comm.MsgBolusProgress;
import info.nightscout.androidaps.plugins.PumpDanaR.comm.MsgBolusStart;
import info.nightscout.androidaps.plugins.PumpDanaR.comm.MsgBolusStartWithSpeed;
import info.nightscout.androidaps.plugins.PumpDanaR.comm.MsgBolusStop;
import info.nightscout.androidaps.plugins.PumpDanaR.comm.MsgSetActivateBasalProfile;
import info.nightscout.androidaps.plugins.PumpDanaR.comm.MsgSetBasalProfile;
import info.nightscout.androidaps.plugins.PumpDanaR.comm.MsgSetCarbsEntry;
import info.nightscout.androidaps.plugins.PumpDanaR.comm.MsgSetExtendedBolusStart;
import info.nightscout.androidaps.plugins.PumpDanaR.comm.MsgSetExtendedBolusStop;
import info.nightscout.androidaps.plugins.PumpDanaR.comm.MsgSetTempBasalStart;
import info.nightscout.androidaps.plugins.PumpDanaR.comm.MsgSetTempBasalStop;
import info.nightscout.androidaps.plugins.PumpDanaR.comm.MsgSetTime;
import info.nightscout.androidaps.plugins.PumpDanaR.comm.MsgSettingActiveProfile;
import info.nightscout.androidaps.plugins.PumpDanaR.comm.MsgSettingBasal;
import info.nightscout.androidaps.plugins.PumpDanaR.comm.MsgSettingGlucose;
import info.nightscout.androidaps.plugins.PumpDanaR.comm.MsgSettingMaxValues;
import info.nightscout.androidaps.plugins.PumpDanaR.comm.MsgSettingMeal;
import info.nightscout.androidaps.plugins.PumpDanaR.comm.MsgSettingProfileRatios;
import info.nightscout.androidaps.plugins.PumpDanaR.comm.MsgSettingProfileRatiosAll;
import info.nightscout.androidaps.plugins.PumpDanaR.comm.MsgSettingPumpTime;
import info.nightscout.androidaps.plugins.PumpDanaR.comm.MsgSettingShippingInfo;
import info.nightscout.androidaps.plugins.PumpDanaR.comm.MsgStatus;
import info.nightscout.androidaps.plugins.PumpDanaR.comm.MsgStatusBasic;
import info.nightscout.androidaps.plugins.PumpDanaR.events.EventDanaRNewStatus;
import info.nightscout.androidaps.plugins.PumpDanaR.services.AbstractDanaRExecutionService;
import info.nightscout.androidaps.plugins.PumpDanaRv2.DanaRv2Plugin;
import info.nightscout.androidaps.plugins.PumpDanaRv2.SerialIOThread;
import info.nightscout.androidaps.plugins.PumpDanaRv2.comm.MsgCheckValue_v2;
import info.nightscout.androidaps.plugins.PumpDanaRv2.comm.MsgHistoryEvents_v2;
import info.nightscout.androidaps.plugins.PumpDanaRv2.comm.MsgSetAPSTempBasalStart_v2;
import info.nightscout.androidaps.plugins.PumpDanaRv2.comm.MsgSetHistoryEntry_v2;
import info.nightscout.androidaps.plugins.PumpDanaRv2.comm.MsgStatusBolusExtended_v2;
import info.nightscout.androidaps.plugins.PumpDanaRv2.comm.MsgStatusTempBasal_v2;
import info.nightscout.androidaps.queue.Callback;
import info.nightscout.utils.NSUpload;
import info.nightscout.utils.SP;
import info.nightscout.utils.ToastUtils;

public class DanaRv2ExecutionService extends AbstractDanaRExecutionService {

    private long lastHistoryFetched = 0;

    public DanaRv2ExecutionService() {
        log = LoggerFactory.getLogger(DanaRv2ExecutionService.class);
        mBinder = new LocalBinder();

        registerBus();
        MainApp.instance().getApplicationContext().registerReceiver(receiver, new IntentFilter(BluetoothDevice.ACTION_ACL_DISCONNECTED));
    }

    public class LocalBinder extends Binder {
        public DanaRv2ExecutionService getServiceInstance() {
            return DanaRv2ExecutionService.this;
        }
    }

    private void registerBus() {
        try {
            MainApp.bus().unregister(this);
        } catch (RuntimeException x) {
            // Ignore
        }
        MainApp.bus().register(this);
    }

    @Subscribe
    public void onStatusEvent(EventAppExit event) {
        if (Config.logFunctionCalls)
            log.debug("EventAppExit received");

        if (mSerialIOThread != null)
            mSerialIOThread.disconnect("Application exit");

        MainApp.instance().getApplicationContext().unregisterReceiver(receiver);

        stopSelf();
        if (Config.logFunctionCalls)
            log.debug("EventAppExit finished");
    }

    @Subscribe
    public void onStatusEvent(final EventPreferenceChange pch) {
        if (mSerialIOThread != null)
            mSerialIOThread.disconnect("EventPreferenceChange");
    }

    public void connect() {
        if (mDanaRPump.password != -1 && mDanaRPump.password != SP.getInt(R.string.key_danar_password, -1)) {
            ToastUtils.showToastInUiThread(MainApp.instance().getApplicationContext(), MainApp.sResources.getString(R.string.wrongpumppassword), R.raw.error);
            return;
        }

        if (mConnectionInProgress)
            return;

        new Thread(new Runnable() {
            @Override
            public void run() {
                mConnectionInProgress = true;
                getBTSocketForSelectedPump();
                if (mRfcommSocket == null || mBTDevice == null) {
                    mConnectionInProgress = false;
                    return; // Device not found
                }

                try {
                    mRfcommSocket.connect();
                } catch (IOException e) {
                    //log.error("Unhandled exception", e);
                    if (e.getMessage().contains("socket closed")) {
                        log.error("Unhandled exception", e);
                    }
                }

                if (isConnected()) {
                    if (mSerialIOThread != null) {
                        mSerialIOThread.disconnect("Recreate SerialIOThread");
                    }
                    mSerialIOThread = new SerialIOThread(mRfcommSocket);
                    MainApp.bus().post(new EventPumpStatusChanged(EventPumpStatusChanged.CONNECTED, 0));
                }

                mConnectionInProgress = false;
            }
        }).start();
    }

    public void getPumpStatus() {
        try {
            MainApp.bus().post(new EventPumpStatusChanged(MainApp.sResources.getString(R.string.gettingpumpstatus)));
            MsgStatus statusMsg = new MsgStatus();
            MsgStatusBasic statusBasicMsg = new MsgStatusBasic();
            MsgStatusTempBasal_v2 tempStatusMsg = new MsgStatusTempBasal_v2();
            MsgStatusBolusExtended_v2 exStatusMsg = new MsgStatusBolusExtended_v2();
            MsgCheckValue_v2 checkValue = new MsgCheckValue_v2();

            if (mDanaRPump.isNewPump) {
                mSerialIOThread.sendMessage(checkValue);
                if (!checkValue.received) {
                    return;
                }
            }

            MainApp.bus().post(new EventPumpStatusChanged(MainApp.sResources.getString(R.string.gettingbolusstatus)));
            mSerialIOThread.sendMessage(statusMsg);
            mSerialIOThread.sendMessage(statusBasicMsg);
            MainApp.bus().post(new EventPumpStatusChanged(MainApp.sResources.getString(R.string.gettingtempbasalstatus)));
            mSerialIOThread.sendMessage(tempStatusMsg);
            MainApp.bus().post(new EventPumpStatusChanged(MainApp.sResources.getString(R.string.gettingextendedbolusstatus)));
            mSerialIOThread.sendMessage(exStatusMsg);

            long now = System.currentTimeMillis();
            if (mDanaRPump.lastSettingsRead + 60 * 60 * 1000L < now || !MainApp.getSpecificPlugin(DanaRv2Plugin.class).isInitialized()) {
                MainApp.bus().post(new EventPumpStatusChanged(MainApp.sResources.getString(R.string.gettingpumpsettings)));
                mSerialIOThread.sendMessage(new MsgSettingShippingInfo());
                mSerialIOThread.sendMessage(new MsgSettingActiveProfile());
                mSerialIOThread.sendMessage(new MsgSettingMeal());
                mSerialIOThread.sendMessage(new MsgSettingBasal());
                //0x3201
                mSerialIOThread.sendMessage(new MsgSettingMaxValues());
                mSerialIOThread.sendMessage(new MsgSettingGlucose());
                mSerialIOThread.sendMessage(new MsgSettingActiveProfile());
                mSerialIOThread.sendMessage(new MsgSettingProfileRatios());
                mSerialIOThread.sendMessage(new MsgSettingProfileRatiosAll());
                MainApp.bus().post(new EventPumpStatusChanged(MainApp.sResources.getString(R.string.gettingpumptime)));
                mSerialIOThread.sendMessage(new MsgSettingPumpTime());
                long timeDiff = (mDanaRPump.pumpTime.getTime() - System.currentTimeMillis()) / 1000L;
                log.debug("Pump time difference: " + timeDiff + " seconds");
                if (Math.abs(timeDiff) > 10) {
                    mSerialIOThread.sendMessage(new MsgSetTime(new Date()));
                    mSerialIOThread.sendMessage(new MsgSettingPumpTime());
                    timeDiff = (mDanaRPump.pumpTime.getTime() - System.currentTimeMillis()) / 1000L;
                    log.debug("Pump time difference: " + timeDiff + " seconds");
                }
                mDanaRPump.lastSettingsRead = now;
            }

            loadEvents();

<<<<<<< HEAD
            mDanaRPump.lastConnection = now;
=======
>>>>>>> e088b4df
            MainApp.bus().post(new EventDanaRNewStatus());
            MainApp.bus().post(new EventInitializationChanged());
            NSUpload.uploadDeviceStatus();
            if (mDanaRPump.dailyTotalUnits > mDanaRPump.maxDailyTotalUnits * Constants.dailyLimitWarning) {
                log.debug("Approaching daily limit: " + mDanaRPump.dailyTotalUnits + "/" + mDanaRPump.maxDailyTotalUnits);
                Notification reportFail = new Notification(Notification.APPROACHING_DAILY_LIMIT, MainApp.sResources.getString(R.string.approachingdailylimit), Notification.URGENT);
                MainApp.bus().post(new EventNewNotification(reportFail));
                NSUpload.uploadError(MainApp.sResources.getString(R.string.approachingdailylimit) + ": " + mDanaRPump.dailyTotalUnits + "/" + mDanaRPump.maxDailyTotalUnits + "U");
            }
        } catch (Exception e) {
            log.error("Unhandled exception", e);
        }
        return;
    }

    public boolean tempBasal(int percent, int durationInHours) {
        if (!isConnected()) return false;
        if (mDanaRPump.isTempBasalInProgress) {
            MainApp.bus().post(new EventPumpStatusChanged(MainApp.sResources.getString(R.string.stoppingtempbasal)));
            mSerialIOThread.sendMessage(new MsgSetTempBasalStop());
            SystemClock.sleep(500);
        }
        MainApp.bus().post(new EventPumpStatusChanged(MainApp.sResources.getString(R.string.settingtempbasal)));
        mSerialIOThread.sendMessage(new MsgSetTempBasalStart(percent, durationInHours));
        mSerialIOThread.sendMessage(new MsgStatusTempBasal_v2());
        loadEvents();
        MainApp.bus().post(new EventPumpStatusChanged(EventPumpStatusChanged.DISCONNECTING));
        return true;
    }

    public boolean highTempBasal(int percent) {
        if (!isConnected()) return false;
        if (mDanaRPump.isTempBasalInProgress) {
            MainApp.bus().post(new EventPumpStatusChanged(MainApp.sResources.getString(R.string.stoppingtempbasal)));
            mSerialIOThread.sendMessage(new MsgSetTempBasalStop());
            SystemClock.sleep(500);
        }
        MainApp.bus().post(new EventPumpStatusChanged(MainApp.sResources.getString(R.string.settingtempbasal)));
        mSerialIOThread.sendMessage(new MsgSetAPSTempBasalStart_v2(percent));
        mSerialIOThread.sendMessage(new MsgStatusTempBasal_v2());
        loadEvents();
        MainApp.bus().post(new EventPumpStatusChanged(EventPumpStatusChanged.DISCONNECTING));
        return true;
    }

    public boolean tempBasalShortDuration(int percent, int durationInMinutes) {
        if (durationInMinutes != 15 && durationInMinutes != 30) {
            log.error("Wrong duration param");
            return false;
        }

        if (!isConnected()) return false;
        if (mDanaRPump.isTempBasalInProgress) {
            MainApp.bus().post(new EventPumpStatusChanged(MainApp.gs(R.string.stoppingtempbasal)));
            mSerialIOThread.sendMessage(new MsgSetTempBasalStop());
            SystemClock.sleep(500);
        }
        MainApp.bus().post(new EventPumpStatusChanged(MainApp.gs(R.string.settingtempbasal)));
        mSerialIOThread.sendMessage(new MsgSetAPSTempBasalStart_v2(percent,  durationInMinutes == 15, durationInMinutes == 30));
        mSerialIOThread.sendMessage(new MsgStatusTempBasal_v2());
        loadEvents();
        MainApp.bus().post(new EventPumpStatusChanged(EventPumpStatusChanged.DISCONNECTING));
        return true;
    }

    public boolean tempBasalStop() {
        if (!isConnected()) return false;
        MainApp.bus().post(new EventPumpStatusChanged(MainApp.sResources.getString(R.string.stoppingtempbasal)));
        mSerialIOThread.sendMessage(new MsgSetTempBasalStop());
        mSerialIOThread.sendMessage(new MsgStatusTempBasal_v2());
        loadEvents();
        MainApp.bus().post(new EventPumpStatusChanged(EventPumpStatusChanged.DISCONNECTING));
        return true;
    }

    public boolean extendedBolus(double insulin, int durationInHalfHours) {
        if (!isConnected()) return false;
        MainApp.bus().post(new EventPumpStatusChanged(MainApp.sResources.getString(R.string.settingextendedbolus)));
        mSerialIOThread.sendMessage(new MsgSetExtendedBolusStart(insulin, (byte) (durationInHalfHours & 0xFF)));
        mSerialIOThread.sendMessage(new MsgStatusBolusExtended_v2());
        loadEvents();
        MainApp.bus().post(new EventPumpStatusChanged(EventPumpStatusChanged.DISCONNECTING));
        return true;
    }

    public boolean extendedBolusStop() {
        if (!isConnected()) return false;
        MainApp.bus().post(new EventPumpStatusChanged(MainApp.sResources.getString(R.string.stoppingextendedbolus)));
        mSerialIOThread.sendMessage(new MsgSetExtendedBolusStop());
        mSerialIOThread.sendMessage(new MsgStatusBolusExtended_v2());
        loadEvents();
        MainApp.bus().post(new EventPumpStatusChanged(EventPumpStatusChanged.DISCONNECTING));
        return true;
    }

    public boolean bolus(final double amount, int carbs, long carbtime, final Treatment t) {
        if (!isConnected()) return false;
        if (BolusProgressDialog.stopPressed) return false;

        MainApp.bus().post(new EventPumpStatusChanged(MainApp.sResources.getString(R.string.startingbolus)));
        mBolusingTreatment = t;
        final int preferencesSpeed = SP.getInt(R.string.key_danars_bolusspeed, 0);
        MessageBase start;
        if (preferencesSpeed == 0)
            start = new MsgBolusStart(amount);
        else
            start = new MsgBolusStartWithSpeed(amount, preferencesSpeed);
        MsgBolusStop stop = new MsgBolusStop(amount, t);

        if (carbs > 0) {
            MsgSetCarbsEntry msg = new MsgSetCarbsEntry(carbtime, carbs);
            mSerialIOThread.sendMessage(msg);
            MsgSetHistoryEntry_v2 msgSetHistoryEntry_v2 = new MsgSetHistoryEntry_v2(DanaRPump.CARBS, carbtime, carbs, 0);
            mSerialIOThread.sendMessage(msgSetHistoryEntry_v2);
            lastHistoryFetched = carbtime - 60000;
        }

        final long bolusStart = System.currentTimeMillis();
        if (amount > 0) {
            MsgBolusProgress progress = new MsgBolusProgress(amount, t); // initialize static variables

            if (!stop.stopped) {
                mSerialIOThread.sendMessage(start);
            } else {
                t.insulin = 0d;
                return false;
            }
            while (!stop.stopped && !start.failed) {
                SystemClock.sleep(100);
                if ((System.currentTimeMillis() - progress.lastReceive) > 15 * 1000L) { // if i didn't receive status for more than 15 sec expecting broken comm
                    stop.stopped = true;
                    stop.forced = true;
                    log.debug("Communication stopped");
                }
            }
        }

        final EventOverviewBolusProgress bolusingEvent = EventOverviewBolusProgress.getInstance();
        bolusingEvent.t = t;
        bolusingEvent.percent = 99;

        mBolusingTreatment = null;
        int speed = 12;
        switch (preferencesSpeed) {
            case 0:
                speed = 12;
                break;
            case 1:
                speed = 30;
                break;
            case 2:
                speed = 60;
                break;
        }
        long bolusDurationInMSec = (long) (amount * speed * 1000);
        long expectedEnd = bolusStart + bolusDurationInMSec + 2000;
        while (System.currentTimeMillis() < expectedEnd) {
            long waitTime = expectedEnd - System.currentTimeMillis();
            bolusingEvent.status = String.format(MainApp.sResources.getString(R.string.waitingforestimatedbolusend), waitTime / 1000);
            MainApp.bus().post(bolusingEvent);
            SystemClock.sleep(1000);
        }
        // do not call loadEvents() directly, reconnection may be needed
        ConfigBuilderPlugin.getCommandQueue().loadEvents(new Callback() {
            @Override
            public void run() {
                // load last bolus status
                MainApp.bus().post(new EventPumpStatusChanged(MainApp.sResources.getString(R.string.gettingbolusstatus)));
                mSerialIOThread.sendMessage(new MsgStatus());
                bolusingEvent.percent = 100;
                MainApp.bus().post(new EventPumpStatusChanged(MainApp.sResources.getString(R.string.disconnecting)));
            }
        });
        return true;
    }

    public void bolusStop() {
        if (Config.logDanaBTComm)
            log.debug("bolusStop >>>>> @ " + (mBolusingTreatment == null ? "" : mBolusingTreatment.insulin));
        MsgBolusStop stop = new MsgBolusStop();
        stop.forced = true;
        if (isConnected()) {
            mSerialIOThread.sendMessage(stop);
            while (!stop.stopped) {
                mSerialIOThread.sendMessage(stop);
                SystemClock.sleep(200);
            }
        } else {
            stop.stopped = true;
        }
    }

    public boolean carbsEntry(int amount, long time) {
        if (!isConnected()) return false;
        MsgSetCarbsEntry msg = new MsgSetCarbsEntry(time, amount);
        mSerialIOThread.sendMessage(msg);
        MsgSetHistoryEntry_v2 msgSetHistoryEntry_v2 = new MsgSetHistoryEntry_v2(DanaRPump.CARBS, time, amount, 0);
        mSerialIOThread.sendMessage(msgSetHistoryEntry_v2);
        lastHistoryFetched = time - 1;
        return true;
    }

    public PumpEnactResult loadEvents() {
        if (!isConnected())
            return new PumpEnactResult().success(false);
        SystemClock.sleep(300);
        MsgHistoryEvents_v2 msg;
        if (lastHistoryFetched == 0) {
            msg = new MsgHistoryEvents_v2();
            log.debug("Loading complete event history");
        } else {
            msg = new MsgHistoryEvents_v2(lastHistoryFetched);
            log.debug("Loading event history from: " + new Date(lastHistoryFetched).toLocaleString());
        }
        mSerialIOThread.sendMessage(msg);
        while (!msg.done && mRfcommSocket.isConnected()) {
            SystemClock.sleep(100);
        }
        SystemClock.sleep(200);
        if (MsgHistoryEvents_v2.lastEventTimeLoaded != 0)
            lastHistoryFetched = MsgHistoryEvents_v2.lastEventTimeLoaded - 45 * 60 * 1000L; //always load last 45 min;
        else
            lastHistoryFetched = 0;
        mDanaRPump.lastConnection = System.currentTimeMillis();
        return new PumpEnactResult().success(true);
    }

    public boolean updateBasalsInPump(final Profile profile) {
        if (!isConnected()) return false;
        MainApp.bus().post(new EventPumpStatusChanged(MainApp.sResources.getString(R.string.updatingbasalrates)));
        double[] basal = DanaRPump.buildDanaRProfileRecord(profile);
        MsgSetBasalProfile msgSet = new MsgSetBasalProfile((byte) 0, basal);
        mSerialIOThread.sendMessage(msgSet);
        MsgSetActivateBasalProfile msgActivate = new MsgSetActivateBasalProfile((byte) 0);
        mSerialIOThread.sendMessage(msgActivate);
        mDanaRPump.lastSettingsRead = 0; // force read full settings
        getPumpStatus();
        MainApp.bus().post(new EventPumpStatusChanged(EventPumpStatusChanged.DISCONNECTING));
        return true;
    }

}<|MERGE_RESOLUTION|>--- conflicted
+++ resolved
@@ -209,10 +209,6 @@
 
             loadEvents();
 
-<<<<<<< HEAD
-            mDanaRPump.lastConnection = now;
-=======
->>>>>>> e088b4df
             MainApp.bus().post(new EventDanaRNewStatus());
             MainApp.bus().post(new EventInitializationChanged());
             NSUpload.uploadDeviceStatus();
