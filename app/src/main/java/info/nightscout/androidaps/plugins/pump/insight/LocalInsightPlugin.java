--- conflicted
+++ resolved
@@ -12,10 +12,7 @@
 import android.os.Looper;
 
 import androidx.annotation.NonNull;
-<<<<<<< HEAD
-=======
 import androidx.annotation.Nullable;
->>>>>>> a40df15e
 
 import org.json.JSONException;
 import org.json.JSONObject;
@@ -160,11 +157,7 @@
 
     public static final String ALERT_CHANNEL_ID = "AndroidAPS-InsightAlert";
 
-<<<<<<< HEAD
-    private PumpDescription pumpDescription;
-=======
     private final PumpDescription pumpDescription;
->>>>>>> a40df15e
     private InsightAlertService alertService;
     private InsightConnectionService connectionService;
     private long timeOffset;
@@ -226,10 +219,7 @@
             DateUtil dateUtil
     ) {
         super(new PluginDescription()
-<<<<<<< HEAD
-=======
                         .pluginIcon(R.drawable.ic_insight_128)
->>>>>>> a40df15e
                         .pluginName(R.string.insight_local)
                         .shortName(R.string.insightpump_shortname)
                         .mainType(PluginType.PUMP)
