--- conflicted
+++ resolved
@@ -156,18 +156,14 @@
         pumpDescription.tempDurationStep30mAllowed = true;
         pumpDescription.tempMaxDuration = 24 * 60;
 
-        pumpDescription.isSetBasalProfileCapable = true; // leave this for now
+        pumpDescription.isSetBasalProfileCapable = true;
+        pumpDescription.is30minBasalRatesCapable = true;
         pumpDescription.basalStep = 0.01d;
         pumpDescription.basalMinimumRate = 0.02d;
 
         pumpDescription.isRefillingCapable = true;
-<<<<<<< HEAD
+
         pumpDescription.storesCarbInfo = false;
-=======
-        //pumpDescription.storesCarbInfo = false;
-        pumpDescription.is30minBasalRatesCapable = true;
->>>>>>> f2d6b923
-
     }
 
 
