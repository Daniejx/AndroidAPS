--- conflicted
+++ resolved
@@ -40,13 +40,9 @@
     private val loopHandler = Handler()
     private lateinit var refreshLoop: Runnable
 
-<<<<<<< HEAD
     companion object {
         const val interval = 5L // minutes
     }
-=======
-    const val interval = 1L // minutes
->>>>>>> 26170dde
 
     init {
         refreshLoop = Runnable {
@@ -70,11 +66,7 @@
     }
 
     override fun specialEnableCondition(): Boolean {
-<<<<<<< HEAD
-        return virtualPumpPlugin.isEnabled(PluginType.PUMP) && (MainApp.engineeringMode || isRunningTest())
-=======
-        return isRunningTest() || VirtualPumpPlugin.getPlugin().isEnabled(PluginType.PUMP) && MainApp.engineeringMode
->>>>>>> 26170dde
+        return isRunningTest() || virtualPumpPlugin.isEnabled(PluginType.PUMP) && MainApp.engineeringMode
     }
 
     override fun handleNewData(intent: Intent) {
