package info.nightscout.androidaps.plugins.constraints.versionChecker

import android.content.Context
import android.net.ConnectivityManager
import info.nightscout.androidaps.BuildConfig
import info.nightscout.androidaps.MainApp
import info.nightscout.androidaps.R
import info.nightscout.androidaps.logging.AAPSLogger
import info.nightscout.androidaps.logging.LTag
import info.nightscout.androidaps.plugins.bus.RxBusWrapper
import info.nightscout.androidaps.plugins.general.overview.events.EventNewNotification
import info.nightscout.androidaps.plugins.general.overview.notifications.Notification
import info.nightscout.androidaps.utils.resources.ResourceHelper
import info.nightscout.androidaps.utils.sharedPreferences.SP
import java.io.IOException
import java.net.URL
import java.util.concurrent.TimeUnit
import javax.inject.Inject
import javax.inject.Singleton

@Singleton
class VersionCheckerUtils @Inject constructor(
    val aapsLogger: AAPSLogger,
    val sp: SP,
    val resourceHelper: ResourceHelper,
    val rxBus: RxBusWrapper,
    val context: Context
) {

    // check network connection
    fun isConnected(): Boolean {
        val connMgr = context.getSystemService(Context.CONNECTIVITY_SERVICE) as ConnectivityManager
        return connMgr.activeNetworkInfo?.isConnected ?: false
    }

    fun triggerCheckVersion() {

        if (!sp.contains(R.string.key_last_time_this_version_detected)) {
            // On a new installation, set it as 30 days old in order to warn that there is a new version.
            sp.putLong(R.string.key_last_time_this_version_detected, System.currentTimeMillis() - TimeUnit.DAYS.toMillis(30))
        }

        // If we are good, only check once every day.
        if (System.currentTimeMillis() > sp.getLong(R.string.key_last_time_this_version_detected, 0) + CHECK_EVERY) {
            checkVersion()
        }
    }

    private fun checkVersion() = if (isConnected()) {
        Thread {
            try {
                val version: String? = findVersion(URL("https://raw.githubusercontent.com/MilosKozak/AndroidAPS/master/app/build.gradle").readText())
                compareWithCurrentVersion(version, BuildConfig.VERSION_NAME)
            } catch (e: IOException) {
                aapsLogger.error(LTag.CORE, "Github master version check error: $e")
            }
        }.start()
    } else
        aapsLogger.debug(LTag.CORE, "Github master version no checked. No connectivity")

    @Suppress("SameParameterValue")
    fun compareWithCurrentVersion(newVersion: String?, currentVersion: String) {

        val newVersionElements = newVersion.toNumberList()
        val currentVersionElements = currentVersion.toNumberList()

        if (newVersionElements == null || newVersionElements.isEmpty()) {
            onVersionNotDetectable()
            return
        }
<<<<<<< HEAD
=======
    }.start()
} else
    log.debug("Github master version not checked. No connectivity")
>>>>>>> 98af8531

        if (currentVersionElements == null || currentVersionElements.isEmpty()) {
            // current version scrambled?!
            onNewVersionDetected(currentVersion, newVersion)
            return
        }

        newVersionElements.take(3).forEachIndexed { i, newElem ->
            val currElem: Int = currentVersionElements.getOrNull(i)
                ?: return onNewVersionDetected(currentVersion, newVersion)

            (newElem - currElem).let {
                when {
                    it > 0  -> return onNewVersionDetected(currentVersion, newVersion)
                    it < 0  -> return onOlderVersionDetected()
                    it == 0 -> Unit
                }
            }
        }
        onSameVersionDetected()
    }

    private fun onOlderVersionDetected() {
        aapsLogger.debug(LTag.CORE, "Version newer than master. Are you developer?")
        sp.putLong(R.string.key_last_time_this_version_detected, System.currentTimeMillis())
    }

    private fun onSameVersionDetected() {
        sp.putLong(R.string.key_last_time_this_version_detected, System.currentTimeMillis())
    }

    private fun onVersionNotDetectable() {
        aapsLogger.debug(LTag.CORE, "fetch failed")
    }

    private fun onNewVersionDetected(currentVersion: String, newVersion: String?) {
        val now = System.currentTimeMillis()
        if (now > sp.getLong(R.string.key_last_versionchecker_warning, 0) + WARN_EVERY) {
            aapsLogger.debug(LTag.CORE, "Version $currentVersion outdated. Found $newVersion")
            val notification = Notification(Notification.NEWVERSIONDETECTED, resourceHelper.gs(R.string.versionavailable, newVersion.toString()), Notification.LOW)
            rxBus.send(EventNewNotification(notification))
            sp.putLong(R.string.key_last_versionchecker_warning, now)
        }
    }

    private fun String?.toNumberList() =
        this?.numericVersionPart().takeIf { !it.isNullOrBlank() }?.split(".")?.map { it.toInt() }

    fun findVersion(file: String?): String? {
        val regex = "(.*)version(.*)\"(((\\d+)\\.)+(\\d+))\"(.*)".toRegex()
        return file?.lines()?.filter { regex.matches(it) }?.mapNotNull { regex.matchEntire(it)?.groupValues?.getOrNull(3) }?.firstOrNull()
    }

    companion object {
        private val CHECK_EVERY = TimeUnit.DAYS.toMillis(1)
        private val WARN_EVERY = TimeUnit.DAYS.toMillis(1)
    }
}

fun String.numericVersionPart(): String =
    "(((\\d+)\\.)+(\\d+))(\\D(.*))?".toRegex().matchEntire(this)?.groupValues?.getOrNull(1)
        ?: ""

fun findVersion(file: String?): String? {
    val regex = "(.*)version(.*)\"(((\\d+)\\.)+(\\d+))\"(.*)".toRegex()
    return file?.lines()?.filter { regex.matches(it) }?.mapNotNull { regex.matchEntire(it)?.groupValues?.getOrNull(3) }?.firstOrNull()
}

@Deprecated(replaceWith = ReplaceWith("numericVersionPart()"), message = "Will not work if RCs have another index number in it.")
fun String.versionStrip() = this.mapNotNull {
    when (it) {
        in '0'..'9' -> it
        '.'         -> it
        else        -> null
    }
}.joinToString(separator = "")<|MERGE_RESOLUTION|>--- conflicted
+++ resolved
@@ -56,7 +56,7 @@
             }
         }.start()
     } else
-        aapsLogger.debug(LTag.CORE, "Github master version no checked. No connectivity")
+        aapsLogger.debug(LTag.CORE, "Github master version not checked. No connectivity")
 
     @Suppress("SameParameterValue")
     fun compareWithCurrentVersion(newVersion: String?, currentVersion: String) {
@@ -68,12 +68,6 @@
             onVersionNotDetectable()
             return
         }
-<<<<<<< HEAD
-=======
-    }.start()
-} else
-    log.debug("Github master version not checked. No connectivity")
->>>>>>> 98af8531
 
         if (currentVersionElements == null || currentVersionElements.isEmpty()) {
             // current version scrambled?!
