--- conflicted
+++ resolved
@@ -668,48 +668,11 @@
                 final Integer finalCarbsAfterConstraints = carbsAfterConstraints;
                 final Context context = getContext();
                 final AlertDialog.Builder builder = new AlertDialog.Builder(context);
-<<<<<<< HEAD
-                final AtomicBoolean accepted = new AtomicBoolean(false);
-=======
                 accepted = false;
->>>>>>> 17867478
                 builder.setTitle(MainApp.sResources.getString(R.string.confirmation));
                 builder.setMessage(confirmMessage);
                 builder.setPositiveButton(getString(R.string.ok), new DialogInterface.OnClickListener() {
                     public void onClick(DialogInterface dialog, int id) {
-<<<<<<< HEAD
-                        synchronized (accepted) {
-                            if(accepted.get()) {
-                                log.debug("Guarding: already accepted!");
-                                return;
-                            }
-                            accepted.set(true);
-                            if (finalInsulinAfterConstraints > 0 || finalCarbsAfterConstraints > 0) {
-                                final ConfigBuilderPlugin pump = MainApp.getConfigBuilder();
-                                sHandler.post(new Runnable() {
-                                    @Override
-                                    public void run() {
-                                        DetailedBolusInfo detailedBolusInfo = new DetailedBolusInfo();
-                                        detailedBolusInfo.eventType = CareportalEvent.BOLUSWIZARD;
-                                        detailedBolusInfo.insulin = finalInsulinAfterConstraints;
-                                        detailedBolusInfo.carbs = finalCarbsAfterConstraints;
-                                        detailedBolusInfo.context = context;
-                                        detailedBolusInfo.boluscalc = boluscalcJSON;
-                                        detailedBolusInfo.source = Source.USER;
-                                        PumpEnactResult result = pump.deliverTreatment(detailedBolusInfo);
-                                        if (!result.success) {
-                                            try {
-                                                AlertDialog.Builder builder = new AlertDialog.Builder(getContext());
-                                                builder.setTitle(MainApp.sResources.getString(R.string.treatmentdeliveryerror));
-                                                builder.setMessage(result.comment);
-                                                builder.setPositiveButton(MainApp.sResources.getString(R.string.ok), null);
-                                                builder.show();
-                                            } catch (WindowManager.BadTokenException | NullPointerException e) {
-                                                // window has been destroyed
-                                                Notification notification = new Notification(Notification.BOLUS_DELIVERY_ERROR, MainApp.sResources.getString(R.string.treatmentdeliveryerror), Notification.URGENT);
-                                                MainApp.bus().post(new EventNewNotification(notification));
-                                            }
-=======
                         synchronized (builder) {
                             if (accepted) {
                                 log.debug("guarding: already accepted");
@@ -734,7 +697,6 @@
                                             i.putExtra("title", MainApp.sResources.getString(R.string.treatmentdeliveryerror));
                                             i.addFlags(Intent.FLAG_ACTIVITY_NEW_TASK);
                                             MainApp.instance().startActivity(i);
->>>>>>> 17867478
                                         }
                                     }
                                 });
