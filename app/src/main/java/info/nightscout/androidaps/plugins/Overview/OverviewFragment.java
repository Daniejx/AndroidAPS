package info.nightscout.androidaps.plugins.Overview;

import android.annotation.SuppressLint;
import android.app.Activity;
import android.app.NotificationManager;
import android.arch.core.util.Function;
import android.content.ActivityNotFoundException;
import android.content.Context;
import android.content.Intent;
import android.content.pm.PackageManager;
import android.graphics.Color;
import android.graphics.Paint;
import android.os.Bundle;
import android.os.Handler;
import android.support.v4.app.Fragment;
import android.support.v4.app.FragmentActivity;
import android.support.v4.app.FragmentManager;
import android.support.v4.content.res.ResourcesCompat;
import android.support.v7.app.AlertDialog;
import android.support.v7.widget.LinearLayoutManager;
import android.support.v7.widget.PopupMenu;
import android.support.v7.widget.RecyclerView;
import android.text.SpannableString;
import android.text.style.ForegroundColorSpan;
import android.util.DisplayMetrics;
import android.util.TypedValue;
import android.view.ContextMenu;
import android.view.LayoutInflater;
import android.view.Menu;
import android.view.MenuItem;
import android.view.View;
import android.view.ViewGroup;
import android.widget.ImageButton;
import android.widget.LinearLayout;
import android.widget.TextView;

import com.crashlytics.android.answers.CustomEvent;
import com.jjoe64.graphview.GraphView;
import com.squareup.otto.Subscribe;

import org.json.JSONException;
import org.json.JSONObject;
import org.slf4j.Logger;
import org.slf4j.LoggerFactory;

import java.text.DecimalFormat;
import java.util.Calendar;
import java.util.Date;
import java.util.concurrent.Executors;
import java.util.concurrent.ScheduledExecutorService;
import java.util.concurrent.ScheduledFuture;
import java.util.concurrent.TimeUnit;

import info.nightscout.androidaps.Config;
import info.nightscout.androidaps.Constants;
import info.nightscout.androidaps.MainApp;
import info.nightscout.androidaps.R;
import info.nightscout.androidaps.data.DetailedBolusInfo;
import info.nightscout.androidaps.data.GlucoseStatus;
import info.nightscout.androidaps.data.IobTotal;
import info.nightscout.androidaps.data.Profile;
import info.nightscout.androidaps.data.QuickWizardEntry;
import info.nightscout.androidaps.db.BgReading;
import info.nightscout.androidaps.db.CareportalEvent;
import info.nightscout.androidaps.db.DatabaseHelper;
import info.nightscout.androidaps.db.ExtendedBolus;
import info.nightscout.androidaps.db.Source;
import info.nightscout.androidaps.db.TempTarget;
import info.nightscout.androidaps.db.TemporaryBasal;
import info.nightscout.androidaps.events.EventAcceptOpenLoopChange;
import info.nightscout.androidaps.events.EventCareportalEventChange;
import info.nightscout.androidaps.events.EventExtendedBolusChange;
import info.nightscout.androidaps.events.EventInitializationChanged;
import info.nightscout.androidaps.events.EventPreferenceChange;
import info.nightscout.androidaps.events.EventProfileSwitchChange;
import info.nightscout.androidaps.events.EventPumpStatusChanged;
import info.nightscout.androidaps.events.EventRefreshOverview;
import info.nightscout.androidaps.events.EventTempBasalChange;
import info.nightscout.androidaps.events.EventTempTargetChange;
import info.nightscout.androidaps.events.EventTreatmentChange;
import info.nightscout.androidaps.interfaces.Constraint;
import info.nightscout.androidaps.interfaces.PluginType;
import info.nightscout.androidaps.interfaces.PumpDescription;
import info.nightscout.androidaps.interfaces.PumpInterface;
import info.nightscout.androidaps.logging.L;
import info.nightscout.androidaps.plugins.Careportal.CareportalFragment;
import info.nightscout.androidaps.plugins.Careportal.Dialogs.NewNSTreatmentDialog;
import info.nightscout.androidaps.plugins.Careportal.OptionsToShow;
import info.nightscout.androidaps.plugins.ConfigBuilder.ConfigBuilderPlugin;
import info.nightscout.androidaps.plugins.ConfigBuilder.ProfileFunctions;
import info.nightscout.androidaps.plugins.IobCobCalculator.AutosensData;
import info.nightscout.androidaps.plugins.IobCobCalculator.CobInfo;
import info.nightscout.androidaps.plugins.IobCobCalculator.IobCobCalculatorPlugin;
import info.nightscout.androidaps.plugins.IobCobCalculator.events.EventAutosensCalculationFinished;
import info.nightscout.androidaps.plugins.IobCobCalculator.events.EventIobCalculationProgress;
import info.nightscout.androidaps.plugins.Loop.APSResult;
import info.nightscout.androidaps.plugins.Loop.LoopPlugin;
import info.nightscout.androidaps.plugins.Loop.events.EventNewOpenLoopNotification;
import info.nightscout.androidaps.plugins.NSClientInternal.NSUpload;
import info.nightscout.androidaps.plugins.NSClientInternal.data.NSDeviceStatus;
import info.nightscout.androidaps.plugins.NSClientInternal.data.NSSettingsStatus;
import info.nightscout.androidaps.plugins.Overview.Dialogs.CalibrationDialog;
import info.nightscout.androidaps.plugins.Overview.Dialogs.ErrorHelperActivity;
import info.nightscout.androidaps.plugins.Overview.Dialogs.NewCarbsDialog;
import info.nightscout.androidaps.plugins.Overview.Dialogs.NewInsulinDialog;
import info.nightscout.androidaps.plugins.Overview.Dialogs.NewTreatmentDialog;
import info.nightscout.androidaps.plugins.Overview.Dialogs.WizardDialog;
import info.nightscout.androidaps.plugins.Overview.activities.QuickWizardListActivity;
import info.nightscout.androidaps.plugins.Overview.graphData.GraphData;
import info.nightscout.androidaps.plugins.Overview.notifications.NotificationRecyclerViewAdapter;
import info.nightscout.androidaps.plugins.Overview.notifications.NotificationStore;
import info.nightscout.androidaps.plugins.Source.SourceDexcomG5Plugin;
import info.nightscout.androidaps.plugins.Source.SourceXdripPlugin;
import info.nightscout.androidaps.plugins.Treatments.TreatmentsPlugin;
import info.nightscout.androidaps.plugins.Treatments.fragments.ProfileViewerDialog;
import info.nightscout.androidaps.plugins.Wear.ActionStringHandler;
import info.nightscout.androidaps.queue.Callback;
import info.nightscout.utils.BolusWizard;
import info.nightscout.utils.DateUtil;
import info.nightscout.utils.DecimalFormatter;
import info.nightscout.utils.DefaultValueHelper;
import info.nightscout.utils.FabricPrivacy;
import info.nightscout.utils.OKDialog;
import info.nightscout.utils.Profiler;
import info.nightscout.utils.SP;
import info.nightscout.utils.SingleClickButton;
import info.nightscout.utils.T;
import info.nightscout.utils.ToastUtils;

import static info.nightscout.utils.DateUtil.now;

public class OverviewFragment extends Fragment implements View.OnClickListener, View.OnLongClickListener {
    private static Logger log = LoggerFactory.getLogger(L.OVERVIEW);

    TextView timeView;
    TextView bgView;
    TextView arrowView;
    TextView sensitivityView;
    TextView timeAgoView;
    TextView timeAgoShortView;
    TextView deltaView;
    TextView deltaShortView;
    TextView avgdeltaView;
    TextView baseBasalView;
    TextView extendedBolusView;
    TextView activeProfileView;
    TextView iobView;
    TextView cobView;
    TextView apsModeView;
    TextView tempTargetView;
    TextView pumpStatusView;
    TextView pumpDeviceStatusView;
    TextView openapsDeviceStatusView;
    TextView uploaderDeviceStatusView;
    TextView iobCalculationProgressView;
    LinearLayout loopStatusLayout;
    LinearLayout pumpStatusLayout;
    GraphView bgGraph;
    GraphView iobGraph;
    ImageButton chartButton;

    TextView iage;
    TextView cage;
    TextView sage;
    TextView pbage;

    TextView iageView;
    TextView cageView;
    TextView reservoirView;
    TextView sageView;
    TextView batteryView;
    LinearLayout statuslightsLayout;

    RecyclerView notificationsView;
    LinearLayoutManager llm;

    LinearLayout acceptTempLayout;
    SingleClickButton acceptTempButton;

    SingleClickButton treatmentButton;
    SingleClickButton wizardButton;
    SingleClickButton calibrationButton;
    SingleClickButton insulinButton;
    SingleClickButton carbsButton;
    SingleClickButton cgmButton;
    SingleClickButton quickWizardButton;

    boolean smallWidth;
    boolean smallHeight;

    public static boolean shorttextmode = false;

    private boolean accepted;

    private int rangeToDisplay = 6; // for graph

    Handler sLoopHandler = new Handler();
    Runnable sRefreshLoop = null;

    public enum CHARTTYPE {PRE, BAS, IOB, COB, DEV, SEN, DEVSLOPE}

    private static final ScheduledExecutorService worker = Executors.newSingleThreadScheduledExecutor();
    private static ScheduledFuture<?> scheduledUpdate = null;

    public OverviewFragment() {
        super();
    }

    @Override
    public View onCreateView(LayoutInflater inflater, ViewGroup container,
                             Bundle savedInstanceState) {

<<<<<<< HEAD
        try {
            //check screen width
            final DisplayMetrics dm = new DisplayMetrics();
            getActivity().getWindowManager().getDefaultDisplay().getMetrics(dm);
            int screen_width = dm.widthPixels;
            int screen_height = dm.heightPixels;
            smallWidth = screen_width <= Constants.SMALL_WIDTH;
            smallHeight = screen_height <= Constants.SMALL_HEIGHT;
            boolean landscape = screen_height < screen_width;

            View view;

            if (MainApp.sResources.getBoolean(R.bool.isTablet) && (Config.NSCLIENT || Config.G5UPLOADER)) {
                view = inflater.inflate(R.layout.overview_fragment_nsclient_tablet, container, false);
            } else if (Config.NSCLIENT || Config.G5UPLOADER) {
                view = inflater.inflate(R.layout.overview_fragment_nsclient, container, false);
                shorttextmode = true;
            } else if (smallHeight || landscape) {
                view = inflater.inflate(R.layout.overview_fragment_smallheight, container, false);
            } else {
                view = inflater.inflate(R.layout.overview_fragment, container, false);
            }

            timeView = (TextView) view.findViewById(R.id.overview_time);
            bgView = (TextView) view.findViewById(R.id.overview_bg);
            arrowView = (TextView) view.findViewById(R.id.overview_arrow);
            if (smallWidth) {
                arrowView.setTextSize(TypedValue.COMPLEX_UNIT_DIP, 35);
            }
            sensitivityView = (TextView) view.findViewById(R.id.overview_sensitivity);
            timeAgoView = (TextView) view.findViewById(R.id.overview_timeago);
            timeAgoShortView = (TextView) view.findViewById(R.id.overview_timeagoshort);
            deltaView = (TextView) view.findViewById(R.id.overview_delta);
            deltaShortView = (TextView) view.findViewById(R.id.overview_deltashort);
            avgdeltaView = (TextView) view.findViewById(R.id.overview_avgdelta);
            baseBasalView = (TextView) view.findViewById(R.id.overview_basebasal);
            extendedBolusView = (TextView) view.findViewById(R.id.overview_extendedbolus);
            activeProfileView = (TextView) view.findViewById(R.id.overview_activeprofile);
            pumpStatusView = (TextView) view.findViewById(R.id.overview_pumpstatus);
            pumpDeviceStatusView = (TextView) view.findViewById(R.id.overview_pump);
            openapsDeviceStatusView = (TextView) view.findViewById(R.id.overview_openaps);
            uploaderDeviceStatusView = (TextView) view.findViewById(R.id.overview_uploader);
            iobCalculationProgressView = (TextView) view.findViewById(R.id.overview_iobcalculationprogess);
            loopStatusLayout = (LinearLayout) view.findViewById(R.id.overview_looplayout);
            pumpStatusLayout = (LinearLayout) view.findViewById(R.id.overview_pumpstatuslayout);

            pumpStatusView.setBackgroundColor(MainApp.gc(R.color.colorInitializingBorder));

            iobView = (TextView) view.findViewById(R.id.overview_iob);
            cobView = (TextView) view.findViewById(R.id.overview_cob);
            apsModeView = (TextView) view.findViewById(R.id.overview_apsmode);
            tempTargetView = (TextView) view.findViewById(R.id.overview_temptarget);

            iage = (TextView) view.findViewById(R.id.careportal_insulinage);
            cage = (TextView) view.findViewById(R.id.careportal_canulaage);
            sage = (TextView) view.findViewById(R.id.careportal_sensorage);
            pbage = (TextView) view.findViewById(R.id.careportal_pbage);

            iageView = (TextView) view.findViewById(R.id.overview_insulinage);
            cageView = (TextView) view.findViewById(R.id.overview_canulaage);
            reservoirView = (TextView) view.findViewById(R.id.overview_reservoirlevel);
            sageView = (TextView) view.findViewById(R.id.overview_sensorage);
            batteryView = (TextView) view.findViewById(R.id.overview_batterylevel);
            statuslightsLayout = (LinearLayout) view.findViewById(R.id.overview_statuslights);

            bgGraph = (GraphView) view.findViewById(R.id.overview_bggraph);
            iobGraph = (GraphView) view.findViewById(R.id.overview_iobgraph);

            treatmentButton = (SingleClickButton) view.findViewById(R.id.overview_treatmentbutton);
            treatmentButton.setOnClickListener(this);
            wizardButton = (SingleClickButton) view.findViewById(R.id.overview_wizardbutton);
            wizardButton.setOnClickListener(this);
            insulinButton = (SingleClickButton) view.findViewById(R.id.overview_insulinbutton);
            if (insulinButton != null)
                insulinButton.setOnClickListener(this);
            carbsButton = (SingleClickButton) view.findViewById(R.id.overview_carbsbutton);
            if (carbsButton != null)
                carbsButton.setOnClickListener(this);
            acceptTempButton = (SingleClickButton) view.findViewById(R.id.overview_accepttempbutton);
            if (acceptTempButton != null)
                acceptTempButton.setOnClickListener(this);
            quickWizardButton = (SingleClickButton) view.findViewById(R.id.overview_quickwizardbutton);
            quickWizardButton.setOnClickListener(this);
            quickWizardButton.setOnLongClickListener(this);
            calibrationButton = (SingleClickButton) view.findViewById(R.id.overview_calibrationbutton);
            if (calibrationButton != null)
                calibrationButton.setOnClickListener(this);
            cgmButton = (SingleClickButton) view.findViewById(R.id.overview_cgmbutton);
            if (cgmButton != null)
                cgmButton.setOnClickListener(this);

            acceptTempLayout = (LinearLayout) view.findViewById(R.id.overview_accepttemplayout);

            notificationsView = (RecyclerView) view.findViewById(R.id.overview_notifications);
            notificationsView.setHasFixedSize(false);
            llm = new LinearLayoutManager(view.getContext());
            notificationsView.setLayoutManager(llm);

            int axisWidth = 50;

            if (dm.densityDpi <= 120)
                axisWidth = 3;
            else if (dm.densityDpi <= 160)
                axisWidth = 10;
            else if (dm.densityDpi <= 320)
                axisWidth = 35;
            else if (dm.densityDpi <= 420)
                axisWidth = 50;
            else if (dm.densityDpi <= 560)
                axisWidth = 70;
            else
                axisWidth = 80;

            bgGraph.getGridLabelRenderer().setGridColor(MainApp.gc(R.color.graphgrid));
            bgGraph.getGridLabelRenderer().reloadStyles();
            iobGraph.getGridLabelRenderer().setGridColor(MainApp.gc(R.color.graphgrid));
            iobGraph.getGridLabelRenderer().reloadStyles();
            iobGraph.getGridLabelRenderer().setHorizontalLabelsVisible(false);
            bgGraph.getGridLabelRenderer().setLabelVerticalWidth(axisWidth);
            iobGraph.getGridLabelRenderer().setLabelVerticalWidth(axisWidth);
            iobGraph.getGridLabelRenderer().setNumVerticalLabels(3);

            rangeToDisplay = SP.getInt(R.string.key_rangetodisplay, 6);

            bgGraph.setOnLongClickListener(new View.OnLongClickListener() {
                @Override
                public boolean onLongClick(View v) {
                    rangeToDisplay += 6;
                    rangeToDisplay = rangeToDisplay > 24 ? 6 : rangeToDisplay;
                    SP.putInt(R.string.key_rangetodisplay, rangeToDisplay);
                    updateGUI("rangeChange");
                    return false;
                }
            });

            setupChartMenu(view);
=======
        //check screen width
        final DisplayMetrics dm = new DisplayMetrics();
        getActivity().getWindowManager().getDefaultDisplay().getMetrics(dm);
        int screen_width = dm.widthPixels;
        int screen_height = dm.heightPixels;
        smallWidth = screen_width <= Constants.SMALL_WIDTH;
        smallHeight = screen_height <= Constants.SMALL_HEIGHT;
        boolean landscape = screen_height < screen_width;

        View view;

        if (MainApp.sResources.getBoolean(R.bool.isTablet) && (Config.NSCLIENT)) {
            view = inflater.inflate(R.layout.overview_fragment_nsclient_tablet, container, false);
        } else if (Config.NSCLIENT) {
            view = inflater.inflate(R.layout.overview_fragment_nsclient, container, false);
            shorttextmode = true;
        } else if (smallHeight || landscape) {
            view = inflater.inflate(R.layout.overview_fragment_smallheight, container, false);
        } else {
            view = inflater.inflate(R.layout.overview_fragment, container, false);
        }
>>>>>>> a6e25df5

        timeView = (TextView) view.findViewById(R.id.overview_time);
        bgView = (TextView) view.findViewById(R.id.overview_bg);
        arrowView = (TextView) view.findViewById(R.id.overview_arrow);
        if (smallWidth) {
            arrowView.setTextSize(TypedValue.COMPLEX_UNIT_DIP, 35);
        }
        sensitivityView = (TextView) view.findViewById(R.id.overview_sensitivity);
        timeAgoView = (TextView) view.findViewById(R.id.overview_timeago);
        timeAgoShortView = (TextView) view.findViewById(R.id.overview_timeagoshort);
        deltaView = (TextView) view.findViewById(R.id.overview_delta);
        deltaShortView = (TextView) view.findViewById(R.id.overview_deltashort);
        avgdeltaView = (TextView) view.findViewById(R.id.overview_avgdelta);
        baseBasalView = (TextView) view.findViewById(R.id.overview_basebasal);
        extendedBolusView = (TextView) view.findViewById(R.id.overview_extendedbolus);
        activeProfileView = (TextView) view.findViewById(R.id.overview_activeprofile);
        pumpStatusView = (TextView) view.findViewById(R.id.overview_pumpstatus);
        pumpDeviceStatusView = (TextView) view.findViewById(R.id.overview_pump);
        openapsDeviceStatusView = (TextView) view.findViewById(R.id.overview_openaps);
        uploaderDeviceStatusView = (TextView) view.findViewById(R.id.overview_uploader);
        iobCalculationProgressView = (TextView) view.findViewById(R.id.overview_iobcalculationprogess);
        loopStatusLayout = (LinearLayout) view.findViewById(R.id.overview_looplayout);
        pumpStatusLayout = (LinearLayout) view.findViewById(R.id.overview_pumpstatuslayout);

        pumpStatusView.setBackgroundColor(MainApp.gc(R.color.colorInitializingBorder));

        iobView = (TextView) view.findViewById(R.id.overview_iob);
        cobView = (TextView) view.findViewById(R.id.overview_cob);
        apsModeView = (TextView) view.findViewById(R.id.overview_apsmode);
        tempTargetView = (TextView) view.findViewById(R.id.overview_temptarget);

        iage = (TextView) view.findViewById(R.id.careportal_insulinage);
        cage = (TextView) view.findViewById(R.id.careportal_canulaage);
        sage = (TextView) view.findViewById(R.id.careportal_sensorage);
        pbage = (TextView) view.findViewById(R.id.careportal_pbage);

        bgGraph = (GraphView) view.findViewById(R.id.overview_bggraph);
        iobGraph = (GraphView) view.findViewById(R.id.overview_iobgraph);

        treatmentButton = (SingleClickButton) view.findViewById(R.id.overview_treatmentbutton);
        treatmentButton.setOnClickListener(this);
        wizardButton = (SingleClickButton) view.findViewById(R.id.overview_wizardbutton);
        wizardButton.setOnClickListener(this);
        insulinButton = (SingleClickButton) view.findViewById(R.id.overview_insulinbutton);
        if (insulinButton != null)
            insulinButton.setOnClickListener(this);
        carbsButton = (SingleClickButton) view.findViewById(R.id.overview_carbsbutton);
        if (carbsButton != null)
            carbsButton.setOnClickListener(this);
        acceptTempButton = (SingleClickButton) view.findViewById(R.id.overview_accepttempbutton);
        if (acceptTempButton != null)
            acceptTempButton.setOnClickListener(this);
        quickWizardButton = (SingleClickButton) view.findViewById(R.id.overview_quickwizardbutton);
        quickWizardButton.setOnClickListener(this);
        quickWizardButton.setOnLongClickListener(this);
        calibrationButton = (SingleClickButton) view.findViewById(R.id.overview_calibrationbutton);
        if (calibrationButton != null)
            calibrationButton.setOnClickListener(this);
        cgmButton = (SingleClickButton) view.findViewById(R.id.overview_cgmbutton);
        if (cgmButton != null)
            cgmButton.setOnClickListener(this);

        acceptTempLayout = (LinearLayout) view.findViewById(R.id.overview_accepttemplayout);

        notificationsView = (RecyclerView) view.findViewById(R.id.overview_notifications);
        notificationsView.setHasFixedSize(false);
        llm = new LinearLayoutManager(view.getContext());
        notificationsView.setLayoutManager(llm);

        int axisWidth = 50;

        if (dm.densityDpi <= 120)
            axisWidth = 3;
        else if (dm.densityDpi <= 160)
            axisWidth = 10;
        else if (dm.densityDpi <= 320)
            axisWidth = 35;
        else if (dm.densityDpi <= 420)
            axisWidth = 50;
        else if (dm.densityDpi <= 560)
            axisWidth = 70;
        else
            axisWidth = 80;

        bgGraph.getGridLabelRenderer().setGridColor(MainApp.gc(R.color.graphgrid));
        bgGraph.getGridLabelRenderer().reloadStyles();
        iobGraph.getGridLabelRenderer().setGridColor(MainApp.gc(R.color.graphgrid));
        iobGraph.getGridLabelRenderer().reloadStyles();
        iobGraph.getGridLabelRenderer().setHorizontalLabelsVisible(false);
        bgGraph.getGridLabelRenderer().setLabelVerticalWidth(axisWidth);
        iobGraph.getGridLabelRenderer().setLabelVerticalWidth(axisWidth);
        iobGraph.getGridLabelRenderer().setNumVerticalLabels(3);

        rangeToDisplay = SP.getInt(R.string.key_rangetodisplay, 6);

        bgGraph.setOnLongClickListener(v -> {
            rangeToDisplay += 6;
            rangeToDisplay = rangeToDisplay > 24 ? 6 : rangeToDisplay;
            SP.putInt(R.string.key_rangetodisplay, rangeToDisplay);
            updateGUI("rangeChange");
            return false;
        });

        setupChartMenu(view);

        return view;
    }

    private void setupChartMenu(View view) {
        chartButton = (ImageButton) view.findViewById(R.id.overview_chartMenuButton);
        chartButton.setOnClickListener(v -> {
            final LoopPlugin.LastRun finalLastRun = LoopPlugin.lastRun;
            boolean predictionsAvailable;
            if (Config.APS)
                predictionsAvailable = finalLastRun != null && finalLastRun.request.hasPredictions;
            else if (Config.NSCLIENT)
                predictionsAvailable = true;
            else
                predictionsAvailable = false;

            MenuItem item;
            CharSequence title;
            SpannableString s;
            PopupMenu popup = new PopupMenu(v.getContext(), v);

            if (predictionsAvailable) {
                item = popup.getMenu().add(Menu.NONE, CHARTTYPE.PRE.ordinal(), Menu.NONE, "Predictions");
                title = item.getTitle();
                s = new SpannableString(title);
                s.setSpan(new ForegroundColorSpan(ResourcesCompat.getColor(getResources(), R.color.prediction, null)), 0, s.length(), 0);
                item.setTitle(s);
                item.setCheckable(true);
                item.setChecked(SP.getBoolean("showprediction", true));
            }

            item = popup.getMenu().add(Menu.NONE, CHARTTYPE.BAS.ordinal(), Menu.NONE, MainApp.gs(R.string.overview_show_basals));
            title = item.getTitle();
            s = new SpannableString(title);
            s.setSpan(new ForegroundColorSpan(ResourcesCompat.getColor(getResources(), R.color.basal, null)), 0, s.length(), 0);
            item.setTitle(s);
            item.setCheckable(true);
            item.setChecked(SP.getBoolean("showbasals", true));

            item = popup.getMenu().add(Menu.NONE, CHARTTYPE.IOB.ordinal(), Menu.NONE, MainApp.gs(R.string.overview_show_iob));
            title = item.getTitle();
            s = new SpannableString(title);
            s.setSpan(new ForegroundColorSpan(ResourcesCompat.getColor(getResources(), R.color.iob, null)), 0, s.length(), 0);
            item.setTitle(s);
            item.setCheckable(true);
            item.setChecked(SP.getBoolean("showiob", true));

            item = popup.getMenu().add(Menu.NONE, CHARTTYPE.COB.ordinal(), Menu.NONE, MainApp.gs(R.string.overview_show_cob));
            title = item.getTitle();
            s = new SpannableString(title);
            s.setSpan(new ForegroundColorSpan(ResourcesCompat.getColor(getResources(), R.color.cob, null)), 0, s.length(), 0);
            item.setTitle(s);
            item.setCheckable(true);
            item.setChecked(SP.getBoolean("showcob", true));

            item = popup.getMenu().add(Menu.NONE, CHARTTYPE.DEV.ordinal(), Menu.NONE, MainApp.gs(R.string.overview_show_deviations));
            title = item.getTitle();
            s = new SpannableString(title);
            s.setSpan(new ForegroundColorSpan(ResourcesCompat.getColor(getResources(), R.color.deviations, null)), 0, s.length(), 0);
            item.setTitle(s);
            item.setCheckable(true);
            item.setChecked(SP.getBoolean("showdeviations", false));

            item = popup.getMenu().add(Menu.NONE, CHARTTYPE.SEN.ordinal(), Menu.NONE, MainApp.gs(R.string.overview_show_sensitivity));
            title = item.getTitle();
            s = new SpannableString(title);
            s.setSpan(new ForegroundColorSpan(ResourcesCompat.getColor(getResources(), R.color.ratio, null)), 0, s.length(), 0);
            item.setTitle(s);
            item.setCheckable(true);
            item.setChecked(SP.getBoolean("showratios", false));

            if (MainApp.devBranch) {
                item = popup.getMenu().add(Menu.NONE, CHARTTYPE.DEVSLOPE.ordinal(), Menu.NONE, "Deviation slope");
                title = item.getTitle();
                s = new SpannableString(title);
                s.setSpan(new ForegroundColorSpan(ResourcesCompat.getColor(getResources(), R.color.devslopepos, null)), 0, s.length(), 0);
                item.setTitle(s);
                item.setCheckable(true);
                item.setChecked(SP.getBoolean("showdevslope", false));
            }

            popup.setOnMenuItemClickListener(new PopupMenu.OnMenuItemClickListener() {
                @Override
                public boolean onMenuItemClick(MenuItem item) {
                    if (item.getItemId() == CHARTTYPE.PRE.ordinal()) {
                        SP.putBoolean("showprediction", !item.isChecked());
                    } else if (item.getItemId() == CHARTTYPE.BAS.ordinal()) {
                        SP.putBoolean("showbasals", !item.isChecked());
                    } else if (item.getItemId() == CHARTTYPE.IOB.ordinal()) {
                        SP.putBoolean("showiob", !item.isChecked());
                    } else if (item.getItemId() == CHARTTYPE.COB.ordinal()) {
                        SP.putBoolean("showcob", !item.isChecked());
                    } else if (item.getItemId() == CHARTTYPE.DEV.ordinal()) {
                        SP.putBoolean("showdeviations", !item.isChecked());
                    } else if (item.getItemId() == CHARTTYPE.SEN.ordinal()) {
                        SP.putBoolean("showratios", !item.isChecked());
                    } else if (item.getItemId() == CHARTTYPE.DEVSLOPE.ordinal()) {
                        SP.putBoolean("showdevslope", !item.isChecked());
                    }
                    scheduleUpdateGUI("onGraphCheckboxesCheckedChanged");
                    return true;
                }
            });
            chartButton.setImageResource(R.drawable.ic_arrow_drop_up_white_24dp);
            popup.setOnDismissListener(new PopupMenu.OnDismissListener() {
                @Override
                public void onDismiss(PopupMenu menu) {
                    chartButton.setImageResource(R.drawable.ic_arrow_drop_down_white_24dp);
                }
            });
            popup.show();
        });
    }


    @Override
    public void onCreateContextMenu(ContextMenu menu, View v, ContextMenu.ContextMenuInfo menuInfo) {
        super.onCreateContextMenu(menu, v, menuInfo);
        if (v == apsModeView) {
            final LoopPlugin loopPlugin = LoopPlugin.getPlugin();
            final PumpDescription pumpDescription = ConfigBuilderPlugin.getActivePump().getPumpDescription();
            if (!ProfileFunctions.getInstance().isProfileValid("ContexMenuCreation"))
                return;
            menu.setHeaderTitle(MainApp.gs(R.string.loop));
            if (loopPlugin.isEnabled(PluginType.LOOP)) {
                menu.add(MainApp.gs(R.string.disableloop));
                if (!loopPlugin.isSuspended()) {
                    menu.add(MainApp.gs(R.string.suspendloopfor1h));
                    menu.add(MainApp.gs(R.string.suspendloopfor2h));
                    menu.add(MainApp.gs(R.string.suspendloopfor3h));
                    menu.add(MainApp.gs(R.string.suspendloopfor10h));
                    if (pumpDescription.tempDurationStep15mAllowed)
                        menu.add(MainApp.gs(R.string.disconnectpumpfor15m));
                    if (pumpDescription.tempDurationStep30mAllowed)
                        menu.add(MainApp.gs(R.string.disconnectpumpfor30m));
                    menu.add(MainApp.gs(R.string.disconnectpumpfor1h));
                    menu.add(MainApp.gs(R.string.disconnectpumpfor2h));
                    menu.add(MainApp.gs(R.string.disconnectpumpfor3h));
                } else {
                    menu.add(MainApp.gs(R.string.resume));
                }
            }
            if (!loopPlugin.isEnabled(PluginType.LOOP))
                menu.add(MainApp.gs(R.string.enableloop));
        } else if (v == activeProfileView) {
            menu.setHeaderTitle(MainApp.gs(R.string.profile));
            menu.add(MainApp.gs(R.string.danar_viewprofile));
            if (MainApp.getConfigBuilder().getActiveProfileInterface() != null && MainApp.getConfigBuilder().getActiveProfileInterface().getProfile() != null) {
                menu.add(MainApp.gs(R.string.careportal_profileswitch));
            }
        } else if (v == tempTargetView) {
            menu.setHeaderTitle(MainApp.gs(R.string.careportal_temporarytarget));
            menu.add(MainApp.gs(R.string.custom));
            menu.add(MainApp.gs(R.string.eatingsoon));
            menu.add(MainApp.gs(R.string.activity));
            menu.add(MainApp.gs(R.string.hypo));
            if (TreatmentsPlugin.getPlugin().getTempTargetFromHistory() != null) {
                menu.add(MainApp.gs(R.string.cancel));
            }
        }
    }

    @Override
    public boolean onContextItemSelected(MenuItem item) {
        final Profile profile = ProfileFunctions.getInstance().getProfile();
        if (profile == null)
            return true;
        final LoopPlugin loopPlugin = LoopPlugin.getPlugin();
        if (item.getTitle().equals(MainApp.gs(R.string.disableloop))) {
            loopPlugin.setPluginEnabled(PluginType.LOOP, false);
            loopPlugin.setFragmentVisible(PluginType.LOOP, false);
            MainApp.getConfigBuilder().storeSettings("DisablingLoop");
            updateGUI("suspendmenu");
            ConfigBuilderPlugin.getCommandQueue().cancelTempBasal(true, new Callback() {
                @Override
                public void run() {
                    if (!result.success) {
                        ToastUtils.showToastInUiThread(MainApp.instance().getApplicationContext(), MainApp.gs(R.string.tempbasaldeliveryerror));
                    }
                }
            });
            NSUpload.uploadOpenAPSOffline(24 * 60); // upload 24h, we don't know real duration
            return true;
        } else if (item.getTitle().equals(MainApp.gs(R.string.enableloop))) {
            loopPlugin.setPluginEnabled(PluginType.LOOP, true);
            loopPlugin.setFragmentVisible(PluginType.LOOP, true);
            MainApp.getConfigBuilder().storeSettings("EnablingLoop");
            updateGUI("suspendmenu");
            NSUpload.uploadOpenAPSOffline(0);
            return true;
        } else if (item.getTitle().equals(MainApp.gs(R.string.resume))) {
            loopPlugin.suspendTo(0L);
            updateGUI("suspendmenu");
            ConfigBuilderPlugin.getCommandQueue().cancelTempBasal(true, new Callback() {
                @Override
                public void run() {
                    if (!result.success) {
                        ToastUtils.showToastInUiThread(MainApp.instance().getApplicationContext(), MainApp.gs(R.string.tempbasaldeliveryerror));
                    }
                }
            });
            NSUpload.uploadOpenAPSOffline(0);
            return true;
        } else if (item.getTitle().equals(MainApp.gs(R.string.suspendloopfor1h))) {
            LoopPlugin.getPlugin().suspendLoop(60);
            updateGUI("suspendmenu");
            return true;
        } else if (item.getTitle().equals(MainApp.gs(R.string.suspendloopfor2h))) {
            LoopPlugin.getPlugin().suspendLoop(120);
            updateGUI("suspendmenu");
            return true;
        } else if (item.getTitle().equals(MainApp.gs(R.string.suspendloopfor3h))) {
            LoopPlugin.getPlugin().suspendLoop(180);
            updateGUI("suspendmenu");
            return true;
        } else if (item.getTitle().equals(MainApp.gs(R.string.suspendloopfor10h))) {
            LoopPlugin.getPlugin().suspendLoop(600);
            updateGUI("suspendmenu");
            return true;
        } else if (item.getTitle().equals(MainApp.gs(R.string.disconnectpumpfor15m))) {
            LoopPlugin.getPlugin().disconnectPump(15, profile);
            updateGUI("suspendmenu");
            return true;
        } else if (item.getTitle().equals(MainApp.gs(R.string.disconnectpumpfor30m))) {
            LoopPlugin.getPlugin().disconnectPump(30, profile);
            updateGUI("suspendmenu");
            return true;
        } else if (item.getTitle().equals(MainApp.gs(R.string.disconnectpumpfor1h))) {
            LoopPlugin.getPlugin().disconnectPump(60, profile);
            updateGUI("suspendmenu");
            return true;
        } else if (item.getTitle().equals(MainApp.gs(R.string.disconnectpumpfor2h))) {
            LoopPlugin.getPlugin().disconnectPump(120, profile);
            updateGUI("suspendmenu");
            return true;
        } else if (item.getTitle().equals(MainApp.gs(R.string.disconnectpumpfor3h))) {
            LoopPlugin.getPlugin().disconnectPump(180, profile);
            updateGUI("suspendmenu");
            return true;
        } else if (item.getTitle().equals(MainApp.gs(R.string.careportal_profileswitch))) {
            NewNSTreatmentDialog newDialog = new NewNSTreatmentDialog();
            final OptionsToShow profileswitch = CareportalFragment.PROFILESWITCHDIRECT;
            profileswitch.executeProfileSwitch = true;
            newDialog.setOptions(profileswitch, R.string.careportal_profileswitch);
            newDialog.show(getFragmentManager(), "NewNSTreatmentDialog");
        } else if (item.getTitle().equals(MainApp.gs(R.string.danar_viewprofile))) {
            ProfileViewerDialog pvd = ProfileViewerDialog.newInstance(System.currentTimeMillis());
            FragmentManager manager = getFragmentManager();
            pvd.show(manager, "ProfileViewDialog");
        } else if (item.getTitle().equals(MainApp.gs(R.string.eatingsoon))) {
            DefaultValueHelper defHelper = new DefaultValueHelper();
            double target = defHelper.determineEatingSoonTT(profile.getUnits());
            TempTarget tempTarget = new TempTarget()
                    .date(System.currentTimeMillis())
                    .duration(defHelper.determineEatingSoonTTDuration())
                    .reason(MainApp.gs(R.string.eatingsoon))
                    .source(Source.USER)
                    .low(Profile.toMgdl(target, profile.getUnits()))
                    .high(Profile.toMgdl(target, profile.getUnits()));
            TreatmentsPlugin.getPlugin().addToHistoryTempTarget(tempTarget);
        } else if (item.getTitle().equals(MainApp.gs(R.string.activity))) {
            DefaultValueHelper defHelper = new DefaultValueHelper();
            double target = defHelper.determineActivityTT(profile.getUnits());
            TempTarget tempTarget = new TempTarget()
                    .date(now())
                    .duration(defHelper.determineActivityTTDuration())
                    .reason(MainApp.gs(R.string.activity))
                    .source(Source.USER)
                    .low(Profile.toMgdl(target, profile.getUnits()))
                    .high(Profile.toMgdl(target, profile.getUnits()));
            TreatmentsPlugin.getPlugin().addToHistoryTempTarget(tempTarget);
        } else if (item.getTitle().equals(MainApp.gs(R.string.hypo))) {
            DefaultValueHelper defHelper = new DefaultValueHelper();
            double target = defHelper.determineHypoTT(profile.getUnits());
            TempTarget tempTarget = new TempTarget()
                    .date(now())
                    .duration(defHelper.determineHypoTTDuration())
                    .reason(MainApp.gs(R.string.hypo))
                    .source(Source.USER)
                    .low(Profile.toMgdl(target, profile.getUnits()))
                    .high(Profile.toMgdl(target, profile.getUnits()));
            TreatmentsPlugin.getPlugin().addToHistoryTempTarget(tempTarget);
        } else if (item.getTitle().equals(MainApp.gs(R.string.custom))) {
            NewNSTreatmentDialog newTTDialog = new NewNSTreatmentDialog();
            final OptionsToShow temptarget = CareportalFragment.TEMPTARGET;
            temptarget.executeTempTarget = true;
            newTTDialog.setOptions(temptarget, R.string.careportal_temporarytarget);
            newTTDialog.show(getFragmentManager(), "NewNSTreatmentDialog");
        } else if (item.getTitle().equals(MainApp.gs(R.string.cancel))) {
            TempTarget tempTarget = new TempTarget()
                    .source(Source.USER)
                    .date(now())
                    .duration(0)
                    .low(0)
                    .high(0);
            TreatmentsPlugin.getPlugin().addToHistoryTempTarget(tempTarget);
        }

        return super.onContextItemSelected(item);
    }

    @Override
    public void onClick(View v) {
        boolean xdrip = SourceXdripPlugin.getPlugin().isEnabled(PluginType.BGSOURCE);
        boolean g5 = SourceDexcomG5Plugin.getPlugin().isEnabled(PluginType.BGSOURCE);
        String units = ProfileFunctions.getInstance().getProfileUnits();

        FragmentManager manager = getFragmentManager();
        // try to fix  https://fabric.io/nightscout3/android/apps/info.nightscout.androidaps/issues/5aca7a1536c7b23527eb4be7?time=last-seven-days
        // https://stackoverflow.com/questions/14860239/checking-if-state-is-saved-before-committing-a-fragmenttransaction
        if (manager.isStateSaved())
            return;
        switch (v.getId()) {
            case R.id.overview_accepttempbutton:
                onClickAcceptTemp();
                break;
            case R.id.overview_quickwizardbutton:
                onClickQuickwizard();
                break;
            case R.id.overview_wizardbutton:
                WizardDialog wizardDialog = new WizardDialog();
                wizardDialog.show(manager, "WizardDialog");
                break;
            case R.id.overview_calibrationbutton:
                if (xdrip) {
                    CalibrationDialog calibrationDialog = new CalibrationDialog();
                    calibrationDialog.show(manager, "CalibrationDialog");
                } else if (g5) {
                    try {
                        Intent i = new Intent("com.dexcom.cgm.activities.MeterEntryActivity");
                        startActivity(i);
                    } catch (ActivityNotFoundException e) {
                        ToastUtils.showToastInUiThread(getActivity(), MainApp.gs(R.string.g5appnotdetected));
                    }
                }
                break;
            case R.id.overview_cgmbutton:
                if (xdrip)
                    openCgmApp("com.eveningoutpost.dexdrip");
                else if (g5 && units.equals(Constants.MGDL))
                    openCgmApp("com.dexcom.cgm.region5.mgdl");
                else if (g5 && units.equals(Constants.MMOL))
                    openCgmApp("com.dexcom.cgm.region5.mmol");
                break;
            case R.id.overview_treatmentbutton:
                NewTreatmentDialog treatmentDialogFragment = new NewTreatmentDialog();
                treatmentDialogFragment.show(manager, "TreatmentDialog");
                break;
            case R.id.overview_insulinbutton:
                new NewInsulinDialog().show(manager, "InsulinDialog");
                break;
            case R.id.overview_carbsbutton:
                new NewCarbsDialog().show(manager, "CarbsDialog");
                break;
            case R.id.overview_pumpstatus:
                if (ConfigBuilderPlugin.getActivePump().isSuspended() || !ConfigBuilderPlugin.getActivePump().isInitialized())
                    ConfigBuilderPlugin.getCommandQueue().readStatus("RefreshClicked", null);
                break;
        }

    }

    public boolean openCgmApp(String packageName) {
        PackageManager packageManager = getContext().getPackageManager();
        try {
            Intent intent = packageManager.getLaunchIntentForPackage(packageName);
            if (intent == null) {
                throw new ActivityNotFoundException();
            }
            intent.addCategory(Intent.CATEGORY_LAUNCHER);
            getContext().startActivity(intent);
            return true;
        } catch (ActivityNotFoundException e) {
            new AlertDialog.Builder(getContext())
                    .setMessage(R.string.error_starting_cgm)
                    .setPositiveButton("OK", null)
                    .show();
            return false;
        }
    }

    @Override
    public boolean onLongClick(View v) {
        switch (v.getId()) {
            case R.id.overview_quickwizardbutton:
                Intent i = new Intent(v.getContext(), QuickWizardListActivity.class);
                startActivity(i);
                return true;
        }
        return false;
    }

    private void onClickAcceptTemp() {
        Profile profile = ProfileFunctions.getInstance().getProfile();
        Context context = getContext();

        if (context == null) return;

        if (LoopPlugin.getPlugin().isEnabled(PluginType.LOOP) && profile != null) {
            LoopPlugin.getPlugin().invoke("Accept temp button", false);
            final LoopPlugin.LastRun finalLastRun = LoopPlugin.lastRun;
            if (finalLastRun != null && finalLastRun.lastAPSRun != null && finalLastRun.constraintsProcessed.isChangeRequested()) {
                AlertDialog.Builder builder = new AlertDialog.Builder(context);
                builder.setTitle(MainApp.gs(R.string.confirmation));
                builder.setMessage(MainApp.gs(R.string.setbasalquestion) + "\n" + finalLastRun.constraintsProcessed);
                builder.setPositiveButton(MainApp.gs(R.string.ok), (dialog, id) -> {
                    hideTempRecommendation();
                    clearNotification();
                    LoopPlugin.getPlugin().acceptChangeRequest();
                });
                builder.setNegativeButton(MainApp.gs(R.string.cancel), null);
                builder.show();
            }
        }
    }

    void onClickQuickwizard() {
        final BgReading actualBg = DatabaseHelper.actualBg();
        final Profile profile = ProfileFunctions.getInstance().getProfile();
        final TempTarget tempTarget = TreatmentsPlugin.getPlugin().getTempTargetFromHistory();

        final QuickWizardEntry quickWizardEntry = OverviewPlugin.getPlugin().quickWizard.getActive();
        if (quickWizardEntry != null && actualBg != null && profile != null) {
            quickWizardButton.setVisibility(View.VISIBLE);
            final BolusWizard wizard = quickWizardEntry.doCalc(profile, tempTarget, actualBg, true);

            final JSONObject boluscalcJSON = new JSONObject();
            try {
                boluscalcJSON.put("eventTime", DateUtil.toISOString(new Date()));
                boluscalcJSON.put("targetBGLow", wizard.targetBGLow);
                boluscalcJSON.put("targetBGHigh", wizard.targetBGHigh);
                boluscalcJSON.put("isf", wizard.sens);
                boluscalcJSON.put("ic", wizard.ic);
                boluscalcJSON.put("iob", -(wizard.insulingFromBolusIOB + wizard.insulingFromBasalsIOB));
                boluscalcJSON.put("bolusiobused", true);
                boluscalcJSON.put("basaliobused", true);
                boluscalcJSON.put("bg", actualBg.valueToUnits(profile.getUnits()));
                boluscalcJSON.put("insulinbg", wizard.insulinFromBG);
                boluscalcJSON.put("insulinbgused", true);
                boluscalcJSON.put("bgdiff", wizard.bgDiff);
                boluscalcJSON.put("insulincarbs", wizard.insulinFromCarbs);
                boluscalcJSON.put("carbs", quickWizardEntry.carbs());
                boluscalcJSON.put("othercorrection", 0d);
                boluscalcJSON.put("insulintrend", wizard.insulinFromTrend);
                boluscalcJSON.put("insulin", wizard.calculatedTotalInsulin);
            } catch (JSONException e) {
                log.error("Unhandled exception", e);
            }
            if (wizard.calculatedTotalInsulin > 0d && quickWizardEntry.carbs() > 0d) {
                DecimalFormat formatNumber2decimalplaces = new DecimalFormat("0.00");
                String confirmMessage = MainApp.gs(R.string.entertreatmentquestion);

                Double insulinAfterConstraints = MainApp.getConstraintChecker().applyBolusConstraints(new Constraint<>(wizard.calculatedTotalInsulin)).value();
                Integer carbsAfterConstraints = MainApp.getConstraintChecker().applyCarbsConstraints(new Constraint<>(quickWizardEntry.carbs())).value();

                confirmMessage += "\n" + MainApp.gs(R.string.bolus) + ": " + formatNumber2decimalplaces.format(insulinAfterConstraints) + "U";
                confirmMessage += "\n" + MainApp.gs(R.string.carbs) + ": " + carbsAfterConstraints + "g";

                if (!insulinAfterConstraints.equals(wizard.calculatedTotalInsulin) || !carbsAfterConstraints.equals(quickWizardEntry.carbs())) {
                    AlertDialog.Builder builder = new AlertDialog.Builder(getContext());
                    builder.setTitle(MainApp.gs(R.string.treatmentdeliveryerror));
                    builder.setMessage(MainApp.gs(R.string.constraints_violation) + "\n" + MainApp.gs(R.string.changeyourinput));
                    builder.setPositiveButton(MainApp.gs(R.string.ok), null);
                    builder.show();
                    return;
                }

                final Double finalInsulinAfterConstraints = insulinAfterConstraints;
                final Integer finalCarbsAfterConstraints = carbsAfterConstraints;
                final Context context = getContext();
                final AlertDialog.Builder builder = new AlertDialog.Builder(context);
                accepted = false;
                builder.setTitle(MainApp.gs(R.string.confirmation));
                builder.setMessage(confirmMessage);
                builder.setPositiveButton(MainApp.gs(R.string.ok), (dialog, id) -> {
                    synchronized (builder) {
                        if (accepted) {
                            if (L.isEnabled(L.OVERVIEW))
                                log.debug("guarding: already accepted");
                            return;
                        }
                        accepted = true;
                        if (finalInsulinAfterConstraints > 0 || finalCarbsAfterConstraints > 0) {
                            if (wizard.superBolus) {
                                final LoopPlugin loopPlugin = LoopPlugin.getPlugin();
                                if (loopPlugin.isEnabled(PluginType.LOOP)) {
                                    loopPlugin.superBolusTo(System.currentTimeMillis() + T.hours(2).msecs());
                                    MainApp.bus().post(new EventRefreshOverview("WizardDialog"));
                                }
                                ConfigBuilderPlugin.getCommandQueue().tempBasalPercent(0, 120, true, profile, new Callback() {
                                    @Override
                                    public void run() {
                                        if (!result.success) {
                                            Intent i = new Intent(MainApp.instance(), ErrorHelperActivity.class);
                                            i.putExtra("soundid", R.raw.boluserror);
                                            i.putExtra("status", result.comment);
                                            i.putExtra("title", MainApp.gs(R.string.tempbasaldeliveryerror));
                                            i.addFlags(Intent.FLAG_ACTIVITY_NEW_TASK);
                                            MainApp.instance().startActivity(i);
                                        }
                                    }
                                });
                            }
                            DetailedBolusInfo detailedBolusInfo = new DetailedBolusInfo();
                            detailedBolusInfo.eventType = CareportalEvent.BOLUSWIZARD;
                            detailedBolusInfo.insulin = finalInsulinAfterConstraints;
                            detailedBolusInfo.carbs = finalCarbsAfterConstraints;
                            detailedBolusInfo.context = context;
                            detailedBolusInfo.boluscalc = boluscalcJSON;
                            detailedBolusInfo.source = Source.USER;
                            if (finalInsulinAfterConstraints > 0 || ConfigBuilderPlugin.getActivePump().getPumpDescription().storesCarbInfo) {
                                ConfigBuilderPlugin.getCommandQueue().bolus(detailedBolusInfo, new Callback() {
                                    @Override
                                    public void run() {
                                        if (!result.success) {
                                            Intent i = new Intent(MainApp.instance(), ErrorHelperActivity.class);
                                            i.putExtra("soundid", R.raw.boluserror);
                                            i.putExtra("status", result.comment);
                                            i.putExtra("title", MainApp.gs(R.string.treatmentdeliveryerror));
                                            i.addFlags(Intent.FLAG_ACTIVITY_NEW_TASK);
                                            MainApp.instance().startActivity(i);
                                        }
                                    }
                                });
                            } else {
                                TreatmentsPlugin.getPlugin().addToHistoryTreatment(detailedBolusInfo, false);
                            }
                            FabricPrivacy.getInstance().logCustom(new CustomEvent("QuickWizard"));
                        }
                    }
                });
                builder.setNegativeButton(MainApp.gs(R.string.cancel), null);
                builder.show();
            }
        }

    }

    @Override
    public void onPause() {
        super.onPause();
        MainApp.bus().unregister(this);
        sLoopHandler.removeCallbacksAndMessages(null);
        unregisterForContextMenu(apsModeView);
        unregisterForContextMenu(activeProfileView);
        unregisterForContextMenu(tempTargetView);
    }

    @Override
    public void onResume() {
        super.onResume();
        MainApp.bus().register(this);
        sRefreshLoop = () -> {
            scheduleUpdateGUI("refreshLoop");
            sLoopHandler.postDelayed(sRefreshLoop, 60 * 1000L);
        };
        sLoopHandler.postDelayed(sRefreshLoop, 60 * 1000L);
        registerForContextMenu(apsModeView);
        registerForContextMenu(activeProfileView);
        registerForContextMenu(tempTargetView);
        updateGUI("onResume");
    }

    @Subscribe
    public void onStatusEvent(final EventInitializationChanged ev) {
        scheduleUpdateGUI("EventInitializationChanged");
    }

    @Subscribe
    public void onStatusEvent(final EventPreferenceChange ev) {
        scheduleUpdateGUI("EventPreferenceChange");
    }

    @Subscribe
    public void onStatusEvent(final EventRefreshOverview ev) {
        scheduleUpdateGUI(ev.from);
    }

    @Subscribe
    public void onStatusEvent(final EventAutosensCalculationFinished ev) {
        scheduleUpdateGUI("EventAutosensCalculationFinished");
    }

    @Subscribe
    public void onStatusEvent(final EventTreatmentChange ev) {
        scheduleUpdateGUI("EventTreatmentChange");
    }

    @Subscribe
    public void onStatusEvent(final EventCareportalEventChange ev) {
        scheduleUpdateGUI("EventCareportalEventChange");
    }

    @Subscribe
    public void onStatusEvent(final EventTempBasalChange ev) {
        scheduleUpdateGUI("EventTempBasalChange");
    }

    @Subscribe
    public void onStatusEvent(final EventExtendedBolusChange ev) {
        scheduleUpdateGUI("EventExtendedBolusChange");
    }

    @Subscribe
    public void onStatusEvent(final EventNewOpenLoopNotification ev) {
        scheduleUpdateGUI("EventNewOpenLoopNotification");
    }

    @Subscribe
    public void onStatusEvent(final EventAcceptOpenLoopChange ev) {
        scheduleUpdateGUI("EventAcceptOpenLoopChange");
    }

    @Subscribe
    public void onStatusEvent(final EventTempTargetChange ev) {
        scheduleUpdateGUI("EventTempTargetChange");
    }

    @Subscribe
    public void onStatusEvent(final EventProfileSwitchChange ev) {
        scheduleUpdateGUI("EventProfileSwitchChange");
    }

    @Subscribe
    public void onStatusEvent(final EventPumpStatusChanged s) {
        Activity activity = getActivity();
        if (activity != null)
            activity.runOnUiThread(() -> updatePumpStatus(s.textStatus()));
    }

    @Subscribe
    public void onStatusEvent(final EventIobCalculationProgress e) {
        Activity activity = getActivity();
        if (activity != null)
            activity.runOnUiThread(() -> {
                if (iobCalculationProgressView != null)
                    iobCalculationProgressView.setText(e.progress);
            });
    }

    private void hideTempRecommendation() {
        Activity activity = getActivity();
        if (activity != null)
            activity.runOnUiThread(() -> {
                if (acceptTempLayout != null)
                    acceptTempLayout.setVisibility(View.GONE);
            });
    }

    private void clearNotification() {
        NotificationManager notificationManager =
                (NotificationManager) MainApp.instance().getSystemService(Context.NOTIFICATION_SERVICE);
        notificationManager.cancel(Constants.notificationID);

        ActionStringHandler.handleInitiate("cancelChangeRequest");
    }

    private void updatePumpStatus(String status) {
        if (!status.equals("")) {
            pumpStatusView.setText(status);
            pumpStatusLayout.setVisibility(View.VISIBLE);
            loopStatusLayout.setVisibility(View.GONE);
        } else {
            pumpStatusLayout.setVisibility(View.GONE);
            loopStatusLayout.setVisibility(View.VISIBLE);
        }
    }

    public void scheduleUpdateGUI(final String from) {
        class UpdateRunnable implements Runnable {
            public void run() {
                Activity activity = getActivity();
                if (activity != null)
                    activity.runOnUiThread(() -> {
                        updateGUI(from);
                        scheduledUpdate = null;
                    });
            }
        }
        // prepare task for execution in 400 msec
        // cancel waiting task to prevent multiple updates
        if (scheduledUpdate != null)
            scheduledUpdate.cancel(false);
        Runnable task = new UpdateRunnable();
        final int msec = 500;
        scheduledUpdate = worker.schedule(task, msec, TimeUnit.MILLISECONDS);
    }

    @SuppressLint("SetTextI18n")
    public void updateGUI(final String from) {
        if (L.isEnabled(L.OVERVIEW))
            log.debug("updateGUI entered from: " + from);
        final long updateGUIStart = System.currentTimeMillis();

        if (getActivity() == null)
            return;

        if (timeView != null) { //must not exists
            timeView.setText(DateUtil.timeString(new Date()));
        }

        updateNotifications();

        pumpStatusLayout.setVisibility(View.GONE);
        loopStatusLayout.setVisibility(View.GONE);

        if (!ProfileFunctions.getInstance().isProfileValid("Overview")) {
            pumpStatusView.setText(R.string.noprofileset);
            pumpStatusLayout.setVisibility(View.VISIBLE);
            return;
        }
        loopStatusLayout.setVisibility(View.VISIBLE);

        CareportalFragment.updateAge(getActivity(), sage, iage, cage, pbage);
        BgReading actualBG = DatabaseHelper.actualBg();
        BgReading lastBG = DatabaseHelper.lastBg();

        final PumpInterface pump = ConfigBuilderPlugin.getActivePump();

        final Profile profile = ProfileFunctions.getInstance().getProfile();

        final String units = profile.getUnits();
        final double lowLine = OverviewPlugin.getPlugin().determineLowLine(units);
        final double highLine = OverviewPlugin.getPlugin().determineHighLine(units);

        //Start with updating the BG as it is unaffected by loop.
        // **** BG value ****
        if (lastBG != null) {
            int color = MainApp.gc(R.color.inrange);
            if (lastBG.valueToUnits(units) < lowLine)
                color = MainApp.gc(R.color.low);
            else if (lastBG.valueToUnits(units) > highLine)
                color = MainApp.gc(R.color.high);
            bgView.setText(lastBG.valueToUnitsToString(units));
            arrowView.setText(lastBG.directionToSymbol());
            bgView.setTextColor(color);
            arrowView.setTextColor(color);
            GlucoseStatus glucoseStatus = GlucoseStatus.getGlucoseStatusData();
            if (glucoseStatus != null) {
                if (deltaView != null)
                    deltaView.setText("Δ " + Profile.toUnitsString(glucoseStatus.delta, glucoseStatus.delta * Constants.MGDL_TO_MMOLL, units) + " " + units);
                if (deltaShortView != null)
                    deltaShortView.setText(Profile.toSignedUnitsString(glucoseStatus.delta, glucoseStatus.delta * Constants.MGDL_TO_MMOLL, units));
                if (avgdeltaView != null)
                    avgdeltaView.setText("øΔ15m: " + Profile.toUnitsString(glucoseStatus.short_avgdelta, glucoseStatus.short_avgdelta * Constants.MGDL_TO_MMOLL, units) +
                            "  øΔ40m: " + Profile.toUnitsString(glucoseStatus.long_avgdelta, glucoseStatus.long_avgdelta * Constants.MGDL_TO_MMOLL, units));
            } else {
                if (deltaView != null)
                    deltaView.setText("Δ " + MainApp.gs(R.string.notavailable));
                if (deltaShortView != null)
                    deltaShortView.setText("---");
                if (avgdeltaView != null)
                    avgdeltaView.setText("");
            }
        }

        Constraint<Boolean> closedLoopEnabled = MainApp.getConstraintChecker().isClosedLoopAllowed();

        // open loop mode
        final LoopPlugin.LastRun finalLastRun = LoopPlugin.lastRun;
        if (Config.APS && pump.getPumpDescription().isTempBasalCapable) {
            apsModeView.setVisibility(View.VISIBLE);
            apsModeView.setBackgroundColor(MainApp.gc(R.color.ribbonDefault));
            apsModeView.setTextColor(MainApp.gc(R.color.ribbonTextDefault));
            final LoopPlugin loopPlugin = LoopPlugin.getPlugin();
            if (loopPlugin.isEnabled(PluginType.LOOP) && loopPlugin.isSuperBolus()) {
                apsModeView.setBackgroundColor(MainApp.gc(R.color.ribbonWarning));
                apsModeView.setText(String.format(MainApp.gs(R.string.loopsuperbolusfor), loopPlugin.minutesToEndOfSuspend()));
                apsModeView.setTextColor(MainApp.gc(R.color.ribbonTextWarning));
            } else if (loopPlugin.isEnabled(PluginType.LOOP) && loopPlugin.isDisconnected()) {
                apsModeView.setBackgroundColor(MainApp.gc(R.color.ribbonCritical));
                apsModeView.setText(String.format(MainApp.gs(R.string.loopdisconnectedfor), loopPlugin.minutesToEndOfSuspend()));
                apsModeView.setTextColor(MainApp.gc(R.color.ribbonTextCritical));
            } else if (loopPlugin.isEnabled(PluginType.LOOP) && loopPlugin.isSuspended()) {
                apsModeView.setBackgroundColor(MainApp.gc(R.color.ribbonWarning));
                apsModeView.setText(String.format(MainApp.gs(R.string.loopsuspendedfor), loopPlugin.minutesToEndOfSuspend()));
                apsModeView.setTextColor(MainApp.gc(R.color.ribbonTextWarning));
            } else if (pump.isSuspended()) {
                apsModeView.setBackgroundColor(MainApp.gc(R.color.ribbonWarning));
                apsModeView.setText(MainApp.gs(R.string.pumpsuspended));
                apsModeView.setTextColor(MainApp.gc(R.color.ribbonTextWarning));
            } else if (loopPlugin.isEnabled(PluginType.LOOP)) {
                if (closedLoopEnabled.value()) {
                    apsModeView.setText(MainApp.gs(R.string.closedloop));
                } else {
                    apsModeView.setText(MainApp.gs(R.string.openloop));
                }
            } else {
                apsModeView.setBackgroundColor(MainApp.gc(R.color.ribbonCritical));
                apsModeView.setText(MainApp.gs(R.string.disabledloop));
                apsModeView.setTextColor(MainApp.gc(R.color.ribbonTextCritical));
            }
        } else {
            apsModeView.setVisibility(View.GONE);
        }

        // temp target
        TempTarget tempTarget = TreatmentsPlugin.getPlugin().getTempTargetFromHistory();
        if (tempTarget != null) {
            tempTargetView.setTextColor(MainApp.gc(R.color.ribbonTextWarning));
            tempTargetView.setBackgroundColor(MainApp.gc(R.color.ribbonWarning));
            tempTargetView.setVisibility(View.VISIBLE);
            tempTargetView.setText(Profile.toTargetRangeString(tempTarget.low, tempTarget.high, Constants.MGDL, units) + " " + DateUtil.untilString(tempTarget.end()));
        } else {
            tempTargetView.setTextColor(MainApp.gc(R.color.ribbonTextDefault));
            tempTargetView.setBackgroundColor(MainApp.gc(R.color.ribbonDefault));
            tempTargetView.setText(Profile.toTargetRangeString(profile.getTargetLow(), profile.getTargetHigh(), units, units));
            tempTargetView.setVisibility(View.VISIBLE);
        }

        // **** Temp button ****
        if (acceptTempLayout != null) {
            boolean showAcceptButton = !closedLoopEnabled.value(); // Open mode needed
            showAcceptButton = showAcceptButton && finalLastRun != null && finalLastRun.lastAPSRun != null; // aps result must exist
            showAcceptButton = showAcceptButton && (finalLastRun.lastOpenModeAccept == null || finalLastRun.lastOpenModeAccept.getTime() < finalLastRun.lastAPSRun.getTime()); // never accepted or before last result
            showAcceptButton = showAcceptButton && finalLastRun.constraintsProcessed.isChangeRequested(); // change is requested

            if (showAcceptButton && pump.isInitialized() && !pump.isSuspended() && LoopPlugin.getPlugin().isEnabled(PluginType.LOOP)) {
                acceptTempLayout.setVisibility(View.VISIBLE);
                acceptTempButton.setText(MainApp.gs(R.string.setbasalquestion) + "\n" + finalLastRun.constraintsProcessed);
            } else {
                acceptTempLayout.setVisibility(View.GONE);
            }
        }

        // **** Calibration & CGM buttons ****
        boolean xDripIsBgSource = MainApp.getSpecificPlugin(SourceXdripPlugin.class) != null && MainApp.getSpecificPlugin(SourceXdripPlugin.class).isEnabled(PluginType.BGSOURCE);
        boolean g5IsBgSource = MainApp.getSpecificPlugin(SourceDexcomG5Plugin.class) != null && MainApp.getSpecificPlugin(SourceDexcomG5Plugin.class).isEnabled(PluginType.BGSOURCE);
        boolean bgAvailable = DatabaseHelper.actualBg() != null;
        if (calibrationButton != null) {
            if ((xDripIsBgSource || g5IsBgSource) && bgAvailable && SP.getBoolean(R.string.key_show_calibration_button, true)) {
                calibrationButton.setVisibility(View.VISIBLE);
            } else {
                calibrationButton.setVisibility(View.GONE);
            }
        }
        if (cgmButton != null) {
            if (xDripIsBgSource && SP.getBoolean(R.string.key_show_cgm_button, false)) {
                cgmButton.setVisibility(View.VISIBLE);
            } else if (g5IsBgSource && SP.getBoolean(R.string.key_show_cgm_button, false)) {
                cgmButton.setVisibility(View.VISIBLE);
            } else {
                cgmButton.setVisibility(View.GONE);
            }
        }

        final TemporaryBasal activeTemp = TreatmentsPlugin.getPlugin().getTempBasalFromHistory(System.currentTimeMillis());
        String basalText = "";
        if (shorttextmode) {
            if (activeTemp != null) {
                basalText = "T: " + activeTemp.toStringVeryShort();
            } else {
                basalText = DecimalFormatter.to2Decimal(profile.getBasal()) + "U/h";
            }
            baseBasalView.setOnClickListener(v -> {
                String fullText = MainApp.gs(R.string.pump_basebasalrate_label) + ": " + DecimalFormatter.to2Decimal(profile.getBasal()) + "U/h\n";
                if (activeTemp != null) {
                    fullText += MainApp.gs(R.string.pump_tempbasal_label) + ": " + activeTemp.toStringFull();
                }
                OKDialog.show(getActivity(), MainApp.gs(R.string.basal), fullText, null);
            });

        } else {
            if (activeTemp != null) {
                basalText = activeTemp.toStringFull() + " ";
            }
            if (Config.NSCLIENT)
                basalText += "(" + DecimalFormatter.to2Decimal(profile.getBasal()) + " U/h)";
            else if (pump.getPumpDescription().isTempBasalCapable) {
                basalText += "(" + DecimalFormatter.to2Decimal(pump.getBaseBasalRate()) + "U/h)";
            }
        }
        if (activeTemp != null) {
            baseBasalView.setTextColor(MainApp.gc(R.color.basal));
        } else {
            baseBasalView.setTextColor(Color.WHITE);

        }

        baseBasalView.setText(basalText);

        final ExtendedBolus extendedBolus = TreatmentsPlugin.getPlugin().getExtendedBolusFromHistory(System.currentTimeMillis());
        String extendedBolusText = "";
        if (extendedBolusView != null) { // must not exists in all layouts
            if (shorttextmode) {
                if (extendedBolus != null && !pump.isFakingTempsByExtendedBoluses()) {
                    extendedBolusText = DecimalFormatter.to2Decimal(extendedBolus.absoluteRate()) + "U/h";
                }
            } else {
                if (extendedBolus != null && !pump.isFakingTempsByExtendedBoluses()) {
                    extendedBolusText = extendedBolus.toString();
                }
            }
            extendedBolusView.setText(extendedBolusText);
            if (Config.NSCLIENT) {
                extendedBolusView.setOnClickListener(v -> OKDialog.show(getActivity(), MainApp.gs(R.string.extendedbolus), extendedBolus.toString(), null));
            }
            if (extendedBolusText.equals(""))
                extendedBolusView.setVisibility(Config.NSCLIENT ? View.INVISIBLE : View.GONE);
            else
                extendedBolusView.setVisibility(View.VISIBLE);
        }

<<<<<<< HEAD
        activeProfileView.setText(MainApp.getConfigBuilder().getProfileName());
        if (profile.getPercentage() != 100 || profile.getTimeshift() != 0) {
            activeProfileView.setBackgroundColor(MainApp.gc(R.color.ribbonWarning));
            activeProfileView.setTextColor(MainApp.gc(R.color.ribbonTextWarning));
        } else {
            activeProfileView.setBackgroundColor(MainApp.gc(R.color.ribbonDefault));
            activeProfileView.setTextColor(MainApp.gc(R.color.ribbonTextDefault));
        }
=======
        activeProfileView.setText(ProfileFunctions.getInstance().getProfileName());
        activeProfileView.setBackgroundColor(Color.GRAY);
>>>>>>> a6e25df5

        // QuickWizard button
        QuickWizardEntry quickWizardEntry = OverviewPlugin.getPlugin().quickWizard.getActive();
        if (quickWizardEntry != null && lastBG != null && pump.isInitialized() && !pump.isSuspended()) {
            quickWizardButton.setVisibility(View.VISIBLE);
            String text = quickWizardEntry.buttonText() + "\n" + DecimalFormatter.to0Decimal(quickWizardEntry.carbs()) + "g";
            BolusWizard wizard = quickWizardEntry.doCalc(profile, tempTarget, lastBG, false);
            text += " " + DecimalFormatter.toPumpSupportedBolus(wizard.calculatedTotalInsulin) + "U";
            quickWizardButton.setText(text);
            if (wizard.calculatedTotalInsulin <= 0)
                quickWizardButton.setVisibility(View.GONE);
        } else
            quickWizardButton.setVisibility(View.GONE);

        // **** Various treatment buttons ****
        if (carbsButton != null) {
            if (SP.getBoolean(R.string.key_show_carbs_button, true)
                    && (!ConfigBuilderPlugin.getActivePump().getPumpDescription().storesCarbInfo ||
                    (pump.isInitialized() && !pump.isSuspended()))) {
                carbsButton.setVisibility(View.VISIBLE);
            } else {
                carbsButton.setVisibility(View.GONE);
            }
        }

        if (pump.isInitialized() && !pump.isSuspended()) {
            if (treatmentButton != null) {
                if (SP.getBoolean(R.string.key_show_treatment_button, false)) {
                    treatmentButton.setVisibility(View.VISIBLE);
                } else {
                    treatmentButton.setVisibility(View.GONE);
                }
            }
            if (wizardButton != null) {
                if (SP.getBoolean(R.string.key_show_wizard_button, true)) {
                    wizardButton.setVisibility(View.VISIBLE);
                } else {
                    wizardButton.setVisibility(View.GONE);
                }
            }
            if (insulinButton != null) {
                if (SP.getBoolean(R.string.key_show_insulin_button, true)) {
                    insulinButton.setVisibility(View.VISIBLE);
                } else {
                    insulinButton.setVisibility(View.GONE);
                }
            }
        }

        // **** BG value ****
        if (lastBG == null) { //left this here as it seems you want to exit at this point if it is null...
            return;
        }
        Integer flag = bgView.getPaintFlags();
        if (actualBG == null) {
            flag |= Paint.STRIKE_THRU_TEXT_FLAG;
        } else
            flag &= ~Paint.STRIKE_THRU_TEXT_FLAG;
        bgView.setPaintFlags(flag);

        if (timeAgoView != null)
            timeAgoView.setText(DateUtil.minAgo(lastBG.date));
        if (timeAgoShortView != null)
            timeAgoShortView.setText("(" + DateUtil.minAgoShort(lastBG.date) + ")");

        // iob
        TreatmentsPlugin.getPlugin().updateTotalIOBTreatments();
        TreatmentsPlugin.getPlugin().updateTotalIOBTempBasals();
        final IobTotal bolusIob = TreatmentsPlugin.getPlugin().getLastCalculationTreatments().round();
        final IobTotal basalIob = TreatmentsPlugin.getPlugin().getLastCalculationTempBasals().round();

        if (shorttextmode) {
            String iobtext = DecimalFormatter.to2Decimal(bolusIob.iob + basalIob.basaliob) + "U";
            iobView.setText(iobtext);
            iobView.setOnClickListener(v -> {
                String iobtext1 = DecimalFormatter.to2Decimal(bolusIob.iob + basalIob.basaliob) + "U\n"
                        + MainApp.gs(R.string.bolus) + ": " + DecimalFormatter.to2Decimal(bolusIob.iob) + "U\n"
                        + MainApp.gs(R.string.basal) + ": " + DecimalFormatter.to2Decimal(basalIob.basaliob) + "U\n";
                OKDialog.show(getActivity(), MainApp.gs(R.string.iob), iobtext1, null);
            });
        } else if (MainApp.sResources.getBoolean(R.bool.isTablet)) {
            String iobtext = DecimalFormatter.to2Decimal(bolusIob.iob + basalIob.basaliob) + "U ("
                    + MainApp.gs(R.string.bolus) + ": " + DecimalFormatter.to2Decimal(bolusIob.iob) + "U "
                    + MainApp.gs(R.string.basal) + ": " + DecimalFormatter.to2Decimal(basalIob.basaliob) + "U)";
            iobView.setText(iobtext);
        } else {
            String iobtext = DecimalFormatter.to2Decimal(bolusIob.iob + basalIob.basaliob) + "U ("
                    + DecimalFormatter.to2Decimal(bolusIob.iob) + "/"
                    + DecimalFormatter.to2Decimal(basalIob.basaliob) + ")";
            iobView.setText(iobtext);
        }

        // cob
        if (cobView != null) { // view must not exists
            String cobText = MainApp.gs(R.string.value_unavailable_short);
            CobInfo cobInfo = IobCobCalculatorPlugin.getPlugin().getCobInfo(false, "Overview COB");
            if (cobInfo.displayCob != null) {
                cobText = DecimalFormatter.to0Decimal(cobInfo.displayCob);
                if (cobInfo.futureCarbs > 0)
                    cobText += "(" + DecimalFormatter.to0Decimal(cobInfo.futureCarbs) + ")";
            }
            cobView.setText(cobText);
        }

        if (statuslightsLayout != null) {
            if (SP.getBoolean(R.string.key_show_statuslights, false)) {
                CareportalEvent careportalEvent;
                NSSettingsStatus nsSettings = new NSSettingsStatus().getInstance();
                double iageUrgent = nsSettings.getExtendedWarnValue("iage", "urgent", 96);
                double iageWarn = nsSettings.getExtendedWarnValue("iage", "warn", 72);
                double cageUrgent = nsSettings.getExtendedWarnValue("cage", "urgent", 72);
                double cageWarn = nsSettings.getExtendedWarnValue("cage", "warn", 48);
                double sageUrgent = nsSettings.getExtendedWarnValue("sage", "urgent", 166);
                double sageWarn = nsSettings.getExtendedWarnValue("sage", "warn", 164);
                //double pbageUrgent = nsSettings.getExtendedWarnValue("pgage", "urgent", 360);
                //double pbageWarn = nsSettings.getExtendedWarnValue("pgage", "warn", 240);
                double batUrgent = SP.getDouble(R.string.key_statuslights_bat_critical, 5.0);
                double batWarn = SP.getDouble(R.string.key_statuslights_bat_warning, 25.0);
                double resUrgent = SP.getDouble(R.string.key_statuslights_res_critical, 10.0);
                double resWarn = SP.getDouble(R.string.key_statuslights_res_warning, 80.0);

                if (cageView != null) {
                    careportalEvent = MainApp.getDbHelper().getLastCareportalEvent(CareportalEvent.SITECHANGE);
                    double canAge = careportalEvent != null ? careportalEvent.getHoursFromStart() : Double.MAX_VALUE;
                    applyStatuslight(cageView, "CAN", canAge, cageWarn, cageUrgent, Double.MAX_VALUE, true);
                }

                if (iageView != null) {
                    careportalEvent = MainApp.getDbHelper().getLastCareportalEvent(CareportalEvent.INSULINCHANGE);
                    double insulinAge = careportalEvent != null ? careportalEvent.getHoursFromStart() : Double.MAX_VALUE;
                    applyStatuslight(iageView, "INS", insulinAge, iageWarn, iageUrgent, Double.MAX_VALUE, true);
                }

                if (reservoirView != null) {
                    double reservoirLevel = pump.isInitialized() ? pump.getReservoirLevel() : -1;
                    applyStatuslight(reservoirView, "RES", reservoirLevel, resWarn, resUrgent, -1, false);
                }

                if (sageView != null) {
                    careportalEvent = MainApp.getDbHelper().getLastCareportalEvent(CareportalEvent.SENSORCHANGE);
                    double sensorAge = careportalEvent != null ? careportalEvent.getHoursFromStart() : Double.MAX_VALUE;
                    applyStatuslight(sageView, "SEN", sensorAge, sageWarn, sageUrgent, Double.MAX_VALUE, true);
                }

                if (batteryView != null) {
                    double batteryLevel = pump.isInitialized() ? pump.getBatteryLevel() : -1;
                    applyStatuslight(batteryView, "BAT", batteryLevel, batWarn, batUrgent, -1, false);
                }
                statuslightsLayout.setVisibility(View.VISIBLE);
            } else {
                statuslightsLayout.setVisibility(View.GONE);
            }
        }

        boolean predictionsAvailable;
        if (Config.APS)
            predictionsAvailable = finalLastRun != null && finalLastRun.request.hasPredictions;
        else if (Config.NSCLIENT)
            predictionsAvailable = true;
        else
            predictionsAvailable = false;
        final boolean finalPredictionsAvailable = predictionsAvailable;

        // pump status from ns
        if (pumpDeviceStatusView != null) {
            pumpDeviceStatusView.setText(NSDeviceStatus.getInstance().getPumpStatus());
            pumpDeviceStatusView.setOnClickListener(v -> OKDialog.show(getActivity(), MainApp.gs(R.string.pump), NSDeviceStatus.getInstance().getExtendedPumpStatus(), null));
        }

        // OpenAPS status from ns
        if (openapsDeviceStatusView != null) {
            openapsDeviceStatusView.setText(NSDeviceStatus.getInstance().getOpenApsStatus());
            openapsDeviceStatusView.setOnClickListener(v -> OKDialog.show(getActivity(), MainApp.gs(R.string.openaps), NSDeviceStatus.getInstance().getExtendedOpenApsStatus(), null));
        }

        // Uploader status from ns
        if (uploaderDeviceStatusView != null) {
            uploaderDeviceStatusView.setText(NSDeviceStatus.getInstance().getUploaderStatus());
            uploaderDeviceStatusView.setOnClickListener(v -> OKDialog.show(getActivity(), MainApp.gs(R.string.uploader), NSDeviceStatus.getInstance().getExtendedUploaderStatus(), null));
        }

        // Sensitivity
        if (sensitivityView != null) {
            AutosensData autosensData = IobCobCalculatorPlugin.getPlugin().getLastAutosensDataSynchronized("Overview");
            if (autosensData != null)
                sensitivityView.setText(String.format("%.0f%%", autosensData.autosensResult.ratio * 100));
            else
                sensitivityView.setText("");
        }

        // ****** GRAPH *******

        new Thread(() -> {
            // allign to hours
            Calendar calendar = Calendar.getInstance();
            calendar.setTimeInMillis(System.currentTimeMillis());
            calendar.set(Calendar.MILLISECOND, 0);
            calendar.set(Calendar.SECOND, 0);
            calendar.set(Calendar.MINUTE, 0);
            calendar.add(Calendar.HOUR, 1);

            int hoursToFetch;
            final long toTime;
            final long fromTime;
            final long endTime;

            APSResult apsResult = null;

            if (finalPredictionsAvailable && SP.getBoolean("showprediction", false)) {
                if (Config.APS)
                    apsResult = finalLastRun.constraintsProcessed;
                else
                    apsResult = NSDeviceStatus.getAPSResult();
                int predHours = (int) (Math.ceil(apsResult.getLatestPredictionsTime() - System.currentTimeMillis()) / (60 * 60 * 1000));
                predHours = Math.min(2, predHours);
                predHours = Math.max(0, predHours);
                hoursToFetch = rangeToDisplay - predHours;
                toTime = calendar.getTimeInMillis() + 100000; // little bit more to avoid wrong rounding - Graphview specific
                fromTime = toTime - T.hours(hoursToFetch).msecs();
                endTime = toTime + T.hours(predHours).msecs();
            } else {
                hoursToFetch = rangeToDisplay;
                toTime = calendar.getTimeInMillis() + 100000; // little bit more to avoid wrong rounding - Graphview specific
                fromTime = toTime - T.hours(hoursToFetch).msecs();
                endTime = toTime;
            }


            final long now = System.currentTimeMillis();

            //  ------------------ 1st graph
            if (L.isEnabled(L.OVERVIEW))
                Profiler.log(log, from + " - 1st graph - START", updateGUIStart);

            final GraphData graphData = new GraphData(bgGraph, IobCobCalculatorPlugin.getPlugin());

            // **** In range Area ****
            graphData.addInRangeArea(fromTime, endTime, lowLine, highLine);

            // **** BG ****
            if (finalPredictionsAvailable && SP.getBoolean("showprediction", false))
                graphData.addBgReadings(fromTime, toTime, lowLine, highLine,
                        apsResult.getPredictions());
            else
                graphData.addBgReadings(fromTime, toTime, lowLine, highLine, null);

            // set manual x bounds to have nice steps
            graphData.formatAxis(fromTime, endTime);

            // Treatments
            graphData.addTreatments(fromTime, endTime);

            // add basal data
            if (pump.getPumpDescription().isTempBasalCapable && SP.getBoolean("showbasals", true)) {
                graphData.addBasals(fromTime, now, lowLine / graphData.maxY / 1.2d);
            }

            // add target line
            graphData.addTargetLine(fromTime, toTime, profile);

            // **** NOW line ****
            graphData.addNowLine(now);

            // ------------------ 2nd graph
            if (L.isEnabled(L.OVERVIEW))
                Profiler.log(log, from + " - 2nd graph - START", updateGUIStart);

            final GraphData secondGraphData = new GraphData(iobGraph, IobCobCalculatorPlugin.getPlugin());

            boolean useIobForScale = false;
            boolean useCobForScale = false;
            boolean useDevForScale = false;
            boolean useRatioForScale = false;
            boolean useDSForScale = false;

            if (SP.getBoolean("showiob", true)) {
                useIobForScale = true;
            } else if (SP.getBoolean("showcob", true)) {
                useCobForScale = true;
            } else if (SP.getBoolean("showdeviations", false)) {
                useDevForScale = true;
            } else if (SP.getBoolean("showratios", false)) {
                useRatioForScale = true;
            } else if (SP.getBoolean("showdevslope", false)) {
                useDSForScale = true;
            }

            if (SP.getBoolean("showiob", true))
                secondGraphData.addIob(fromTime, now, useIobForScale, 1d);
            if (SP.getBoolean("showcob", true))
                secondGraphData.addCob(fromTime, now, useCobForScale, useCobForScale ? 1d : 0.5d);
            if (SP.getBoolean("showdeviations", false))
                secondGraphData.addDeviations(fromTime, now, useDevForScale, 1d);
            if (SP.getBoolean("showratios", false))
                secondGraphData.addRatio(fromTime, now, useRatioForScale, 1d);
            if (SP.getBoolean("showdevslope", false) && MainApp.devBranch)
                secondGraphData.addDeviationSlope(fromTime, now, useDSForScale, 1d);

            // **** NOW line ****
            // set manual x bounds to have nice steps
            secondGraphData.formatAxis(fromTime, endTime);
            secondGraphData.addNowLine(now);

            // do GUI update
            FragmentActivity activity = getActivity();
            if (activity != null) {
                activity.runOnUiThread(() -> {
                    if (SP.getBoolean("showiob", true)
                            || SP.getBoolean("showcob", true)
                            || SP.getBoolean("showdeviations", false)
                            || SP.getBoolean("showratios", false)
                            || SP.getBoolean("showdevslope", false)) {
                        iobGraph.setVisibility(View.VISIBLE);
                    } else {
                        iobGraph.setVisibility(View.GONE);
                    }
                    // finally enforce drawing of graphs
                    graphData.performUpdate();
                    secondGraphData.performUpdate();
                    if (L.isEnabled(L.OVERVIEW))
                        Profiler.log(log, from + " - onDataChanged", updateGUIStart);
                });
            }
        }).start();

        if (L.isEnabled(L.OVERVIEW))
            Profiler.log(log, from, updateGUIStart);
    }

    //Notifications

    void updateNotifications() {
        NotificationStore nstore = OverviewPlugin.getPlugin().notificationStore;
        nstore.removeExpired();
        nstore.unSnooze();
        if (nstore.store.size() > 0) {
            NotificationRecyclerViewAdapter adapter = new NotificationRecyclerViewAdapter(nstore.store);
            notificationsView.setAdapter(adapter);
            notificationsView.setVisibility(View.VISIBLE);
        } else {
            notificationsView.setVisibility(View.GONE);
        }
    }

    public static void applyStatuslight(TextView view, String text, double value, double warnThreshold, double urgentThreshold, double invalid, boolean checkAscending) {
        Function<Double, Boolean> check = checkAscending ? (Double threshold) -> value >= threshold : (Double threshold) -> value <= threshold;
        if (value != invalid) {
            view.setText(text);
            if (check.apply(urgentThreshold)) {
                view.setTextColor(MainApp.gc(R.color.ribbonCritical));
            } else if (check.apply(warnThreshold)) {
                view.setTextColor(MainApp.gc(R.color.ribbonWarning));
            } else {
                view.setTextColor(MainApp.gc(R.color.ribbonDefault));
            }
            view.setVisibility(View.VISIBLE);
        } else {
            view.setVisibility(View.GONE);
        }

    }
}<|MERGE_RESOLUTION|>--- conflicted
+++ resolved
@@ -210,144 +210,6 @@
     public View onCreateView(LayoutInflater inflater, ViewGroup container,
                              Bundle savedInstanceState) {
 
-<<<<<<< HEAD
-        try {
-            //check screen width
-            final DisplayMetrics dm = new DisplayMetrics();
-            getActivity().getWindowManager().getDefaultDisplay().getMetrics(dm);
-            int screen_width = dm.widthPixels;
-            int screen_height = dm.heightPixels;
-            smallWidth = screen_width <= Constants.SMALL_WIDTH;
-            smallHeight = screen_height <= Constants.SMALL_HEIGHT;
-            boolean landscape = screen_height < screen_width;
-
-            View view;
-
-            if (MainApp.sResources.getBoolean(R.bool.isTablet) && (Config.NSCLIENT || Config.G5UPLOADER)) {
-                view = inflater.inflate(R.layout.overview_fragment_nsclient_tablet, container, false);
-            } else if (Config.NSCLIENT || Config.G5UPLOADER) {
-                view = inflater.inflate(R.layout.overview_fragment_nsclient, container, false);
-                shorttextmode = true;
-            } else if (smallHeight || landscape) {
-                view = inflater.inflate(R.layout.overview_fragment_smallheight, container, false);
-            } else {
-                view = inflater.inflate(R.layout.overview_fragment, container, false);
-            }
-
-            timeView = (TextView) view.findViewById(R.id.overview_time);
-            bgView = (TextView) view.findViewById(R.id.overview_bg);
-            arrowView = (TextView) view.findViewById(R.id.overview_arrow);
-            if (smallWidth) {
-                arrowView.setTextSize(TypedValue.COMPLEX_UNIT_DIP, 35);
-            }
-            sensitivityView = (TextView) view.findViewById(R.id.overview_sensitivity);
-            timeAgoView = (TextView) view.findViewById(R.id.overview_timeago);
-            timeAgoShortView = (TextView) view.findViewById(R.id.overview_timeagoshort);
-            deltaView = (TextView) view.findViewById(R.id.overview_delta);
-            deltaShortView = (TextView) view.findViewById(R.id.overview_deltashort);
-            avgdeltaView = (TextView) view.findViewById(R.id.overview_avgdelta);
-            baseBasalView = (TextView) view.findViewById(R.id.overview_basebasal);
-            extendedBolusView = (TextView) view.findViewById(R.id.overview_extendedbolus);
-            activeProfileView = (TextView) view.findViewById(R.id.overview_activeprofile);
-            pumpStatusView = (TextView) view.findViewById(R.id.overview_pumpstatus);
-            pumpDeviceStatusView = (TextView) view.findViewById(R.id.overview_pump);
-            openapsDeviceStatusView = (TextView) view.findViewById(R.id.overview_openaps);
-            uploaderDeviceStatusView = (TextView) view.findViewById(R.id.overview_uploader);
-            iobCalculationProgressView = (TextView) view.findViewById(R.id.overview_iobcalculationprogess);
-            loopStatusLayout = (LinearLayout) view.findViewById(R.id.overview_looplayout);
-            pumpStatusLayout = (LinearLayout) view.findViewById(R.id.overview_pumpstatuslayout);
-
-            pumpStatusView.setBackgroundColor(MainApp.gc(R.color.colorInitializingBorder));
-
-            iobView = (TextView) view.findViewById(R.id.overview_iob);
-            cobView = (TextView) view.findViewById(R.id.overview_cob);
-            apsModeView = (TextView) view.findViewById(R.id.overview_apsmode);
-            tempTargetView = (TextView) view.findViewById(R.id.overview_temptarget);
-
-            iage = (TextView) view.findViewById(R.id.careportal_insulinage);
-            cage = (TextView) view.findViewById(R.id.careportal_canulaage);
-            sage = (TextView) view.findViewById(R.id.careportal_sensorage);
-            pbage = (TextView) view.findViewById(R.id.careportal_pbage);
-
-            iageView = (TextView) view.findViewById(R.id.overview_insulinage);
-            cageView = (TextView) view.findViewById(R.id.overview_canulaage);
-            reservoirView = (TextView) view.findViewById(R.id.overview_reservoirlevel);
-            sageView = (TextView) view.findViewById(R.id.overview_sensorage);
-            batteryView = (TextView) view.findViewById(R.id.overview_batterylevel);
-            statuslightsLayout = (LinearLayout) view.findViewById(R.id.overview_statuslights);
-
-            bgGraph = (GraphView) view.findViewById(R.id.overview_bggraph);
-            iobGraph = (GraphView) view.findViewById(R.id.overview_iobgraph);
-
-            treatmentButton = (SingleClickButton) view.findViewById(R.id.overview_treatmentbutton);
-            treatmentButton.setOnClickListener(this);
-            wizardButton = (SingleClickButton) view.findViewById(R.id.overview_wizardbutton);
-            wizardButton.setOnClickListener(this);
-            insulinButton = (SingleClickButton) view.findViewById(R.id.overview_insulinbutton);
-            if (insulinButton != null)
-                insulinButton.setOnClickListener(this);
-            carbsButton = (SingleClickButton) view.findViewById(R.id.overview_carbsbutton);
-            if (carbsButton != null)
-                carbsButton.setOnClickListener(this);
-            acceptTempButton = (SingleClickButton) view.findViewById(R.id.overview_accepttempbutton);
-            if (acceptTempButton != null)
-                acceptTempButton.setOnClickListener(this);
-            quickWizardButton = (SingleClickButton) view.findViewById(R.id.overview_quickwizardbutton);
-            quickWizardButton.setOnClickListener(this);
-            quickWizardButton.setOnLongClickListener(this);
-            calibrationButton = (SingleClickButton) view.findViewById(R.id.overview_calibrationbutton);
-            if (calibrationButton != null)
-                calibrationButton.setOnClickListener(this);
-            cgmButton = (SingleClickButton) view.findViewById(R.id.overview_cgmbutton);
-            if (cgmButton != null)
-                cgmButton.setOnClickListener(this);
-
-            acceptTempLayout = (LinearLayout) view.findViewById(R.id.overview_accepttemplayout);
-
-            notificationsView = (RecyclerView) view.findViewById(R.id.overview_notifications);
-            notificationsView.setHasFixedSize(false);
-            llm = new LinearLayoutManager(view.getContext());
-            notificationsView.setLayoutManager(llm);
-
-            int axisWidth = 50;
-
-            if (dm.densityDpi <= 120)
-                axisWidth = 3;
-            else if (dm.densityDpi <= 160)
-                axisWidth = 10;
-            else if (dm.densityDpi <= 320)
-                axisWidth = 35;
-            else if (dm.densityDpi <= 420)
-                axisWidth = 50;
-            else if (dm.densityDpi <= 560)
-                axisWidth = 70;
-            else
-                axisWidth = 80;
-
-            bgGraph.getGridLabelRenderer().setGridColor(MainApp.gc(R.color.graphgrid));
-            bgGraph.getGridLabelRenderer().reloadStyles();
-            iobGraph.getGridLabelRenderer().setGridColor(MainApp.gc(R.color.graphgrid));
-            iobGraph.getGridLabelRenderer().reloadStyles();
-            iobGraph.getGridLabelRenderer().setHorizontalLabelsVisible(false);
-            bgGraph.getGridLabelRenderer().setLabelVerticalWidth(axisWidth);
-            iobGraph.getGridLabelRenderer().setLabelVerticalWidth(axisWidth);
-            iobGraph.getGridLabelRenderer().setNumVerticalLabels(3);
-
-            rangeToDisplay = SP.getInt(R.string.key_rangetodisplay, 6);
-
-            bgGraph.setOnLongClickListener(new View.OnLongClickListener() {
-                @Override
-                public boolean onLongClick(View v) {
-                    rangeToDisplay += 6;
-                    rangeToDisplay = rangeToDisplay > 24 ? 6 : rangeToDisplay;
-                    SP.putInt(R.string.key_rangetodisplay, rangeToDisplay);
-                    updateGUI("rangeChange");
-                    return false;
-                }
-            });
-
-            setupChartMenu(view);
-=======
         //check screen width
         final DisplayMetrics dm = new DisplayMetrics();
         getActivity().getWindowManager().getDefaultDisplay().getMetrics(dm);
@@ -369,7 +231,6 @@
         } else {
             view = inflater.inflate(R.layout.overview_fragment, container, false);
         }
->>>>>>> a6e25df5
 
         timeView = (TextView) view.findViewById(R.id.overview_time);
         bgView = (TextView) view.findViewById(R.id.overview_bg);
@@ -406,8 +267,15 @@
         sage = (TextView) view.findViewById(R.id.careportal_sensorage);
         pbage = (TextView) view.findViewById(R.id.careportal_pbage);
 
-        bgGraph = (GraphView) view.findViewById(R.id.overview_bggraph);
-        iobGraph = (GraphView) view.findViewById(R.id.overview_iobgraph);
+            iageView = (TextView) view.findViewById(R.id.overview_insulinage);
+            cageView = (TextView) view.findViewById(R.id.overview_canulaage);
+            reservoirView = (TextView) view.findViewById(R.id.overview_reservoirlevel);
+            sageView = (TextView) view.findViewById(R.id.overview_sensorage);
+            batteryView = (TextView) view.findViewById(R.id.overview_batterylevel);
+            statuslightsLayout = (LinearLayout) view.findViewById(R.id.overview_statuslights);
+
+            bgGraph = (GraphView) view.findViewById(R.id.overview_bggraph);
+            iobGraph = (GraphView) view.findViewById(R.id.overview_iobgraph);
 
         treatmentButton = (SingleClickButton) view.findViewById(R.id.overview_treatmentbutton);
         treatmentButton.setOnClickListener(this);
@@ -1377,8 +1245,7 @@
                 extendedBolusView.setVisibility(View.VISIBLE);
         }
 
-<<<<<<< HEAD
-        activeProfileView.setText(MainApp.getConfigBuilder().getProfileName());
+        activeProfileView.setText(ProfileFunctions.getInstance().getProfileName());
         if (profile.getPercentage() != 100 || profile.getTimeshift() != 0) {
             activeProfileView.setBackgroundColor(MainApp.gc(R.color.ribbonWarning));
             activeProfileView.setTextColor(MainApp.gc(R.color.ribbonTextWarning));
@@ -1386,10 +1253,6 @@
             activeProfileView.setBackgroundColor(MainApp.gc(R.color.ribbonDefault));
             activeProfileView.setTextColor(MainApp.gc(R.color.ribbonTextDefault));
         }
-=======
-        activeProfileView.setText(ProfileFunctions.getInstance().getProfileName());
-        activeProfileView.setBackgroundColor(Color.GRAY);
->>>>>>> a6e25df5
 
         // QuickWizard button
         QuickWizardEntry quickWizardEntry = OverviewPlugin.getPlugin().quickWizard.getActive();
