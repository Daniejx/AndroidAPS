package info.nightscout.androidaps.plugins.ProfileCircadianPercentage;

import android.content.SharedPreferences;
import android.preference.PreferenceManager;

import org.json.JSONArray;
import org.json.JSONException;
import org.json.JSONObject;
import org.slf4j.Logger;
import org.slf4j.LoggerFactory;

import java.text.DecimalFormat;

import info.nightscout.androidaps.Config;
import info.nightscout.androidaps.Constants;
import info.nightscout.androidaps.MainApp;
import info.nightscout.androidaps.R;
import info.nightscout.androidaps.data.Profile;
import info.nightscout.androidaps.data.ProfileStore;
import info.nightscout.androidaps.interfaces.PluginBase;
import info.nightscout.androidaps.interfaces.ProfileInterface;
import info.nightscout.androidaps.plugins.Careportal.Dialogs.NewNSTreatmentDialog;
import info.nightscout.androidaps.plugins.ProfileLocal.LocalProfilePlugin;
import info.nightscout.utils.DecimalFormatter;
import info.nightscout.utils.NSUpload;
import info.nightscout.utils.SP;
import info.nightscout.utils.SafeParse;
import info.nightscout.utils.ToastUtils;

/**
 * Created by Adrian on 12.11.2016.
 * Based on SimpleProfile created by mike on 05.08.2016.
 */
public class CircadianPercentageProfilePlugin implements PluginBase, ProfileInterface {
    public static final String SETTINGS_PREFIX = "CircadianPercentageProfile";
    private static Logger log = LoggerFactory.getLogger(CircadianPercentageProfilePlugin.class);

    private boolean fragmentEnabled = false;
    private boolean fragmentVisible = false;

    private static ProfileStore convertedProfile = null;
    private static String convertedProfileName = null;

    boolean mgdl;
    boolean mmol;
    Double dia;
    Double targetLow;
    Double targetHigh;
    public int percentage;
    public int timeshift;
    double[] basebasal = new double[]{1d, 1d, 1d, 1d, 1d, 1d, 1d, 1d, 1d, 1d, 1d, 1d, 1d, 1d, 1d, 1d, 1d, 1d, 1d, 1d, 1d, 1d, 1d, 1d};
    double[] baseisf = new double[]{35d, 35d, 35d, 35d, 35d, 35d, 35d, 35d, 35d, 35d, 35d, 35d, 35d, 35d, 35d, 35d, 35d, 35d, 35d, 35d, 35d, 35d, 35d, 35d};
    double[] baseic = new double[]{4d, 4d, 4d, 4d, 4d, 4d, 4d, 4d, 4d, 4d, 4d, 4d, 4d, 4d, 4d, 4d, 4d, 4d, 4d, 4d, 4d, 4d, 4d, 4d};

    public CircadianPercentageProfilePlugin() {
        loadSettings();
    }

    @Override
    public String getFragmentClass() {
        return CircadianPercentageProfileFragment.class.getName();
    }

    @Override
    public int getType() {
        return PluginBase.PROFILE;
    }

    @Override
    public String getName() {
        return MainApp.instance().getString(R.string.circadian_percentage_profile);
    }

    @Override
    public String getNameShort() {
        String name = MainApp.sResources.getString(R.string.circadian_percentage_profile_shortname);
        if (!name.trim().isEmpty()) {
            //only if translation exists
            return name;
        }
        // use long name as fallback
        return getName();
    }

    @Override
    public boolean isEnabled(int type) {
        return type == PROFILE && fragmentEnabled;
    }

    @Override
    public boolean isVisibleInTabs(int type) {
        return type == PROFILE && fragmentVisible;
    }

    @Override
    public boolean canBeHidden(int type) {
        return true;
    }

    @Override
    public boolean hasFragment() {
        return true;
    }

    @Override
    public boolean showInList(int type) {
        return true;
    }

    @Override
    public void setFragmentEnabled(int type, boolean fragmentEnabled) {
        if (type == PROFILE) this.fragmentEnabled = fragmentEnabled;
    }

    @Override
    public void setFragmentVisible(int type, boolean fragmentVisible) {
        if (type == PROFILE) this.fragmentVisible = fragmentVisible;
    }

    @Override
    public int getPreferencesId() {
        return -1;
    }

    void storeSettings() {
        if (Config.logPrefsChange)
            log.debug("Storing settings");
        SharedPreferences settings = PreferenceManager.getDefaultSharedPreferences(MainApp.instance().getApplicationContext());
        SharedPreferences.Editor editor = settings.edit();
        editor.putBoolean(SETTINGS_PREFIX + "mmol", mmol);
        editor.putBoolean(SETTINGS_PREFIX + "mgdl", mgdl);
        editor.putString(SETTINGS_PREFIX + "dia", dia.toString());
        editor.putString(SETTINGS_PREFIX + "targetlow", targetLow.toString());
        editor.putString(SETTINGS_PREFIX + "targethigh", targetHigh.toString());
        editor.putString(SETTINGS_PREFIX + "timeshift", timeshift + "");
        editor.putString(SETTINGS_PREFIX + "percentage", percentage + "");


        for (int i = 0; i < 24; i++) {
            editor.putString(SETTINGS_PREFIX + "basebasal" + i, DecimalFormatter.to2Decimal(basebasal[i]));
            editor.putString(SETTINGS_PREFIX + "baseisf" + i, DecimalFormatter.to2Decimal(baseisf[i]));
            editor.putString(SETTINGS_PREFIX + "baseic" + i, DecimalFormatter.to2Decimal(baseic[i]));
        }
        editor.commit();
        createConvertedProfile();
    }

    void loadSettings() {
        if (Config.logPrefsChange)
            log.debug("Loading stored settings");

        mgdl = SP.getBoolean(SETTINGS_PREFIX + "mgdl", true);
        mmol = SP.getBoolean(SETTINGS_PREFIX + "mmol", false);
        dia = SP.getDouble(SETTINGS_PREFIX + "dia", Constants.defaultDIA);
        targetLow = SP.getDouble(SETTINGS_PREFIX + "targetlow", 80d);
        targetHigh = SP.getDouble(SETTINGS_PREFIX + "targethigh", 120d);
        percentage = SP.getInt(SETTINGS_PREFIX + "percentage", 100);
        timeshift = SP.getInt(SETTINGS_PREFIX + "timeshift", 0);

        for (int i = 0; i < 24; i++) {
            basebasal[i] = SP.getDouble(SETTINGS_PREFIX + "basebasal" + i, basebasal[i]);
            baseic[i] = SP.getDouble(SETTINGS_PREFIX + "baseic" + i, baseic[i]);
            baseisf[i] = SP.getDouble(SETTINGS_PREFIX + "baseisf" + i, baseisf[i]);
        }


        createConvertedProfile();
    }

<<<<<<< HEAD
    public static void migrateToLP(){
=======
    public String externallySetParameters(int timeshift, int percentage) {

        String msg = "";

        if (!fragmentEnabled) {
            msg += "NO CPP!" + "\n";
        }

        //check for validity
        if (percentage < Constants.CPP_MIN_PERCENTAGE || percentage > Constants.CPP_MAX_PERCENTAGE) {
            msg += String.format(MainApp.sResources.getString(R.string.openapsma_valueoutofrange), "Profile-Percentage") + "\n";
        }
        if (timeshift < 0 || timeshift > 23) {
            msg += String.format(MainApp.sResources.getString(R.string.openapsma_valueoutofrange), "Profile-Timeshift") + "\n";
        }
        if (!SP.getBoolean("syncprofiletopump", false)) {
            msg += MainApp.sResources.getString(R.string.syncprofiletopump_title) + " " + MainApp.sResources.getString(R.string.cpp_sync_setting_missing) + "\n";
        }
        final Profile profile = MainApp.getConfigBuilder().getProfile();

        if (profile == null || profile.getBasal() == null) {
            msg += MainApp.sResources.getString(R.string.cpp_notloadedplugins) + "\n";
        }
        if (!"".equals(msg)) {
            msg += MainApp.sResources.getString(R.string.cpp_valuesnotstored);
            return msg;
        }

        //store profile
        this.timeshift = timeshift;
        this.percentage = percentage;
        storeSettings();


        //send profile to pumpe
        new NewNSTreatmentDialog(); //init
        NewNSTreatmentDialog.doProfileSwitch(this.getProfile(), this.getProfileName(), 0, percentage, timeshift);

        //return formatted string
        /*msg += "%: " + this.percentage + " h: +" + this.timeshift;
        msg += "\n";
        msg += "\nBasal:\n" + basalString() + "\n";
        msg += "\nISF:\n" + isfString() + "\n";
        msg += "\nIC:\n" + isfString() + "\n";*/

        return msg;
    }

    public static void migrateToLP() {
>>>>>>> 17867478
        SharedPreferences settings = PreferenceManager.getDefaultSharedPreferences(MainApp.instance().getApplicationContext());
        SharedPreferences.Editor editor = settings.edit();
        editor.putBoolean("LocalProfile" + "mmol", SP.getBoolean(SETTINGS_PREFIX + "mmol", false));
        editor.putBoolean("LocalProfile" + "mgdl", SP.getBoolean(SETTINGS_PREFIX + "mgdl", true));
        editor.putString("LocalProfile" + "dia", "" + SP.getDouble(SETTINGS_PREFIX + "dia", Constants.defaultDIA));
        editor.putString("LocalProfile" + "ic", getLPic());
        editor.putString("LocalProfile" + "isf", getLPisf());
        editor.putString("LocalProfile" + "basal", getLPbasal());
        try {
            JSONArray targetLow = new JSONArray().put(new JSONObject().put("time", "00:00").put("timeAsSeconds", 0).put("value", SP.getDouble(SETTINGS_PREFIX + "targetlow", 120d)));
            JSONArray targetHigh = new JSONArray().put(new JSONObject().put("time", "00:00").put("timeAsSeconds", 0).put("value", SP.getDouble(SETTINGS_PREFIX + "targethigh", 120d)));
            editor.putString("LocalProfile" + "targetlow", targetLow.toString());
            editor.putString("LocalProfile" + "targethigh", targetHigh.toString());
        } catch (JSONException e) {
            e.printStackTrace();
        }
        editor.commit();
        LocalProfilePlugin lp = MainApp.getSpecificPlugin(LocalProfilePlugin.class);
        lp.loadSettings();

        /* TODO: remove Settings and switch to LP later on
         * For now only nag the user every time (s)he opens the CPP fragment and offer to migrate.
         * Keep settings for now in order to allow the user to check that the migration went well.
         */
        //removeSettings();

    }

    public static String getLPisf() {
        return getLPConversion("baseisf", 35d);
    }

    public static String getLPic() {
        return getLPConversion("baseic", 4);
    }

    public static String getLPbasal() {
        return getLPConversion("basebasal", 1);
    }

    public static String getLPConversion(String type, double defaultValue) {
        try {
            JSONArray jsonArray = new JSONArray();
            double last = -1d;

            for (int i = 0; i < 24; i++) {
                double value = SP.getDouble(SETTINGS_PREFIX + type + i, defaultValue);
                String time;
                DecimalFormat df = new DecimalFormat("00");
                time = df.format(i) + ":00";
                if (last != value) {
                    jsonArray.put(new JSONObject().put("time", time).put("timeAsSeconds", i * 60 * 60).put("value", value));
                }
                last = value;
            }
            return jsonArray.toString();
        } catch (JSONException e) {
            log.error("Unhandled exception", e);
        }
        return LocalProfilePlugin.DEFAULTARRAY;
    }

    static void removeSettings() {
        if (Config.logPrefsChange)
            log.debug("Removing settings");
        SharedPreferences settings = PreferenceManager.getDefaultSharedPreferences(MainApp.instance().getApplicationContext());
        SharedPreferences.Editor editor = settings.edit();
        editor.remove(SETTINGS_PREFIX + "mmol");
        editor.remove(SETTINGS_PREFIX + "mgdl");
        editor.remove(SETTINGS_PREFIX + "dia");
        editor.remove(SETTINGS_PREFIX + "targetlow");
        editor.remove(SETTINGS_PREFIX + "targethigh");
        editor.remove(SETTINGS_PREFIX + "timeshift");
        editor.remove(SETTINGS_PREFIX + "percentage");


        for (int i = 0; i < 24; i++) {
            editor.remove(SETTINGS_PREFIX + "basebasal");
            editor.remove(SETTINGS_PREFIX + "baseisf" + i);
            editor.remove(SETTINGS_PREFIX + "baseic" + i);
        }
        editor.commit();
    }

    private void createConvertedProfile() {
        JSONObject json = new JSONObject();
        JSONObject store = new JSONObject();
        JSONObject profile = new JSONObject();

        StringBuilder stringBuilder = new StringBuilder();
        stringBuilder.append(DecimalFormatter.to2Decimal(sum(basebasal)));
        stringBuilder.append("U@");
        stringBuilder.append(percentage);
        stringBuilder.append("%>");
        stringBuilder.append(timeshift);
        stringBuilder.append("h");
        String profileName = stringBuilder.toString();

        try {
            json.put("defaultProfile", profileName);
            json.put("store", store);
            profile.put("dia", dia);

            int offset = -(timeshift % 24) + 24;

            JSONArray icArray = new JSONArray();
            JSONArray isfArray = new JSONArray();
            JSONArray basalArray = new JSONArray();
            for (int i = 0; i < 24; i++) {
                String time;
                DecimalFormat df = new DecimalFormat("00");
                time = df.format(i) + ":00";
                icArray.put(new JSONObject().put("time", time).put("timeAsSeconds", i * 60 * 60).put("value", baseic[(offset + i) % 24] * 100d / percentage));
                isfArray.put(new JSONObject().put("time", time).put("timeAsSeconds", i * 60 * 60).put("value", baseisf[(offset + i) % 24] * 100d / percentage));
                basalArray.put(new JSONObject().put("time", time).put("timeAsSeconds", i * 60 * 60).put("value", basebasal[(offset + i) % 24] * percentage / 100d));
            }
            profile.put("carbratio", icArray);
            profile.put("sens", isfArray);
            profile.put("basal", basalArray);


            profile.put("target_low", new JSONArray().put(new JSONObject().put("time", "00:00").put("timeAsSeconds", 0).put("value", targetLow)));
            profile.put("target_high", new JSONArray().put(new JSONObject().put("time", "00:00").put("timeAsSeconds", 0).put("value", targetHigh)));
            profile.put("units", mgdl ? Constants.MGDL : Constants.MMOL);
            store.put(profileName, profile);
        } catch (JSONException e) {
            log.error("Unhandled exception", e);
        }
        convertedProfile = new ProfileStore(json);
        convertedProfileName = profileName;
    }

    @Override
    public ProfileStore getProfile() {
        performLimitCheck();
        return convertedProfile;
    }

    @Override
    public String getUnits() {
        return mgdl ? Constants.MGDL : Constants.MMOL;
    }

    @Override
    public String getProfileName() {
        performLimitCheck();
        return convertedProfileName;
    }

    private void performLimitCheck() {
        if (percentage < Constants.CPP_MIN_PERCENTAGE || percentage > Constants.CPP_MAX_PERCENTAGE) {
            String msg = String.format(MainApp.sResources.getString(R.string.openapsma_valueoutofrange), "Profile-Percentage");
            log.error(msg);
            NSUpload.uploadError(msg);
            ToastUtils.showToastInUiThread(MainApp.instance().getApplicationContext(), msg, R.raw.error);
            percentage = Math.max(percentage, Constants.CPP_MIN_PERCENTAGE);
            percentage = Math.min(percentage, Constants.CPP_MAX_PERCENTAGE);
        }
    }

    String basalString() {
        return profileString(basebasal, timeshift, percentage, true);
    }

    String icString() {
        return profileString(baseic, timeshift, percentage, false);
    }

    String isfString() {
        return profileString(baseisf, timeshift, percentage, false);
    }

    String baseIcString() {
        return profileString(baseic, 0, 100, false);
    }

    String baseIsfString() {
        return profileString(baseisf, 0, 100, false);
    }

    String baseBasalString() {
        return profileString(basebasal, 0, 100, true);
    }

    public double baseBasalSum() {
        return sum(basebasal);
    }

    public double percentageBasalSum() {
        double result = 0;
        for (int i = 0; i < basebasal.length; i++) {
            result += SafeParse.stringToDouble(DecimalFormatter.to2Decimal(basebasal[i] * percentage / 100d));
        }
        return result;
    }


    public static double sum(double values[]) {
        double result = 0;
        for (int i = 0; i < values.length; i++) {
            result += values[i];
        }
        return result;
    }


    private static String profileString(double[] values, int timeshift, int percentage, boolean inc) {
        timeshift = -(timeshift % 24) + 24;
        StringBuilder sb = new StringBuilder();
        sb.append("<b>");
        sb.append(0);
        sb.append("h: ");
        sb.append("</b>");
        sb.append(DecimalFormatter.to2Decimal(values[(timeshift + 0) % 24] * (inc ? percentage / 100d : 100d / percentage)));
        double prevVal = values[(timeshift + 0) % 24];
        for (int i = 1; i < 24; i++) {
            if (prevVal != values[(timeshift + i) % 24]) {
                sb.append(", ");
                sb.append("<b>");
                sb.append(i);
                sb.append("h: ");
                sb.append("</b>");
                sb.append(DecimalFormatter.to2Decimal(values[(timeshift + i) % 24] * (inc ? percentage / 100d : 100d / percentage)));
                prevVal = values[(timeshift + i) % 24];
            }
        }
        return sb.toString();
    }

    public int getPercentage() {
        return percentage;
    }

    public int getTimeshift() {
        return timeshift;
    }
}<|MERGE_RESOLUTION|>--- conflicted
+++ resolved
@@ -167,9 +167,6 @@
         createConvertedProfile();
     }
 
-<<<<<<< HEAD
-    public static void migrateToLP(){
-=======
     public String externallySetParameters(int timeshift, int percentage) {
 
         String msg = "";
@@ -219,7 +216,6 @@
     }
 
     public static void migrateToLP() {
->>>>>>> 17867478
         SharedPreferences settings = PreferenceManager.getDefaultSharedPreferences(MainApp.instance().getApplicationContext());
         SharedPreferences.Editor editor = settings.edit();
         editor.putBoolean("LocalProfile" + "mmol", SP.getBoolean(SETTINGS_PREFIX + "mmol", false));
