--- conflicted
+++ resolved
@@ -185,19 +185,7 @@
         super.preprocessPreferences(preferenceFragment);
 
         if (Config.NSCLIENT) {
-<<<<<<< HEAD
-            PreferenceScreen scrnAdvancedSettings = preferenceFragment.findPreference(resourceHelper.gs(R.string.key_advancedsettings));
-            if (scrnAdvancedSettings != null) {
-                scrnAdvancedSettings.removePreference(preferenceFragment.findPreference(resourceHelper.gs(R.string.key_statuslights_res_warning)));
-                scrnAdvancedSettings.removePreference(preferenceFragment.findPreference(resourceHelper.gs(R.string.key_statuslights_res_critical)));
-                scrnAdvancedSettings.removePreference(preferenceFragment.findPreference(resourceHelper.gs(R.string.key_statuslights_bat_warning)));
-                scrnAdvancedSettings.removePreference(preferenceFragment.findPreference(resourceHelper.gs(R.string.key_statuslights_bat_critical)));
-                scrnAdvancedSettings.removePreference(preferenceFragment.findPreference(resourceHelper.gs(R.string.key_show_statuslights)));
-                scrnAdvancedSettings.removePreference(preferenceFragment.findPreference(resourceHelper.gs(R.string.key_show_statuslights_extended)));
-            }
-=======
             preferenceFragment.findPreference(resourceHelper.gs(R.string.key_statuslights_overview_advanced));
->>>>>>> 1c0ba4ae
         }
     }
 
