package info.nightscout.androidaps.plugins.pump.omnipod.service;

import android.content.Intent;
import android.content.res.Configuration;
import android.os.Binder;
import android.os.IBinder;

import org.apache.commons.lang3.StringUtils;

import javax.inject.Inject;

import info.nightscout.androidaps.R;
import info.nightscout.androidaps.logging.LTag;
import info.nightscout.androidaps.plugins.pump.common.defs.PumpDeviceState;
import info.nightscout.androidaps.plugins.pump.common.hw.rileylink.RileyLinkCommunicationManager;
import info.nightscout.androidaps.plugins.pump.common.hw.rileylink.RileyLinkConst;
import info.nightscout.androidaps.plugins.pump.common.hw.rileylink.ble.RFSpy;
import info.nightscout.androidaps.plugins.pump.common.hw.rileylink.ble.RileyLinkBLE;
import info.nightscout.androidaps.plugins.pump.common.hw.rileylink.ble.defs.RileyLinkEncodingType;
import info.nightscout.androidaps.plugins.pump.common.hw.rileylink.ble.defs.RileyLinkTargetFrequency;
import info.nightscout.androidaps.plugins.pump.common.hw.rileylink.defs.RileyLinkServiceState;
import info.nightscout.androidaps.plugins.pump.common.hw.rileylink.defs.RileyLinkTargetDevice;
import info.nightscout.androidaps.plugins.pump.common.hw.rileylink.service.RileyLinkService;
import info.nightscout.androidaps.plugins.pump.omnipod.OmnipodPumpPlugin;
import info.nightscout.androidaps.plugins.pump.omnipod.comm.OmnipodCommunicationManager;
import info.nightscout.androidaps.plugins.pump.omnipod.defs.state.PodStateManager;
import info.nightscout.androidaps.plugins.pump.omnipod.driver.OmnipodPumpStatus;
import info.nightscout.androidaps.plugins.pump.omnipod.driver.comm.AapsOmnipodManager;
import info.nightscout.androidaps.plugins.pump.omnipod.driver.ui.OmnipodUIComm;
import info.nightscout.androidaps.plugins.pump.omnipod.driver.ui.OmnipodUIPostprocessor;
import info.nightscout.androidaps.plugins.pump.omnipod.events.EventOmnipodDeviceStatusChange;
import info.nightscout.androidaps.plugins.pump.omnipod.util.OmnipodConst;
import info.nightscout.androidaps.plugins.pump.omnipod.util.OmnipodUtil;


/**
 * Created by andy on 4.8.2019
 * RileyLinkOmnipodService is intended to stay running when the gui-app is closed.
 */
public class RileyLinkOmnipodService extends RileyLinkService {

    @Inject OmnipodPumpPlugin omnipodPumpPlugin;
    @Inject OmnipodPumpStatus omnipodPumpStatus;
    @Inject OmnipodUtil omnipodUtil;
    @Inject OmnipodUIPostprocessor omnipodUIPostprocessor;
    @Inject PodStateManager podStateManager;

    private static RileyLinkOmnipodService instance;

    private OmnipodCommunicationManager omnipodCommunicationManager;
    private AapsOmnipodManager aapsOmnipodManager;

    private IBinder mBinder = new LocalBinder();
    private boolean rileyLinkAddressChanged = false;
    private boolean inPreInit = true;

    OmnipodUIComm omnipodUIComm;

    public RileyLinkOmnipodService() {
        super();
        instance = this;
    }

    public static RileyLinkOmnipodService getInstance() {
        return instance;
    }

    @Override
    public void onConfigurationChanged(Configuration newConfig) {
        aapsLogger.warn(LTag.PUMPCOMM, "onConfigurationChanged");
        super.onConfigurationChanged(newConfig);
    }


    @Override
    public IBinder onBind(Intent intent) {
        return mBinder;
    }


    @Override
    public RileyLinkEncodingType getEncoding() {
        return RileyLinkEncodingType.Manchester;
    }


    /**
     * If you have customized RileyLinkServiceData you need to override this
     */
    public void initRileyLinkServiceData() {

        rileyLinkServiceData.targetDevice = RileyLinkTargetDevice.Omnipod;
        rileyLinkServiceData.rileyLinkTargetFrequency = RileyLinkTargetFrequency.Omnipod;

        // get most recently used RileyLink address
        rileyLinkServiceData.rileylinkAddress = sp.getString(RileyLinkConst.Prefs.RileyLinkAddress, "");

        rileyLinkBLE = new RileyLinkBLE(injector, this); // or this
        rfspy = new RFSpy(injector, rileyLinkBLE);
        rfspy.startReader();

        initializeErosOmnipodManager();

        aapsLogger.debug(LTag.PUMPCOMM, "RileyLinkOmnipodService newly constructed");
        //omnipodPumpStatus = (OmnipodPumpStatus) omnipodPumpPlugin.getPumpStatusData();
    }

    private void initializeErosOmnipodManager() {
        AapsOmnipodManager instance = AapsOmnipodManager.getInstance();
        if (instance == null) {
            OmnipodCommunicationManager omnipodCommunicationService = new OmnipodCommunicationManager(injector, rfspy);
            this.omnipodCommunicationManager = omnipodCommunicationService;

<<<<<<< HEAD
            aapsOmnipodManager = new AapsOmnipodManager(omnipodCommunicationService, podStateManager, omnipodPumpStatus,
                    omnipodUtil, aapsLogger, rxBus, sp, resourceHelper, injector, activePlugin);

            omnipodUIComm = new OmnipodUIComm(injector, aapsLogger, omnipodUtil, omnipodUIPostprocessor, aapsOmnipodManager);

=======
            this.aapsOmnipodManager = new AapsOmnipodManager(omnipodCommunicationService, podState, omnipodPumpStatus,
                    omnipodUtil, aapsLogger, rxBus, sp, resourceHelper, injector, activePlugin, this);
>>>>>>> 65c8cc98
        } else {
            aapsOmnipodManager = instance;
        }
        rxBus.send(new EventOmnipodDeviceStatusChange(podStateManager));
    }


    public OmnipodUIComm getDeviceCommandExecutor() {
        return this.omnipodUIComm;
    }

    public void resetRileyLinkConfiguration() {
        rfspy.resetRileyLinkConfiguration();
    }


    @Override
    public RileyLinkCommunicationManager getDeviceCommunicationManager() {
        return omnipodCommunicationManager;
    }

    @Override
    public void setPumpDeviceState(PumpDeviceState pumpDeviceState) {
        this.omnipodPumpStatus.setPumpDeviceState(pumpDeviceState);
    }


    public class LocalBinder extends Binder {

        public RileyLinkOmnipodService getServiceInstance() {
            return RileyLinkOmnipodService.this;
        }
    }


    /* private functions */

    // PumpInterface - REMOVE

    public boolean isInitialized() {
        return rileyLinkServiceData.rileyLinkServiceState.isReady();
    }


    public boolean verifyConfiguration() {
        try {
            omnipodPumpStatus.rileyLinkErrorDescription = null;

            String rileyLinkAddress = sp.getString(RileyLinkConst.Prefs.RileyLinkAddress, "");

            if (StringUtils.isEmpty(rileyLinkAddress)) {
                aapsLogger.debug(LTag.PUMPCOMM, "RileyLink address invalid: no address");
                omnipodPumpStatus.rileyLinkErrorDescription = resourceHelper.gs(R.string.omnipod_error_rileylink_address_invalid);
                return false;
            } else {
                if (!rileyLinkAddress.matches(omnipodPumpStatus.regexMac)) {
                    omnipodPumpStatus.rileyLinkErrorDescription = resourceHelper.gs(R.string.omnipod_error_rileylink_address_invalid);
                    aapsLogger.debug(LTag.PUMPCOMM, "RileyLink address invalid: {}", rileyLinkAddress);
                } else {
                    if (!rileyLinkAddress.equals(this.omnipodPumpStatus.rileyLinkAddress)) {
                        this.omnipodPumpStatus.rileyLinkAddress = rileyLinkAddress;
                        rileyLinkAddressChanged = true;
                    }
                }
            }

            this.omnipodPumpStatus.beepBasalEnabled = sp.getBoolean(OmnipodConst.Prefs.BeepBasalEnabled, true);
            this.omnipodPumpStatus.beepBolusEnabled = sp.getBoolean(OmnipodConst.Prefs.BeepBolusEnabled, true);
            this.omnipodPumpStatus.beepSMBEnabled = sp.getBoolean(OmnipodConst.Prefs.BeepSMBEnabled, true);
            this.omnipodPumpStatus.beepTBREnabled = sp.getBoolean(OmnipodConst.Prefs.BeepTBREnabled, true);
            this.omnipodPumpStatus.podDebuggingOptionsEnabled = sp.getBoolean(OmnipodConst.Prefs.PodDebuggingOptionsEnabled, false);
            this.omnipodPumpStatus.timeChangeEventEnabled = sp.getBoolean(OmnipodConst.Prefs.TimeChangeEventEnabled, true);
            rileyLinkServiceData.rileyLinkTargetFrequency = RileyLinkTargetFrequency.Omnipod;

            aapsLogger.debug(LTag.PUMPCOMM, "Beeps [basal={}, bolus={}, SMB={}, TBR={}]", this.omnipodPumpStatus.beepBasalEnabled, this.omnipodPumpStatus.beepBolusEnabled, this.omnipodPumpStatus.beepSMBEnabled, this.omnipodPumpStatus.beepTBREnabled);

            reconfigureService();

            return true;

        } catch (Exception ex) {
            this.omnipodPumpStatus.rileyLinkErrorDescription = ex.getMessage();
            aapsLogger.error(LTag.PUMPCOMM, "Error on Verification: " + ex.getMessage(), ex);
            return false;
        }
    }


    private boolean reconfigureService() {

        if (!inPreInit) {

            if (rileyLinkAddressChanged) {
                rileyLinkUtil.sendBroadcastMessage(RileyLinkConst.Intents.RileyLinkNewAddressSet, this);
                rileyLinkAddressChanged = false;
            }
        }

        return (!rileyLinkAddressChanged);
    }

    public boolean setNotInPreInit() {
        this.inPreInit = false;

        return reconfigureService();
    }
}<|MERGE_RESOLUTION|>--- conflicted
+++ resolved
@@ -18,7 +18,6 @@
 import info.nightscout.androidaps.plugins.pump.common.hw.rileylink.ble.RileyLinkBLE;
 import info.nightscout.androidaps.plugins.pump.common.hw.rileylink.ble.defs.RileyLinkEncodingType;
 import info.nightscout.androidaps.plugins.pump.common.hw.rileylink.ble.defs.RileyLinkTargetFrequency;
-import info.nightscout.androidaps.plugins.pump.common.hw.rileylink.defs.RileyLinkServiceState;
 import info.nightscout.androidaps.plugins.pump.common.hw.rileylink.defs.RileyLinkTargetDevice;
 import info.nightscout.androidaps.plugins.pump.common.hw.rileylink.service.RileyLinkService;
 import info.nightscout.androidaps.plugins.pump.omnipod.OmnipodPumpPlugin;
@@ -111,16 +110,11 @@
             OmnipodCommunicationManager omnipodCommunicationService = new OmnipodCommunicationManager(injector, rfspy);
             this.omnipodCommunicationManager = omnipodCommunicationService;
 
-<<<<<<< HEAD
             aapsOmnipodManager = new AapsOmnipodManager(omnipodCommunicationService, podStateManager, omnipodPumpStatus,
-                    omnipodUtil, aapsLogger, rxBus, sp, resourceHelper, injector, activePlugin);
+                    omnipodUtil, aapsLogger, rxBus, sp, resourceHelper, injector, activePlugin, this);
 
             omnipodUIComm = new OmnipodUIComm(injector, aapsLogger, omnipodUtil, omnipodUIPostprocessor, aapsOmnipodManager);
 
-=======
-            this.aapsOmnipodManager = new AapsOmnipodManager(omnipodCommunicationService, podState, omnipodPumpStatus,
-                    omnipodUtil, aapsLogger, rxBus, sp, resourceHelper, injector, activePlugin, this);
->>>>>>> 65c8cc98
         } else {
             aapsOmnipodManager = instance;
         }
