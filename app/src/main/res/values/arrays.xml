--- conflicted
+++ resolved
@@ -109,7 +109,6 @@
         <item>@string/no</item>
         <item>@string/yes</item>
     </string-array>
-<<<<<<< HEAD
 
     <string-array name="virtualPumpTypes">
         <item>Generic AAPS</item>
@@ -137,6 +136,4 @@
         <item>Tandem t:slim X2</item>
     </string-array>
 
-=======
->>>>>>> 3fc3b804
 </resources>