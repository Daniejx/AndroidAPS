--- conflicted
+++ resolved
@@ -2,10 +2,7 @@
     <!-- Default screen margins, per the Android Design guidelines. -->
     <dimen name="activity_horizontal_margin">16dp</dimen>
     <dimen name="activity_vertical_margin">16dp</dimen>
-<<<<<<< HEAD
+    <dimen name="compact_height">30dp</dimen>
     <dimen name="fab_margin">16dp</dimen>
     <dimen name="appbar_padding_top">8dp</dimen>
-=======
-    <dimen name="compact_height">30dp</dimen>
->>>>>>> 5fa8f9e3
 </resources>