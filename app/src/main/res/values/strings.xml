--- conflicted
+++ resolved
@@ -17,11 +17,7 @@
     <string name="lt_lang" translatable="false">Lithuanian</string>
     <string name="pl_lang" translatable="false">Polish</string>
     <string name="pt_lang" translatable="false">Portuguese</string>
-<<<<<<< HEAD
-    <!--    <string name="pt_BR_lang" translatable="false">Portuguese, Brazilian</string> -->
-=======
     <string name="pt_BR_lang" translatable="false">Portuguese, Brazilian</string>
->>>>>>> 4351b65a
     <string name="ro_lang" translatable="false">Romanian</string>
     <string name="ru_lang" translatable="false">Russian</string>
     <string name="sk_lang" translatable="false">Slovak</string>
@@ -1666,48 +1662,4 @@
     <string name="omnipod_dash_name_short" translatable="false">DASH</string>
     <string name="description_pump_omnipod_dash">Pump integration for Omnipod Dash.</string>
 
-
-
-
-    <!-- Omnipod -->
-
-    <!-- Omnipod - Base -->
-    <string name="omnipod_name" translatable="false">Omnipod</string>
-    <string name="omnipod_name_short" translatable="false">POD</string>
-    <string name="description_pump_omnipod">Pump integration for Omnipod, requires RileyLink (with at least 2.0 firmware) device.</string>
-
-    <!-- Omnipod - Fragment -->
-    <string name="omnipod_pod_mgmt">Pod Mgmt</string>
-    <string name="omnipod_pod_status">Pod Status</string>
-    <string name="omnipod_reservoir_left">%1$d U left</string>
-    <string name="omnipod_reservoir_over50">Over 50 U</string>
-    <string name="omnipod_pod_address">Pod Address</string>
-    <string name="omnipod_pod_expiry">Pod Expires</string>
-    <string name="omnipod_pod_name_no_info">No info</string>
-    <string name="omnipod_pod_active_alerts">Active Pod Alerts</string>
-    <string name="omnipod_ack_short">Ack Alerts</string>
-
-
-    <!-- Omnipod - Error -->
-    <string name="omnipod_error_operation_not_possible_no_configuration">Operation is not possible.\n\n You need to configure Omnipod first, before you can use this operation.</string>
-    <string name="omnipod_error_operation_not_possible_no_profile">Operation is not possible.\n\n You need to wait few minutes, until AAPS tries to set profile for first time.</string>
-
-    <!-- Omnipod - Pod Mgmt -->
-    <string name="omnipod_cmd_init_pod">Init Pod</string>
-    <string name="omnipod_cmd_deactivate_pod">Deactivate Pod</string>
-    <string name="omnipod_cmd_reset_pod">Reset Pod</string>
-
-
-    <string name="omnipod_namex" translatable="false">Omnipod</string>
-    <string name="omnipod_namex2" translatable="false">Omnipod</string>
-    <string name="omnipod_namexxx" translatable="false">Omnipod</string>
-
-
-    <!-- Omnipod Dash -->
-
-    <!-- Omnipod - Base -->
-    <string name="omnipod_dash_name" translatable="false">Omnipod Dash</string>
-    <string name="omnipod_dash_name_short" translatable="false">DASH</string>
-    <string name="description_pump_omnipod_dash">Pump integration for Omnipod Dash.</string>
-
 </resources>