﻿<resources>
    <string name="treatmentssafety_title">Tratments safety</string>
    <string name="treatmentssafety_maxbolus_title">Max allowed bolus [U]</string>
    <string name="treatmentssafety_maxcarbs_title">Max allowed carbs [g]</string>

    <string name="nav_preferences">Preferences</string>
    <string name="nav_refreshtreatments">Refresh treatments from NS</string>
    <string name="nav_resetdb">Reset Databases</string>
    <string name="reset_db_confirm">Do you really want to reset the databases?</string>
    <string name="nav_exit">Exit</string>
    <string name="danar_useextended_title">Use extended boluses for >200%</string>
    <string name="danar_bt_name_title">DanaR Bluetooth device</string>
    <string name="ns_sync_use_absolute_title">Always use basal absolute values</string>
    <string name="alert_dialog_storage_permission_text">Please reboot your phone or restart AndroidAPS from the System Settings \notherwise Android APS will not have logging (important to track and verify that the algorithms are working correctly)!</string>

    <string name="objectives_objective_label_string">Objective:</string>
    <string name="objectives_gate_label_string">Gate:</string>
    <string name="objectives_button_start">Start</string>
    <string name="objectives_button_verify">Verify</string>
    <string name="nsprofileview_units_label">Units</string>
    <string name="nsprofileview_dia_label">DIA</string>
    <string name="nsprofileview_ic_label">IC</string>
    <string name="nsprofileview_isf_label">ISF</string>
    <string name="nsprofileview_basal_label">Basal</string>
    <string name="nsprofileview_target_label">Target</string>
    <string name="noprofileset">NO PROFILE SET</string>
    <string name="treatments_insulin_label_string">Insulin:</string>
    <string name="treatments_carbs_label_string">Carbs:</string>
    <string name="treatments_iob_label_string">IOB:</string>
    <string name="sms_iob">IOB:</string>
    <string name="treatments_activity_string">Activity:</string>
    <string name="treatments_iobtotal_label_string">Total IOB:</string>
    <string name="treatments_iobactivitytotal_label_string">Total IOB activity:</string>
    <string name="tempbasals_realduration_label_string">Dur:</string>
    <string name="tempbasals_netratio_label_string">Ratio:</string>
    <string name="tempbasals_netinsulin_label_string">Ins:</string>
    <string name="tempbasals_iob_label_string">IOB:</string>
    <string name="tempbasals_iobtotal_label_string">Total IOB:</string>
    <string name="treatments_newtreatment_insulinamount_label">Insulin</string>
    <string name="treatments_newtreatment_carbsamount_label">Carbs</string>
    <string name="treatments_wizard_bg_label">BG</string>
    <string name="treatments_wizard_tt_label">TT</string>
    <string name="treatments_wizard_carbs_label">Carbs</string>
    <string name="treatments_wizard_correction_label">Corr</string>
    <string name="insulin_unit_shortname">U</string>
    <string name="treatments_wizard_bolusiob_label">Bolus IOB</string>
    <string name="openapsma_run">Run now</string>
    <string name="vitualpump_label">VIRTUAL PUMP</string>
    <string name="pump_basebasalrate_label">Base basal rate</string>
    <string name="pump_tempbasal_label">Temp basal</string>
    <string name="virtualpump_extendedbolus_label">Extended bolus</string>
    <string name="pump_battery_label">Battery</string>
    <string name="pump_reservoir_label">Reservoir</string>
    <string name="virtualpump_resultok">OK</string>
    <string name="openapsma_lastrun_label">Last run</string>
    <string name="openapsma_inputparameters_label">Input parameters</string>
    <string name="openapsma_glucosestatus_label">Glucose status</string>
    <string name="openapsma_currenttemp_label">Current temp</string>
    <string name="openapsma_iobdata_label">IOB data</string>
    <string name="openapsma_profile_label">Profile</string>
    <string name="openapsma_mealdata_label">Meal data</string>
    <string name="result">Result</string>
    <string name="openapsma_noglucosedata">No glucose data available</string>
    <string name="nochangerequested">No change requested</string>
    <string name="openapsma_request_label">Request</string>
    <string name="rate">Rate</string>
    <string name="duration">Duration</string>
    <string name="reason">Reason</string>
    <string name="glucose">Glucose</string>
    <string name="delta">Delta</string>
    <string name="sms_delta">Delta:</string>

    <string name="configbuilder">Config Builder</string>
    <string name="objectives">Objectives</string>
    <string name="openapsma">OpenAPS MA</string>
    <string name="overview">Overview</string>
    <string name="profileviewer">NS Profile</string>
    <string name="simpleprofile">Simple profile</string>
    <string name="tempbasal">TempBasal</string>
    <string name="treatments">Treatments</string>
    <string name="virtualpump">Virtual Pump</string>
    <string name="careportal">Careportal</string>


    <string name="configbuilder_pump">Pump</string>
    <string name="configbuilder_treatments">Treatments</string>
    <string name="configbuilder_profile">Profile</string>
    <string name="configbuilder_aps">APS</string>
    <string name="configbuilder_general">General</string>
    <string name="days">days</string>
    <string name="objectives_minimalduration">Minimal duration</string>
    <string name="constraints">Constraints</string>

    <string name="loop">Loop</string>
    <string name="configbuilder_loop">Loop</string>
    <string name="loop_aps_label">APS</string>
    <string name="loop_constraintsprocessed_label">After processed constraints</string>
    <string name="loop_tbrsetbypump_label">Temp basal set by pump</string>
    <string name="openapsma_lastenact_label">Last enacted</string>
    <string name="ok">OK</string>
    <string name="cancel">Cancel</string>
    <string name="noapsselected">NO APS SELECTED OR PROVIDED RESULT</string>
    <string name="safety">Safety</string>
    <string name="openapsma_disabled">Plugin is disabled</string>
    <string name="constraints_violation">Constraints violation</string>
    <string name="treatmentdeliveryerror">Bolus delivery error</string>
    <string name="tempbasaldeliveryerror">Tempbasal delivery error</string>
    <string name="overview_newtempbasal_basalpercent">Basal value [%]</string>
    <string name="overview_newtempbasal_percent_label">% (100% = current)</string>
    <string name="setbasalquestion">Accept new temp basal:</string>
    <string name="overview_treatment_label">Treatment</string>
    <string name="overview_calculator_label">Calculator</string>
    <string name="constraintapllied">Constraint applied!</string>
    <string name="confirmation">Confirmation</string>
    <string name="entertreatmentquestion">Enter new treatment:</string>
    <string name="bolus">Bolus</string>
    <string name="sms_bolus">Bolus:</string>
    <string name="basal">Basal</string>
    <string name="sms_basal">Basal:</string>
    <string name="carbs">Carbs</string>
    <string name="changeyourinput">Change your input!</string>
    <string name="setextendedbolusquestion">Set new extended bolus:</string>
    <string name="configbuilder_bgsource">BG Source</string>
    <string name="xdrip">xDrip</string>
    <string name="apsmode_title">APS Mode</string>

    <string name="closedloop">Closed Loop</string>
    <string name="openloop">Open Loop</string>
    <string name="disabledloop">Loop Disabled</string>
    <string name="disableloop">Disable loop</string>
    <string name="enableloop">Enable loop</string>

    <string name="openloop_newsuggestion">New suggestion available</string>
    <string name="unsupportedclientver">Unsupported version of NSClient</string>
    <string name="unsupportednsversion">Unsupported version of Nightscout</string>
    <string name="nsclientnotinstalled">NSClient not installed. Record lost!</string>
    <string name="objectives_bgavailableinns">BG available in NS</string>
    <string name="objectives_pumpstatusavailableinns">Pump status available in NS</string>
    <string name="objectives_manualenacts">Manual enacts</string>
    <string name="loopdisabled">LOOP DISABLED BY CONSTRAINTS</string>
    <string name="cs_lang">Czech</string>
    <string name="en_lang">English</string>
    <string name="treatments_wizard_basaliob_label">Basal IOB</string>
    <string name="bolusconstraintapplied">Bolus constraint applied</string>
    <string name="carbsconstraintapplied">Carbs constraint applied</string>
    <string name="careportal_bgcheck">BG Check</string>
    <string name="careportal_announcement">Announcement</string>
    <string name="careportal_note">Note</string>
    <string name="careportal_question">Question</string>
    <string name="careportal_exercise">Exercise</string>
    <string name="careportal_pumpsitechange">Pump Site Change</string>
    <string name="careportal_cgmsensorinsert">CGM Sensor Insert</string>
    <string name="careportal_cgmsensorstart">CGM Sensor Start</string>
    <string name="careportal_insulincartridgechange">Insulin Cartridge Change</string>
    <string name="careportal_profileswitch">Profile Switch</string>
    <string name="careportal_snackbolus">Snack Bolus</string>
    <string name="careportal_mealbolus">Meal Bolus</string>
    <string name="careportal_correctionbolus">Correction Bolus</string>
    <string name="careportal_combobolus">Combo Bolus</string>
    <string name="careportal_tempbasalstart">Temp Basal Start</string>
    <string name="careportal_tempbasalend">Temp Basal End</string>
    <string name="careportal_carbscorrection">Carbs correction</string>
    <string name="careportal_openapsoffline">OpenAPS Offline</string>

    <string name="careportal_newnstreatment_eventtype">Event type</string>
    <string name="careportal_newnstreatment_other">Other</string>
    <string name="careportal_newnstreatment_meter">Meter</string>
    <string name="careportal_newnstreatment_sensor">Sensor</string>
    <string name="careportal_newnstreatment_carbs_label">Carbs</string>
    <string name="careportal_newnstreatment_insulin_label">Insulin</string>
    <string name="careportal_newnstreatment_carbtime_label">Carb time</string>
    <string name="careportal_newnstreatment_split_label">Split</string>
    <string name="careportal_newnstreatment_duration_label">Duration</string>
    <string name="careportal_newnstreatment_percent_label">Percent</string>
    <string name="careportal_newnstreatment_absolute_label">Absolute</string>
    <string name="careportal_newnstreatment_notes_label">Notes</string>
    <string name="careportal_newnstreatment_eventtime_label">Event time</string>
    <string name="careportal_newnstreatment_profile_label">Profile</string>
    <string name="careportal_newnstreatment_enteredby_title">Entered By</string>
    <string name="careportal_newnstreatment_glucosetype">Glucose type</string>
    <string name="noprofile">No profile loaded from NS yet</string>
    <string name="overview_tempbasal_button">TempBasal</string>
    <string name="overview_extendedbolus_button">Extended Bolus</string>
    <string name="configbuilder_nightscoutversion_label">Nightscout version:</string>
    <string name="missing">Missing</string>
    <string name="exported">Preferences exported</string>
    <string name="export_to">Export settings to</string>
    <string name="import_from">Import settings from</string>
    <string name="setting_imported">Settings imported</string>
    <string name="filenotfound">File not found</string>
    <string name="nav_export">Export settings</string>
    <string name="nav_import">Import settings</string>
    <string name="nl_lang">Dutch</string>
    <string name="de_lang">German</string>
    <string name="es_lang">Spanish</string>
    <string name="el_lang">Greek</string>
    <string name="it_lang">Italian</string>
    <string name="ro_lang">Romanian</string>
    <string name="ru_lang">Russian</string>
    <string name="sv_lang">Swedish</string>
    <string name="fr_lang">French</string>
    <string name="zh_lang">Chinese</string>
    <string name="openapsma_maxbasal_title">Max U/hr a Temp Basal can be set to</string>
    <string name="openapsma_maxbasal_summary">This value is called max basal in OpenAPS context</string>
    <string name="openapsma_maxiob_title">Maximum basal IOB OpenAPS can deliver [U]</string>
    <string name="openapsma_maxiob_summary">This value is called Max IOB in OpenAPS context\nThis is maximal insulin in [U] APS can deliver at once.</string>
    <string name="bg_lang">Bulgarian</string>
    <string name="dismiss">DISMISS</string>
    <string name="language">Language</string>

    <string name="danarpump">DanaR</string>
    <string name="connecting">Connecting</string>
    <string name="connected">Connected</string>
    <string name="disconnected">Disconnected</string>
    <string name="danar_pump_settings">DanaR pump settings</string>
    <string name="nightscout">Nightscout</string>
    <string name="end_user_license_agreement">End User License Agreement</string>
    <string name="end_user_license_agreement_text">MUST NOT BE USED TO MAKE MEDICAL DECISIONS. THERE IS NO WARRANTY FOR THE PROGRAM, TO THE EXTENT PERMITTED BY APPLICABLE LAW. EXCEPT WHEN OTHERWISE STATED IN WRITING THE COPYRIGHT HOLDERS AND/OR OTHER PARTIES PROVIDE THE PROGRAM “AS IS” WITHOUT WARRANTY OF ANY KIND, EITHER EXPRESSED OR IMPLIED, INCLUDING, BUT NOT LIMITED TO, THE IMPLIED WARRANTIES OF MERCHANTABILITY AND FITNESS FOR A PARTICULAR PURPOSE. THE ENTIRE RISK AS TO THE QUALITY AND PERFORMANCE OF THE PROGRAM IS WITH YOU. SHOULD THE PROGRAM PROVE DEFECTIVE, YOU ASSUME THE COST OF ALL NECESSARY SERVICING, REPAIR OR CORRECTION.</string>
    <string name="end_user_license_agreement_i_understand">I UNDERSTAND AND AGREE</string>
    <string name="save">Save</string>
    <string name="nobtadapter">No bluetooth adapter found</string>
    <string name="devicenotfound">Selected device not found</string>
    <string name="connectionerror">Pump connection error</string>
    <string name="danar_iob_label">Pump IOB</string>
    <string name="danar_dailyunits">Daily units</string>
    <string name="pump_lastbolus_label">Last bolus</string>
    <string name="hoursago">%.1fh ago</string>
    <string name="danar_invalidinput">Invalid input data</string>
    <string name="danar_valuenotsetproperly">Value not set properly</string>
    <string name="reloadprofile">Reload profile</string>
    <string name="danar_viewprofile">View profile</string>
    <string name="enacted">Enacted</string>
    <string name="comment">Comment</string>
    <string name="success">Success</string>
    <string name="percent">Percent</string>
    <string name="absolute">Absolute</string>
    <string name="canceltemp">Cancel temp basal</string>
    <string name="smscommunicator">SMS Communicator</string>
    <string name="waitingforpumpresult">Waiting for result</string>
    <string name="smscommunicator_allowednumbers">Allowed phone numbers</string>
    <string name="smscommunicator_allowednumbers_summary">+XXXXXXXXXX;+YYYYYYYYYY</string>
    <string name="smscommunicator_bolusreplywithcode" formatted="false">To deliver bolus %.2fU reply with code %s</string>
    <string name="smscommunicator_calibrationreplywithcode" formatted="false">To send calibration %.2f reply with code %s</string>
    <string name="smscommunicator_bolusfailed">Bolus failed</string>
    <string name="bolusdelivered" formatted="false">Bolus %.2fU delivered successfully</string>
    <string name="bolusrequested" formatted="false">Going to deliver %.2fU</string>
    <string name="smscommunicator_bolusdelivered" formatted="false">Bolus %.2fU delivered successfully</string>
    <string name="bolusdelivering" formatted="false">Delivering %.2fU</string>
    <string name="smscommunicator_remotecommandsallowed">Allow remote commands via SMS</string>
    <string name="smscommunicator_remotebolusnotallowed">Remote bolus not allowed</string>
    <string name="glucosetype_finger">Finger</string>
    <string name="glucosetype_sensor">Sensor</string>
    <string name="manual">Manual</string>
    <string name="careportal_temporarytarget">Temporary Target</string>
    <string name="careportal_temporarytargetcancel">Temporary Target Cancel</string>
    <string name="danarprofile">DanaR profile settings</string>
    <string name="danarprofile_dia">DIA [h]</string>
    <string name="danarprofile_dia_summary">Duration of Insulin Activity</string>
    <string name="failedupdatebasalprofile">Failed to update basal profile</string>
    <string name="danar_historyreload">Reload</string>
    <string name="uploading">Uploading</string>
    <string name="danar_ebolus">E bolus</string>
    <string name="danar_dsbolus">DS bolus</string>
    <string name="danar_debolus">DE bolus</string>
    <string name="danar_error">error</string>
    <string name="danar_refill">refill</string>
    <string name="danar_basalhour">basal hour</string>
    <string name="danar_glucose">glucose</string>
    <string name="danar_carbohydrate">carbohydrate</string>
    <string name="danar_alarm">alarm</string>
    <string name="danar_totaluploaded" formatted="false">Total %d records uploaded</string>
    <string name="danar_sbolus">S bolus</string>
    <string name="danar_history_alarm">Alarms</string>
    <string name="danar_history_basalhours">Basal Hours</string>
    <string name="danar_history_bolus">Boluses</string>
    <string name="danar_history_carbohydrates">Carbohydrates</string>
    <string name="danar_history_dailyinsulin">Daily insulin</string>
    <string name="danar_history_errors">Errors</string>
    <string name="danar_history_glucose">Glucose</string>
    <string name="danar_history_refill">Refill</string>
    <string name="danar_history_syspend">Suspend</string>
    <string name="danar_history_connectingfor" formatted="false">Connecting for %d s</string>
    <string name="danar_password_title">Pump password</string>
    <string name="wrongpumppassword">Wrong pump password!</string>
    <string name="pumpbusy">Pump is busy</string>
    <string name="overview_bolusprogress_delivered">Delivered</string>
    <string name="overview_bolusprogress_stoped">Stopped</string>
    <string name="bolusstopped">Bolus stopped</string>
    <string name="bolusstopping">Stopping bolus</string>
    <string name="occlusion">Occlusion</string>
    <string name="overview_bolusprogress_stop">Stop</string>
    <string name="overview_bolusprogress_stoppressed">STOP PRESSED</string>
    <string name="waitingforpump">Waiting for pump</string>
    <string name="overview_bolusprogress_goingtodeliver" formatted="false">Going to deliver %.2fU</string>
    <string name="objectives_0_objective">Setting up visualization and monitoring, and analyzing basals and ratios</string>
    <string name="objectives_0_gate">Verify that BG is available in Nightscout, and pump insulin data is being uploaded</string>
    <string name="objectives_1_objective">Starting on an open loop</string>
    <string name="objectives_1_gate">Run in Open Loop mode for a few days, and manually enact lots of temp basals</string>
    <string name="objectives_2_objective">Understanding your open loop, including its temp basal recommendations</string>
    <string name="objectives_2_gate">Based on that experience, decide what max basal should be, and set it on the pump and preferences</string>
    <string name="objectives_3_objective">Starting to close the loop with Low Glucose Suspend</string>
    <string name="objectives_3_gate">Run in closed loop with max IOB = 0 for a few days without too many LGS events</string>
    <string name="objectives_4_objective">Tuning the closed loop, raising max IOB above 0 and gradually lowering BG targets</string>
    <string name="objectives_4_gate">Run for a few days, and at least one night with no low BG alarms, before dropping BG</string>
    <string name="objectives_5_objective">Adjust basals and ratios if needed, and then enable auto-sens</string>
    <string name="objectives_5_gate">1 week successful daytime looping with regular carb entry</string>
    <string name="objectives_6_objective">Enabling additional features for daytime use, such as advanced meal assist</string>
    <string name="objectives_7_objective">Enabling additional features for daytime use, such as SMB</string>
    <string name="youareonallowedlimit">You reached allowed limit</string>
    <string name="noprofileselected">No profile selected</string>
    <string name="smscommunicator_loophasbeendisabled">Loop has been disabled</string>
    <string name="smscommunicator_loophasbeenenabled">Loop has been enabled</string>
    <string name="smscommunicator_loopisdisabled">Loop is disabled</string>
    <string name="smscommunicator_loopisenabled">Loop is enabled</string>
    <string name="valuelimitedto" formatted="false">%.2f limited to %.2f</string>
    <string name="valueoutofrange" formatted="false">Value %s is out of hard limits</string>
    <string name="smscommunicator_remotebasalnotallowed">Remote basal setting is not allowed</string>
    <string name="smscommunicator_remotecommandnotallowed">Remote command is not allowed</string>
    <string name="smscommunicator_basalreplywithcode" formatted="false">To start basal %.2fU/h reply with code %s</string>
    <string name="smscommunicator_suspendreplywithcode" formatted="false">To suspend loop for %d minutes reply with code %s</string>
    <string name="smscommunicator_tempbasalset" formatted="false">Temp basal %.2fU/h for %d min started successfully</string>
    <string name="smscommunicator_tempbasalfailed">Temp basal start failed</string>
    <string name="smscommunicator_basalstopreplywithcode" formatted="false">To stop temp basal reply with code %s</string>
    <string name="smscommunicator_tempbasalcanceled">Temp basal canceled</string>
    <string name="smscommunicator_tempbasalcancelfailed">Canceling temp basal failed</string>
    <string name="smscommunicator_unknowncommand">Uknown command or wrong reply</string>

    <string name="quickwizard">QuickWizard</string>
    <string name="quickwizardsettings">QuickWizard settings</string>
    <string name="overview_editquickwizard_buttontext">Button text:</string>
    <string name="overview_editquickwizard_carbs">Carbs:</string>
    <string name="overview_editquickwizard_valid">Valid:</string>
    <string name="overview_editquickwizardlistactivity_add">Add</string>
    <string name="overview_quickwizard_item_edit_button">Edit</string>
    <string name="overview_quickwizard_item_remove_button">Remove</string>
    <string name="mealbolus">Meal</string>
    <string name="correctionbous">Corr</string>
    <string name="ko_lang">Korean</string>
    <string name="actions">Actions</string>
    <string name="androidaps_start">AndroidAPS started</string>
    <string name="ns_upload_only">NS upload only (disabled sync)</string>
    <string name="ns_upload_only_summary">NS upload only. Not effective on SGV unless a local source like xDrip is selected. Not effective on Profiles while NS-Profiles is used.</string>
    <string name="pumpNotInitialized">Pump not initialized!</string>
    <string name="pumpNotInitializedProfileNotSet">Pump not initialized, profile not set!</string>
    <string name="primefill">Prime/Fill</string>
    <string name="fillwarning">Please make sure the amount matches the specification of your infusion set!</string>
    <string name="othersettings_title">Other</string>
    <string name="fillbolus_title">Fill/Prime standard insulin amounts.</string>
    <string name="button1">Button 1</string>
    <string name="button2">Button 2</string>
    <string name="button3">Button 3</string>
    <string name="units">Units:</string>
    <string name="mgdl">mg/dl</string>
    <string name="mmol">mmol/l</string>
    <string name="dia">DIA:</string>
    <string name="target_range">Target range:</string>
    <string name="prefs_range_title">Range for Visualization</string>
    <string name="prefs_range_summary">High and low mark for the charts in Overview and Smartwatch</string>
    <string name="low_mark">LOW mark</string>
    <string name="high_mark">HIGH mark</string>
    <string name="wear">Wear</string>
    <string name="resend_all_data">Resend All Data</string>
    <string name="open_settings_on_wear">Open Settings on Wear</string>
    <string name="pumperror">Pump Error</string>
    <string name="lowbattery">Low Battery</string>
    <string name="pumpshutdown">Pump Shutdown</string>
    <string name="batterydischarged">Pump Battery Discharged</string>
    <string name="danarkoreanpump">DanaR Korean</string>
    <string name="basal_rate">Basal rate:</string>
    <string name="profile_set_failed">Setting of basal profile failed</string>
    <string name="profile_set_ok">Basal profile in pump updated</string>
    <string name="danar_disableeasymode">Disable EasyUI mode in pump</string>
    <string name="danar_enableextendedbolus">Enable extended boluses on pump</string>
    <string name="danar_switchtouhmode">Change mode from U/d to U/h on pump</string>
    <string name="basalvaluebelowminimum">Basal value below minimum. Profile not set!</string>
    <string name="sms_actualbg">BG:</string>
    <string name="sms_lastbg">Last BG:</string>
    <string name="mdi">MDI</string>
    <string name="MM640g">MM640g</string>
    <string name="ongoingnotificaction">Ongoing Notification</string>
    <string name="old_data">OLD DATA</string>
    <string name="minago">%d min ago</string>
    <string name="sms_minago">%dmin ago</string>
    <string name="localprofile">Local Profile</string>
    <string name="openapsama">OpenAPS AMA</string>
    <string name="short_avgdelta">Short avg. delta</string>
    <string name="long_avgdelta">Long avg. delta</string>
    <string name="array_of_elements">Array of %d elements.\nActual value:</string>
    <string name="openapsma_autosensdata_label">Autosens data</string>
    <string name="openapsma_scriptdebugdata_label">Script debug</string>
    <string name="openapsama_useautosens">Use AMA autosens feature</string>
    <string name="refresheventsfromnightscout">Refresh events from NS</string>
    <string name="eatingsoon">Eating Soon</string>
    <string name="hypo">Hypo</string>
    <string name="activity">Activity</string>
    <string name="removerecord">Remove record:</string>
    <string name="danar_stats">DanaR Stats</string>
    <string name="danar_stats_cumulative_tdd">Cumulative TDD</string>
    <string name="danar_stats_expweight">Exponentially Weighted TDD</string>
    <string name="danar_stats_basalrate">Basal</string>
    <string name="danar_stats_bolus">Bolus</string>
    <string name="danar_stats_tdd">TDD</string>
    <string name="danar_stats_date">Date</string>
    <string name="danar_stats_ratio">Ratio</string>
    <string name="danar_stats_amount_days"># Days</string>
    <string name="danar_stats_weight">Weight</string>
    <string name="danar_stats_warning_Message">Possibly inaccurate if using boluses for priming/filling!</string>
    <string name="danar_stats_olddata_Message">Old Data Please Press "RELOAD"</string>
    <string name="danar_stats_tbb">Total Base Basal</string>
    <string name="danar_stats_tbb2">TBB * 2</string>
    <string name="initializing">Initializing ...</string>
    <string name="actions_shortname">ACT</string>
    <string name="configbuilder_shortname">CONF</string>
    <string name="loop_shortname">LOOP</string>
    <string name="simpleprofile_shortname">SP</string>
    <string name="oaps_shortname">OAPS</string>
    <string name="localprofile_shortname">LP</string>
    <string name="danarpump_shortname">DANA</string>
    <string name="overview_shortname">HOME</string>
    <string name="virtualpump_shortname">VPUMP</string>
    <string name="profileviewer_shortname">NSPROFILE</string>
    <string name="treatments_shortname">TREAT</string>
    <string name="careportal_shortname">CP</string>
    <string name="objectives_shortname">OBJ</string>
    <string name="wear_shortname">WEAR</string>
    <string name="smscommunicator_shortname">SMS</string>
    <string name="short_tabtitles">Shorten tab titles</string>
    <string name="always_use_shortavg">Always use short average delta instead of simple delta</string>
    <string name="always_use_shortavg_summary">Useful when data from unfiltered sources like xDrip gets noisy.</string>
    <string name="advancedsettings_title">Advanced Settings</string>
    <string name="danar_model" formatted="false">Model: %02X Protocol: %02X Code: %02X</string>
    <string name="profile">Profile</string>
    <string name="openapsama_max_daily_safety_multiplier_summary">Default value: 3 This is a key OpenAPS safety cap. What this does is limit your basals to be 3x (in this people) your biggest basal rate. You likely will not need to change this, but you should be aware that’s what is discussed about “3x max daily; 4x current” for safety caps.</string>
    <string name="openapsama_current_basal_safety_multiplier_summary">Default value: 4 This is the other half of the key OpenAPS safety caps, and the other half of “3x max daily; 4x current” of the safety caps. This means your basal, regardless of max basal set on your pump, cannot be any higher than this number times the current level of your basal. This is to prevent people from getting into dangerous territory by setting excessively high max basals before understanding how the algorithm works. Again, the default is 4x; most people will never need to adjust this and are instead more likely to need to adjust other settings if they feel like they are “running into” this safety cap.</string>
    <string name="key_openapsama_autosens_max" translatable="false">autosens_max</string>
    <string name="openapsama_autosens_max_summary">Default value: 1.2\nThis is a multiplier cap for autosens (and soon autotune) to set a 20% max limit on how high the autosens ratio can be, which in turn determines how high autosens can adjust basals, how low it can adjust ISF, and how low it can set the BG target.</string>
    <string name="key_openapsama_autosens_min" translatable="false">autosens_min</string>
    <string name="openapsama_autosens_min_summary">Default value: 0.7\nThe other side of the autosens safety limits, putting a cap on how low autosens can adjust basals, and how high it can adjust ISF and BG targets.</string>
    <string name="key_openapsama_autosens_adjusttargets" translatable="false">autosens_adjust_targets</string>
    <string name="openapsama_autosens_adjusttargets">Autosens adjust targets too</string>
    <string name="openapsama_autosens_adjusttargets_summary">Default value: true\nThis is used to allow autosens to adjust BG targets, in addition to ISF and basals.</string>
    <string name="key_openapsama_bolussnooze_dia_divisor" translatable="false">bolussnooze_dia_divisor</string>
    <string name="openapsama_bolussnooze_dia_divisor_summary">Default value: 2\nBolus snooze is enacted after you do a meal bolus, so the loop won’t counteract with low temps when you’ve just eaten. The example here and default is 2; so a 3 hour DIA means that bolus snooze will be gradually phased out over 1.5 hours (3DIA/2).</string>
    <string name="openapsama_min_5m_carbimpact" translatable="false">min_5m_carbimpact</string>
    <string name="openapsama_min_5m_carbimpact_summary">Default value: 3.0 This is a setting for default carb absorption impact per 5 minutes. The default is an expected 3mg/dl/5min. This affects how fast COB are decayed, and how much carb absorption is assumed in calculating future predicted BG, when BG is falling more than expected, or not rising as much as expected.</string>
    <string name="openapsama_link_to_preferncejson_doc_txt">Attention!\nNormally you do not have to change these values below. Please CLICK HERE and READ the text and make sure you UNDERSTAND it before change any of these values.</string>
    <string name="openapsama_link_to_preferncejson_doc" translatable="false">http://openaps.readthedocs.io/en/latest/docs/walkthrough/phase-3/beyond-low-glucose-suspend.html</string>
    <string name="error_only_numeric_digits_allowed">Only numeric digits are allowed.</string>
    <string name="error_only_numeric_digits_range_allowed">Only numeric digits within the range %1$s - %2$s are allowed.</string>
    <string name="error_field_must_not_be_empty">The field must not be empty</string>
    <string name="error_phone_not_valid">Phone number not valid</string>
    <string name="smscommunicator_invalidphonennumber">Invalid SMS phone number</string>
    <string name="copy_to_clipboard">Copy To Clipboard</string>
    <string name="copied_to_clipboard">Copied to clipboard</string>
    <string name="nav_show_logcat">Show log</string>
    <string name="overview_calibration">Calibration</string>
    <string name="overview_calibration_bg_label">Calibration</string>
    <string name="send_calibration" formatted="false">Send calibration %.1f to xDrip?</string>
    <string name="xdripnotinstalled">xDrip+ not installed</string>
    <string name="calibrationsent">Calibration sent to xDrip</string>
    <string name="smscommunicator_remotecalibrationnotallowed">Remote calibration not allowed</string>
    <string name="smscommunicator_calibrationsent">Calibration sent. Receiving must be enabled in xDrip.</string>
    <string name="smscommunicator_calibrationfailed">xDrip is not receiving calibrations</string>
    <string name="pumpsuspended">Pump suspended</string>
    <string name="gettingpumpstatus">Getting pump status</string>
    <string name="settingtempbasal">Setting temp basal</string>
    <string name="stoppingtempbasal">Stopping temp basal</string>
    <string name="settingextendedbolus">Setting extended bolus</string>
    <string name="stoppingextendedbolus">Stopping extended bolus</string>
    <string name="updatingbasalrates">Updating basal rates</string>
    <string name="disconnecting">Disconnecting</string>
    <string name="executing">Executing</string>
    <string name="virtualpump_settings">Virtual pump settings</string>
    <string name="virtualpump_uploadstatus_title">Upload status to NS</string>
    <string name="wrongpassword">Wrong password</string>
    <string name="settings_password">Password for settings</string>
    <string name="unlock_settings">Unlock settings</string>
    <string name="approachingdailylimit">Approaching insulin daily limit</string>
    <string name="nsclientinternal">NSClient</string>
    <string name="nsclientinternal_shortname">NSCI</string>
    <string name="nsclientinternal_url">URL:</string>
    <string name="nsclientinternal_autoscroll">Autoscroll</string>
    <string name="restart">Restart</string>
    <string name="nsclientinternal_title">NSClient</string>
    <string name="nsclientinternal_url_title">Nightscout URL</string>
    <string name="nsclientinternal_url_dialogmessage">Enter Nightscout URL</string>
    <string name="nsclientinternal_secret_title">NS API secret</string>
    <string name="nsclientinternal_secret_dialogtitle">NS API secret</string>
    <string name="nsclientinternal_secret_dialogmessage">Enter NS API secret (min 12 chars)</string>
    <string name="deliver_now">Deliver now</string>
    <string name="clear_queue">Clear queue</string>
    <string name="show_queue">Show queue</string>
    <string name="queue">Queue:</string>
    <string name="status">Status:</string>
    <string name="paused">Paused</string>
    <string name="key_nsclientinternal_url" translatable="false">nsclientinternal_url</string>
    <string name="key_nsclientinternal_api_secret" translatable="false">nsclientinternal_api_secret</string>
    <string name="key_danar_bt_name" translatable="false">danar_bt_name</string>
    <string name="key_danar_password" translatable="false">danar_password</string>
    <string name="key_danar_useextended" translatable="false">danar_useextended</string>
    <string name="key_danar_visualizeextendedaspercentage" translatable="false">danar_visualizeextendedaspercentage"</string>
    <string name="key_danarprofile_dia" translatable="false">danarprofile_dia</string>
    <string name="clearlog">Clear log</string>
    <string name="key_nsclientinternal_autoscroll" translatable="false">nsclientinternal_autoscroll</string>
    <string name="key_nsclientinternal_paused" translatable="false">nsclientinternal_paused</string>
    <string name="nowritepermission">NSCLIENT has no write permission. Wrong API secret?</string>
    <string name="wear_settings">Wear settings</string>
    <string name="wear_detailedIOB_title">Show detailed IOB</string>
    <string name="wear_detailedIOB_summary">Break down IOB into bolus and basal IOB on the watchface</string>
    <string name="nosuccess">not successful - please check phone</string>
    <string name="notavailable">Not available</string>
    <string name="key_smscommunicator_allowednumbers" translatable="false">smscommunicator_allowednumbers</string>
    <string name="key_smscommunicator_remotecommandsallowed" translatable="false">smscommunicator_remotecommandsallowed</string>
    <string name="patientage">Patient age</string>
    <string name="child">Child</string>
    <string name="teenage">Teenage</string>
    <string name="adult">Adult</string>
    <string name="resistantadult">Insulin resistant adult</string>
    <string name="key_age" translatable="false">age</string>
    <string name="key_child" translatable="false">child</string>
    <string name="key_teenage" translatable="false">teenage</string>
    <string name="key_adult" translatable="false">adult</string>
    <string name="key_resistantadult" translatable="false">resistantadult</string>
    <string name="patientage_summary">Please select patient age to setup safety limits</string>
    <string name="key_i_understand" translatable="false">I_understand</string>
    <string name="Glimp">Glimp</string>
    <string name="batteryoptimalizationerror">Device does not appear to support battery optimization whitelisting!</string>
    <string name="pleaseallowpermission">Please Allow Permission</string>
    <string name="needwhitelisting">%s needs battery optimalization whitelisting for proper performance</string>
    <string name="loopsuspended">Loop suspended</string>
    <string name="loopsuspendedfor" formatted="false">Suspended (%d m)</string>
    <string name="loopsuperbolusfor" formatted="false">Superbolus (%d m)</string>
    <string name="suspendloopfor1h">Suspend loop for 1h</string>
    <string name="suspendloopfor2h">Suspend loop for 2h</string>
    <string name="suspendloopfor3h">Suspend loop for 3h</string>
    <string name="suspendloopfor10h">Suspend loop for 10 h</string>
    <string name="disconnectpumpfor15m">Disconnect pump for 15 min</string>
    <string name="disconnectpumpfor30m">Disconnect pump for 30 min</string>
    <string name="disconnectpumpfor1h">Disconnect pump for 1 h</string>
    <string name="disconnectpumpfor2h">Disconnect pump for 2 h</string>
    <string name="disconnectpumpfor3h">Disconnect pump for 3 h</string>
    <string name="resume">Resume</string>
    <string name="smscommunicator_wrongduration">Wrong duration</string>
    <string name="smscommunicator_loopsuspended">Loop suspended</string>
    <string name="smscommunicator_loopresumed">Loop resumed</string>
    <string name="treatments_wizard_bgtrend_label">15min trend</string>
    <string name="treatments_wizard_cob_label">COB</string>
    <string name="superbolus">Superbolus</string>
    <string name="ns_logappstartedevent">Log app start to NS</string>
    <string name="key_ns_logappstartedevent" translatable="false">ns_logappstartedevent</string>
    <string name="key_ns_localbroadcasts" translatable="false">nsclient_localbroadcasts</string>
    <string name="restartingapp">Exiting application to apply settings.</string>
    <string name="danarv2pump">DanaRv2</string>
    <string name="configbuilder_insulin">Insulin</string>
    <string name="fastactinginsulin">Fast Acting Insulin</string>
    <string name="fastactinginsulincomment">Novorapid, Novolog, Humalog</string>
    <string name="ultrafastactinginsulincomment">Fiasp</string>
    <string name="insulin_shortname">INS</string>
    <string name="fastactinginsulinprolonged">Fast Acting Insulin Prolonged</string>
    <string name="key_usesuperbolus" translatable="false">key_usersuperbolus</string>
    <string name="enablesuperbolus">Enable superbolus in wizard</string>
    <string name="enablesuperbolus_summary">Enable superbolus functionality in wizard. Do not enable until you learn what it really does. IT MAY CAUSE INSULIN OVERDOSE IF USED BLINDLY!</string>
    <string name="iob">IOB</string>
    <string name="cob">COB</string>
    <string name="virtualpump_firmware_label">Firmware</string>
    <string name="pump_lastconnection_label">Last connection</string>
    <string name="danar_bluetooth_status">Bluetooth status</string>
    <string name="nav_about">About</string>
    <string name="smscommunicator_missingsmspermission">Missing SMS permission</string>
    <string name="xdripstatus_settings">xDrip Status (watch)</string>
    <string name="xdripstatus">xDrip Statusline (watch)</string>
    <string name="xdripstatus_shortname">xds</string>
    <string name="wear_showbgi_title">Show BGI</string>
    <string name="wear_showbgi_summary">Add BGI to status line</string>
    <string name="ns_noupload">No upload to NS</string>
    <string name="ns_noupload_summary">All data sent to NS are dropped. AAPS is connected to NS but no change in NS is done</string>
    <string name="key_ns_upload_only" translatable="false">ns_upload_only</string>
    <string name="key_ns_noupload" translatable="false">ns_noupload</string>
    <string name="basal_step">Basal Step</string>
    <string name="bolus_step">Bolus Step</string>
    <string name="extendedbolus">ExtendedBolus</string>
    <string name="temptarget">TempTarget</string>
    <string name="overview_extendedbolus_cancel_button">Cancel Extended Bolus</string>
    <string name="careportal_sensorage_label">Sensor age</string>
    <string name="careportal_canulaage_label">Canula age</string>
    <string name="careportal_insulinage_label">Insulin age</string>
    <string name="hours">hours</string>
    <string name="overview_newtempbasal_basaltype_label">Basal type</string>
    <string name="invalidprofile">Invalid profile !!!</string>
    <string name="profileswitch">ProfileSwitch</string>
    <string name="careportal_pbage_label">Pump battery age</string>
    <string name="careportal_pumpbatterychange">Pump Battery Change</string>
    <string name="ns_alarmoptions">Alarm options</string>
    <string name="key_nsalarm_urgent_high" translatable="false">nsalarm_urgent_high</string>
    <string name="key_nsalarm_high" translatable="false">nsalarm_high</string>
    <string name="key_nsalarm_low" translatable="false">nsalarm_low</string>
    <string name="key_nsalarm_urgent_low" translatable="false">nsalarm_urgent_low</string>
    <string name="key_nsalarm_staledata" translatable="false">nsalarm_staledata</string>
    <string name="key_nsalarm_urgent_staledata" translatable="false">nsalarm_urgent_staledata</string>
    <string name="key_nsalarm_staledatavalue" translatable="false">nsalarm_staledatavalue</string>
    <string name="key_nsalarm_urgent_staledatavalue" translatable="false">nsalarm_urgent_staledatavalue</string>
    <string name="nsalarm_urgenthigh">Urgent high</string>
    <string name="nsalarm_high">High</string>
    <string name="nsalarm_low">Low</string>
    <string name="nsalarm_urgentlow">Urgent low</string>
    <string name="nsalarm_staledata">Stale data</string>
    <string name="nsalarm_urgentstaledata">Urgent stale data</string>
    <string name="nsalarm_staledatavalue_label">Stale data threshold [min]</string>
    <string name="nsalarm_urgent_staledatavalue_label">Urgent stale data threshold [min]</string>
    <string name="openapsama_autosens_period">Interval for autosens [h]</string>
    <string name="openapsama_autosens_period_summary">Amount of hours in the past for sensitivity detection (carbs absorption time is excluded)</string>
    <string name="key_openapsama_autosens_period" translatable="false">openapsama_autosens_period</string>
    <string name="key_nsclient_localbroadcasts" translatable="false">nsclient_localbroadcasts</string>
    <string name="pump">Pump</string>
    <string name="openaps">OpenAPS</string>
    <string name="uploader">Uploader</string>
    <string name="configbuilder_sensitivity">Sensitivity detection</string>
    <string name="sensitivity_shortname">SENS</string>
    <string name="sensitivityoref0">Sensitivity Oref0</string>
    <string name="sensitivityaaps">Sensitivity AAPS</string>
    <string name="absorptionsettings_title">Absorption settings</string>
    <string name="key_absorption_maxtime" translatable="false">absorption_maxtime</string>
    <string name="key_absorption_cutoff" translatable="false">absorption_cutoff</string>

    <string name="absorption_maxtime_title">Meal max absorption time [h]</string>
    <string name="absorption_maxtime_summary">Time in hours where is expected all carbs from meal will be absorbed</string>
    <string name="key_rangetodisplay" translatable="false">rangetodisplay</string>
    <string name="danar_visualizeextendedaspercentage_title">Visualize extended bolus as %</string>
    <string name="careportal_sensorage_label_short">SAGE</string>
    <string name="careportal_insulinage_label_short">IAGE</string>
    <string name="careportal_canulaage_label_short">CAGE</string>
    <string name="careportal_pbage_label_short">PBAGE</string>
    <string name="openaps_short">OAPS</string>
    <string name="uploader_short">UPLD</string>
    <string name="basal_short">BAS</string>
    <string name="virtualpump_extendedbolus_label_short">EXT</string>
    <string name="lock_screen">Lock screen</string>
    <string name="lock_screen_short">Lock</string>
    <string name="sensitivity_warning">By turning on Autosense feature remember to enter all eated carbs. Otherwise carbs deviations will be identified wrong as sensitivity change !!</string>
    <string name="sensitivityweightedaverage">Sensitivity WeightedAverage</string>
    <string name="mdtp_ok">OK</string>
    <string name="mdtp_cancel">Cancel</string>
    <string name="notloadedplugins">Not all profiles loaded!</string>
    <string name="valuesnotstored">Values not stored!</string>
    <string name="combopump" translatable="false">Accu-Chek Combo</string>
    <string name="combopump_shortname" translatable="false">COMBO</string>
    <string name="ns_localbroadcasts">Enable broadcasts to other apps (like xDrip).</string>
    <string name="ns_localbroadcasts_title">Enable local Broadcasts.</string>
    <string name="careportal_activity_label">ACTIVITY &amp; FEEDBACK</string>
    <string name="careportal_carbsandbolus_label">CARBS &amp; BOLUS</string>
    <string name="careportal_cgm_label">CGM &amp; OPENAPS</string>
    <string name="careportal_pump_label">PUMP</string>
    <string name="overview_newtempbasal_basalabsolute">Basal value [U/h]</string>
    <string name="careportal_newnstreatment_duration_min_label">Duration [min]</string>
    <string name="openapssmb">OpenAPS SMB</string>
    <string name="smb_shortname">SMB</string>
    <string name="key_use_smb" translatable="false">use_smb</string>
    <string name="key_use_uam" translatable="false">use_uam</string>
    <string name="enableuam">Enable UAM</string>
    <string name="enablesmb">Enable SMB</string>
    <string name="enablesmb_summary">Use Super Micro Boluses instead of temp basal for faster action</string>
    <string name="enableuam_summary">Detection of Unannounced meals</string>
    <string name="key_insulin_oref_peak" translatable="false">insulin_oref_peak</string>
    <string name="insulin_oref_peak">IOB Curve Peak Time</string>
    <string name="insulin_peak_time">Peak Time [min]</string>
    <string name="free_peak_oref">Free-Peak Oref</string>
    <string name="rapid_acting_oref">Rapid-Acting Oref</string>
    <string name="ultrarapid_oref">Ultra-Rapid Oref</string>
    <string name="dia_too_short" formatted="false">DIA of %f too short - using %f instead!</string>
    <string name="activate_profile">Activate profile</string>
    <string name="date">Date</string>
    <string name="invalid">INVALID</string>
    <string name="waitingforpairing">Waiting for pairing on pump</string>
    <string name="pairingok">Paring OK</string>
    <string name="pairingtimedout">Paring timed out</string>
    <string name="pairing">PAIRING</string>
    <string name="key_danars_pairingkey" translatable="false">danars_paring_key_</string>
    <string name="key_danars_address" translatable="false">danars_address</string>
    <string name="key_danars_name" translatable="false">danars_name</string>
    <string name="danars_nodeviceavailable">No device found so far</string>
    <string name="emptyreservoir">Empty reservoir</string>
    <string name="bloodsugarmeasurementalert">Blood sugar measurement alert</string>
    <string name="remaininsulinalert">Remaining insulin level</string>
    <string name="danarspump">DanaRS</string>
    <string name="danarspump_shortname">Dana</string>
    <string name="selectedpump">Selected pump</string>
    <string name="pairpump">Pair new pump</string>
    <string name="bolusspeed">Bolus speed</string>
    <string name="key_danars_bolusspeed" translatable="false">danars_bolusspeed</string>
    <string name="danar_setbasalstep001">Set basal step to 0.01 U/h</string>
    <string name="serialnumber">Serial number</string>
    <string name="key_wizard_include_cob" translatable="false">wizard_include_cob</string>
    <string name="key_wizard_include_trend_bg" translatable="false">wizard_include_trend_bg</string>
    <string name="careportal_newnstreatment_percentage_label">Percentage</string>
    <string name="careportal_newnstreatment_timeshift_label">Time shift</string>
    <string name="default_temptargets">Default Temp-Targets</string>
    <string name="eatingsoon_duration">eatingsoon duration</string>
    <string name="eatingsoon_target">eatingsoon target</string>
    <string name="activity_duration">activity duration</string>
    <string name="activity_target">activity target</string>
    <string name="hypo_duration">hypo duration</string>
    <string name="hypo_target">hypo target</string>
    <string name="key_eatingsoon_duration" translatable="false">eatingsoon_duration</string>
    <string name="key_eatingsoon_target" translatable="false">eatingsoon_target</string>
    <string name="key_activity_duration" translatable="false">activity_duration</string>
    <string name="key_activity_target" translatable="false">activity_target</string>
    <string name="key_hypo_duration" translatable="false">hypo_duration</string>
    <string name="key_hypo_target" translatable="false">hypo_target</string>
    <string name="danar_history_prime">Prime</string>
    <string name="gettingextendedbolusstatus">Getting extended bolus status</string>
    <string name="gettingbolusstatus">Getting bolus status</string>
    <string name="gettingtempbasalstatus">Getting temporary basal status</string>
    <string name="gettingpumpsettings">Gettings pump settings</string>
    <string name="gettingpumptime">Getting pump time</string>
    <string name="reuse">reuse</string>
    <string name="wearcontrol_title">Controls from Watch</string>
    <string name="wearcontrol_summary">Set Temp-Targets and enter Treatments from the watch.</string>
    <string name="connectiontimedout">Connection timed out</string>
    <string name="food">Food</string>
    <string name="shortgramm">g</string>
    <string name="shortminute">m</string>
    <string name="shorthour">h</string>
    <string name="none"><![CDATA[<none>]]></string>
    <string name="shortkilojoul">kJ</string>
    <string name="shortenergy">En</string>
    <string name="shortprotein">Pr</string>
    <string name="shortfat">Fat</string>
    <string name="active"><![CDATA[<Active>]]></string>
    <string name="waitingforestimatedbolusend" formatted="false">Waiting for bolus end. Remaining %d sec.</string>
    <string name="processinghistory">Processing event</string>
    <string name="startingbolus">Starting bolus delivery</string>
    <string name="executingrightnow">Command is executed right now</string>
    <string name="pumpdrivercorrected">Pump driver corrected</string>
    <string name="pump_unreachable">Pump unreachable</string>
    <string name="missed_bg_readings">Missed BG readings</string>
    <string name="key_raise_notifications_as_android_notifications" translatable="false">raise_urgent_alarms_as_android_notification</string>
    <string name="raise_notifications_as_android_notifications">Use system notifications for alerts and notifications</string>
    <string name="key_enable_pump_unreachable_alert" translatable="false">enable_pump_unreachable_alert</string>
    <string name="key_enable_missed_bg_readings_alert" translatable="false">enable_missed_bg_readings</string>
    <string name="localalertsettings_title">Local alerts</string>
    <string name="enable_missed_bg_readings_alert">Alert if no BG data is received</string>
    <string name="enable_pump_unreachable_alert">Alert if pump is unreachable</string>
    <string name="pump_unreachable_threshold">Pump unreachable threshold [min]</string>
    <string name="key_pump_unreachable_threshold" translatable="false">pump_unreachable_threshold</string>
    <string name="key_missed_bg_readings_threshold" translatable="false">missed_bg_readings_threshold</string>
    <string name="urgent_alarm">Urgent Alarm</string>
    <string name="info">INFO</string>
    <string name="key_btwatchdog" translatable="false">bt_watchdog</string>
    <string name="key_btwatchdog_lastbark" translatable="false">bt_watchdog_last</string>
    <string name="bluetooth">Bluetooth</string>
    <string name="btwatchdog_title">BT Watchdog</string>
    <string name="btwatchdog_summary">Switches off the phone\'s bluetooth for one second if no connection to the pump is possible. This may help on some phones where the bluetooth stack freezes.</string>
    <string name="DexcomG5">DexcomG5 App (patched)</string>
    <string name="dexcomg5_nsupload_title">Upload BG data to NS</string>
    <string name="key_dexcomg5_nsupload" translatable="false">dexcomg5_nsupload</string>
    <string name="dexcomg5_upload">G5 upload settings</string>
    <string name="wear_detailed_delta_title">Show detailed delta</string>
    <string name="wear_detailed_delta_summary">Show delta with one more decimal place</string>
    <string name="smbmaxminutes" translatable="false">45 60 75 90 105 120</string>
    <string name="smbmaxminutes_summary">Max minutes of basal to limit SMB to</string>
    <string name="unsupportedfirmware">Unsupported pump firmware</string>
    <string name="dexcomg5_xdripupload_title">Send BG data to xDrip+</string>
    <string name="key_dexcomg5_xdripupload" translatable="false">dexcomg5_xdripupload</string>
    <string name="dexcomg5_xdripupload_summary">In xDrip+ select 640g/Eversense data source</string>
    <string name="nsclientbg">NSClient BG</string>
    <string name="minimalbasalvaluereplaced">Basal value replaced by minimal supported value</string>
    <string name="overview_editquickwizard_usebg">BG calculation</string>
    <string name="overview_editquickwizard_usebolusiob">Bolus IOB calculation</string>
    <string name="overview_editquickwizard_usebasaliob">Basal IOB calculation</string>
    <string name="overview_editquickwizard_usetrend">Trend calculation</string>
    <string name="overview_editquickwizard_usesuperbolus">Superbolus calculation</string>
    <string name="yes">Yes</string>
    <string name="no">No</string>
    <string name="positiveonly">Positive only</string>
    <string name="negativeonly">Negative only</string>
    <string name="overview_editquickwizard_usecob">COB calculation</string>
    <string name="overview_editquickwizard_usetemptarget">Temporary target calculation</string>
    <string name="loopenabled">Loop enabled</string>
    <string name="apsselected">APS selected</string>
    <string name="nsclienthaswritepermission">NSClient has write permission</string>
    <string name="closedmodeenabled">Closed mode enabled</string>
    <string name="maxiobset">Maximal IOB set properly</string>
    <string name="hasbgdata">BG available from selected source</string>
    <string name="basalprofilenotaligned" formatted="false">Basal values not aligned to hours: %s</string>
    <string name="zerovalueinprofile" formatted="false">Invalid profile: %s</string>
    <string name="combo_programming_bolus">Programming pump for bolusing</string>
    <string name="combo_refresh">Refresh</string>
    <string name="combo_pump_state_label">State</string>
    <string name="combo_pump_activity_label">Activity</string>
    <string name="combo_no_pump_connection">No connection for %d min</string>
    <string name="combo_tbr_remaining">%d%% (%d min remaining)</string>
    <string name="combo_last_bolus" translatable="false">%.1f %s (%s)</string>
    <string name="combo_pump_state_initializing">Initializing</string>
    <string name="combo_pump_state_suspended_due_to_error">Suspended due to error</string>
    <string name="combo_pump_state_suspended_by_user">Suspended by user</string>
    <string name="combo_pump_state_running">Running</string>
    <string name="combo_pump_action_cancelling_tbr">Cancelling TBR</string>
    <string name="combo_pump_action_setting_tbr">Setting TBR (%d%% / %d min)</string>
    <string name="combo_pump_action_bolusing">Bolusing (%.1f U)</string>
    <string name="combo_pump_action_refreshing">Refreshing</string>
    <string name="combo_pump_unsupported_operation">Requested operation not supported by pump</string>
    <string name="combo_low_suspend_forced_notification">Unsafe usage: extended or multiwave boluses are active. Loop mode has been set to low-suspend only 6 hours. Only normal boluses are supported in loop mode</string>
    <string name="combo_force_disabled_notification">Unsafe usage: the pump uses a different basal rate profile than the first. The loop has been disabled. Select the first profile on the pump and refresh.</string>
    <string name="bolus_frequency_exceeded">A bolus with the same amount was requested within the last two minutes. To prevent accidental double boluses and to guard against bugs this is disallowed.</string>
    <string name="combo_pump_connected_now">Now</string>
    <string name="combo_activity_reading_pump_history">Reading pump history</string>
    <string name="danar_history">pump history</string>
    <string name="combo_activity_setting_basal_profile">Setting basal profile</string>
    <string name="combo_pump_cartridge_low_warrning">Pump cartridge level is low</string>
    <string name="combo_pump_battery_low_warrning">Pump battery is low</string>
    <string name="combo_is_in_error_state">The pump is showing the error E%d: %s</string>
    <string name="combo_reservoir_low">Low</string>
    <string name="combo_reservoir_empty">Empty</string>
    <string name="combo_reservoir_normal">Normal</string>
    <string name="combo_notification_check_time_date">Pump clock update needed</string>
    <string name="combo_warning">Warning</string>
    <string name="combo_pump_tbr_cancelled_warrning">TBR CANCELLED warning was confirmed</string>
    <string name="combo_error_no_connection_no_bolus_delivered">The pump could not be reached. No bolus was given</string>
    <string name="combo_error_no_bolus_delivered">Bolus delivery failed. It appears no bolus was delivered. To be sure, please check the pump to avoid a double bolus and then bolus again. To guard against bugs, boluses are not automatically retried.</string>
    <string name="combo_error_partial_bolus_delivered">Only %.2f U of the requested bolus of %.2f U was delivered due to an error. Please check the pump to verify this and take appropriate actions.</string>
    <string name="combo_error_bolus_verification_failed">Delivering the bolus and verifying the pump\'s history failed, please check the pump and manually create a bolus record using the Careportal tab if a bolus was delivered.</string>
    <string name="combo_error_bolus_recovery_progress">Recovering from connection loss</string>
    <string name="combo_reservoir_level_insufficient_for_bolus">Not enough insulin for bolus left in reservoir</string>
    <string name="extendedbolusdeliveryerror">Extended bolus delivery error</string>
<<<<<<< HEAD
    <string name="virtualpump_type">Virtual Pump Type</string>
    <string name="virtualpump_definition">Pump Definition</string>
    <string name="virtualpump_pump_def">Bolus: Step=%s\nExtended Bolus: [Step=%s, Duration=%smin-%sh]\nBasal: Step=%s\nTBR: %s (by %s), Duration=%smin-%sh\nEXTENDED_NOTE</string>
    <string name="virtualpump_pump_def_extended_note">* Ranged basal/bolus values are not supported by Virtual Pump.</string>

    <!-- Pump Abstract -->
    <string name="pump_operation_not_supported_by_pump">Operation not supported by pump.</string>
    <string name="pump_operation_not_yet_supported_by_pump">Operation not YET supported by pump.</string>

    <!-- Medtronic -->
    <string name="medtronic_name" translatable="false">Medtronic</string>
    <string name="medtronic_serial_number">Pump Serial Number</string>
    <string name="medtronic_pump_type">Pump Type</string>
    <string name="medtronic_pump_frequency">Pump Frequency</string>
    <string name="medtronic_rileylink_mac_address">RileyLink MAC Address</string>
    <string name="medtronic_errors">Errors</string>
    <string name="medtronic_error_serial_not_set">Serial # not set.</string>
    <string name="medtronic_error_serial_invalid">Serial # invalid.</string>
    <string name="medtronic_error_pump_type_not_set">Pump Type not set.</string>
    <string name="medtronic_error_pump_type_invalid">Pump Type unsupported.</string>
    <string name="medtronic_error_pump_frequency_not_set">Pump Frequency not set.</string>
    <string name="medtronic_error_pump_frequency_invalid">Pump Frequency unsupported.</string>
    <string name="medtronic_error_rileylink_address_invalid">RileyLink Address invalid.</string>
</resources>
=======
    <string name="insightpump_shortname">Insight</string>
    <string name="insightpump">Insight Pump</string>
    <string name="status_no_colon">Status</string>
    <string name="changed">Changed</string>
    <string name="pump_stopped_uppercase">PUMP STOPPED</string>
    <string name="status_updated">Status Updated</string>
    <string name="ago">ago</string>
    <string name="with">with</string>
    <string name="insight_active_tbr">Active TBR</string>
    <string name="insight_min_left">min left</string>
    <string name="log_book">Log book</string>
    <string name="insight_last_completed_action">Last Completed Action</string>
    <string name="insight_min">min</string>
    <string name="insight_remaining_over">remaining over</string>
    <string name="insight_total_with">total with</string>
    <string name="insight_upfront_with">upfront with</string>
    <string name="insight_stay_always_connected">Stay always connected</string>
    <string name="insight_use_real_tbr_cancels">Use Real TBR cancels</string>
    <string name="insight_actually_cancel_tbr_summary">Actually cancel a TBR (creates pump alarm) instead of setting 90% for 1 minute</string>
    <string name="insight_history_idle">IDLE</string>
    <string name="insight_history_syncing">SYNCING</string>
    <string name="insight_history_busy">BUSY</string>
    <string name="insight_history_synced">SYNCED</string>
    <string name="insight_startup_uppercase">STARTUP</string>
    <string name="insight_needs">needs</string>
    <string name="insight_not_connected_to_companion_app">Not connected to companion app!</string>
    <string name="insight_companion_app_not_installed">Companion app does not appear to be installed!</string>
    <string name="insight_incompatible_compantion_app_we_need_version">Incompatible companion app, we need version</string>
    <string name="insight_unknown">Unknown</string>
    <string name="insight_waiting_for_code">Waiting for code confirmation</string>
    <string name="insight_code_rejected">Code rejected</string>
    <string name="insight_app_binding">App binding</string>
    <string name="insight_not_authorized">Not authorized</string>
    <string name="insight_incompatible">Incompatible</string>
    <string name="second">second</string>
    <string name="minute">minute</string>
    <string name="hour">hour</string>
    <string name="day">day</string>
    <string name="week">week</string>
    <string name="time_plural">s</string>
    <string name="insight_keepalive_format_string">%ds expires %s</string>
    <string name="insight_keep_alive_status">Keep-alive status</string>
    <string name="statistics">Statistics</string>
    <string name="connect_preemptively">Connect preemptively</string>
    <string name="automatically_connect_when">Automatically connect when AndroidAPS screens are opened, before any pump command is requested, to reduce connection delay</string>
    <string name="not_recommended_due_to_battery_drain">Not recommended due to battery drain</string>
    <string name="key_enableSMB_always" translatable="false">enableSMB_always</string>
    <string name="key_enableSMB_with_COB" translatable="false">enableSMB_with_COB</string>
    <string name="key_enableSMB_with_temptarget" translatable="false">enableSMB_with_temptarget</string>
    <string name="key_enableSMB_after_carbs" translatable="false">enableSMB_after_carbs</string>
    <string name="key_allowSMB_with_high_temptarget" translatable="false">enableSMB_with_high_temptarget</string>
    <string name="enablesmbalways">Enable SMB always</string>
    <string name="enablesmbalways_summary">Enable SMB always independently to boluses. Possible only with BG source with nice filtering of data like G5</string>
    <string name="enablesmbaftercarbs">Enable SMB after carbs</string>
    <string name="enablesmbaftercarbs_summary">Enable SMB for 6h after carbs, even with 0 COB. Possible only with BG source with nice filtering of data like G5</string>
    <string name="enablesmbwithcob">Enable SMB with COB</string>
    <string name="enablesmbwithcob_summary">Enable SMB when there is COB active.</string>
    <string name="enablesmbwithtemptarget">Enable SMB with temp targets</string>
    <string name="enablesmbwithtemptarget_summary">Enable SMB when there is temp target active (eating soon, exercise)</string>
    <string name="enablesmbwithhightemptarget">Enable SMB with high temp targets</string>
    <string name="enablesmbwithhightemptarget_summary">Enable SMB when there is high temp target active (exercise)</string>
    <string name="let_temp_basal_run">Let temp basal run</string>
    <string name="mute">Mute</string>
    <string name="overview_insulin_label">Insulin</string>
    <string name="overview_carbs_label">Carbs</string>
    <string name="overview_buttons_selection">Buttons</string>
    <string name="key_show_calibration_button" translatable="false">show_calibration_button</string>
    <string name="key_show_cgm_button" translatable="false">show_cgm_button</string>
    <string name="key_show_carbs_button" translatable="false">show_carbs_button</string>
    <string name="key_show_wizard_button" translatable="false">show_wizard_button</string>
    <string name="key_show_insulin_button" translatable="false">show_insulin_button</string>
    <string name="key_show_treatment_button" translatable="false">show_treatment_button</string>
    <string name="show_calibration_button_summary">Sends a calibration to xDrip+ or open G5 calibration dialog</string>
    <string name="show_cgm_button_summary">Opens xDrip+, back buttons returns to AAPS</string>
    <string name="key_insulin_button_increment_1" translatable="false">insulin_button_increment_1</string>
    <string name="key_insulin_button_increment_2" translatable="false">insulin_button_increment_2</string>
    <string name="key_insulin_button_increment_3" translatable="false">insulin_button_increment_3</string>
    <string name="key_carbs_button_increment_1" translatable="false">carbs_button_increment_1</string>
    <string name="key_carbs_button_increment_2" translatable="false">carbs_button_increment_2</string>
    <string name="key_carbs_button_increment_3" translatable="false">carbs_button_increment_3</string>
    <string name="carb_increment_button_message">Number of carbs to add when button is pressed</string>
    <string name="insulin_increment_button_message">Amount of insulin to add when button is pressed</string>
    <string name="error_starting_cgm">Could not launch CGM application.  Make sure it is installed.</string>
    <string name="overview_cgm">CGM</string>
    <string name="nav_historybrowser">History browser</string>
    <string name="wear_notifysmb_title">Notify on SMB</string>
    <string name="wear_notifysmb_summary">Show SMB on the watch like a standard bolus.</string>
    <string name="key_ns_create_announcements_from_errors" translatable="false">ns_create_announcements_from_errors</string>
    <string name="ns_create_announcements_from_errors_title">Create announcements from errors</string>
    <string name="ns_create_announcements_from_errors_summary">Create Nightscout announcement for error dialogs and local alerts (also viewable in Careportal under Treatments)</string>
    <string name="dexcomG5_shortname" translatable="false">G5</string>
    <string name="wear_predictions_summary">Show the predictions on the watchface.</string>
    <string name="wear_predictions_title">Predictions</string>
    <string name="data_choices">Data Choices</string>
    <string name="fabric_upload">Fabric Upload</string>
    <string name="allow_automated_crash_reporting">Allow automated crash reporting and feature usage data to be sent to the developers via the fabric.io service.</string>
    <string name="g5appnotdetected">Please update your G5 app to supported version</string>
    <string name="start_activity_tt">Start Activity TT</string>
    <string name="start_eating_soon_tt">Start Eating soon TT</string>
    <string name="temptargetshort">TT</string>
    <string name="don_t_bolus_record_only">Don\'t bolus, record only</string>
    <string name="category">Category</string>
    <string name="subcategory">Subcategory</string>
    <string name="bolusrecordedonly">Bolus will be recorded only</string>
    <string name="ns_autobackfill_summary">Autobackfill missig BGs from NS</string>
    <string name="key_ns_autobackfill" translatable="false">ns_autobackfill</string>
    <string name="loop_smbsetbypump_label">SMB set by pump</string>
    <string name="overview_show_sensitivity">Sensitivity</string>
    <string name="overview_show_deviations">Deviations</string>
    <string name="overview_show_cob">Carbs On Board</string>
    <string name="overview_show_iob">Insulin On Board</string>
    <string name="overview_show_basals">Basals</string>
    <string name="no_action_selected">No action selected, nothing will happen</string>
    <string name="start_hypo_tt">Start Hypo TT</string>
    <string name="closed_loop_disabled_on_dev_branch">Running dev version. Closed loop is disabled.</string>
    <string name="key_fromNSAreCommingFakedExtendedBoluses" translatable="false">fromNSAreCommingFakedExtendedBoluses</string>
    <string name="engineering_mode_enabled">Engineering mode enabled</string>
    <string name="not_eng_mode_or_release">Engineering mode not enabled and not on release branch</string>
    <string name="pump_basebasalrate">%.2f U/h</string>
    <string name="combo_actvity_reading_basal_profile">Reading basal profile</string>
    <string name="combo_bolus_rejected_due_to_pump_history_change">The pump history has changed after the bolus calculation was performed. The bolus was not delivered. Please recalculate if a bolus is still needed. If the same bolus amount is required, please wait two minutes since boluses with the same amount are blocked when requested with less than two minutes between them for safety (regardless of whether they were administered or not).</string>
    <string name="combo_error_updating_treatment_record">Bolus successfully delivered, but adding the treatment entry failed. This can happen if two small boluses of the same size are administered within the last two minutes. Please check the pump history and treatment entries and use the Careportal to add missing entries. Make sure not to add any entries for the exact same minute and same amount.</string>
    <string name="combo_high_temp_rejected_due_to_pump_history_changes">Rejecting high temp since calculation didn\'t consider recently changed pump history</string>
    <string name="combo_activity_checking_pump_state">Refreshing pump state</string>
    <string name="combo_warning_pump_basal_rate_changed">The basal rate on the pump has changed and will be updated soon</string>
    <string name="combo_error_failure_reading_changed_basal_rate">Basal rate changed on pump, but reading it failed</string>
    <string name="combo_activity_checking_for_history_changes">Checking for history changes</string>
    <string name="combo_error_multiple_boluses_with_identical_timestamp">Multiple boluses with the same amount within the same minute were just imported. Only one record could be added to treatments. Please check the pump and manually add a bolus record using the Careportal tab. Make sure to create a bolus with a time no other bolus uses.</string>
    <string name="about_link_urls">\n\nhttp://www.androidaps.org\nhttp://www.androidaps.de (de)\n\nfacebook:\nhttp://facebook.androidaps.org\nhttp://facebook.androidaps.de (de)</string>
    <string name="combo_check_date">The last bolus is older than 24 hours or is in the future. Please check the date on the pump is set correctly.</string>
    <string name="combo_suspious_bolus_time">Time/date of the delivered bolus on pump seems wrong, IOB is likely incorrect. Please check pump time/date.</string>
    <string name="profileswitch_ismissing">ProfileSwitch missing. Please do a profile switch or press \"Activate Profile\" in the LocalProfile.</string>
    <string name="combo_bolus_count">Bolus count</string>
    <string name="combo_tbr_count">TBR count</string>
    <string name="objectivenotstarted" formatted="false">Objective %d not started</string>
    <string name="objectivenotfinished" formatted="false">Objective %d not finished</string>
    <string name="pumpisnottempbasalcapable">Pump is not temp basal capable</string>
    <string name="novalidbasalrate">No valid basal rate read from pump</string>
    <string name="closedmodedisabledinpreferences">Closed loop mode disabled in preferences</string>
    <string name="autosensdisabledinpreferences">Autosens disabled in preferences</string>
    <string name="smbdisabledinpreferences">SMB disabled in preferences</string>
    <string name="limitingbasalratio">Limiting max basal rate to %.2f U/h because of %s</string>
    <string name="pumplimit">pump limit</string>
    <string name="key_openapsma_max_basal" translatable="false">openapsma_max_basal</string>
    <string name="key_openapsama_current_basal_safety_multiplier" translatable="false">openapsama_current_basal_safety_multiplier</string>
    <string name="key_openapsama_max_daily_safety_multiplier" translatable="false">openapsama_max_daily_safety_multiplier</string>
    <string name="itmustbepositivevalue">it must be positive value</string>
    <string name="maxbasalmultiplier">max basal multiplier</string>
    <string name="maxdailybasalmultiplier">max daily basal multiplier</string>
    <string name="key_openapsma_max_iob" translatable="false">openapsma_max_iob</string>
    <string name="smb_frequency_exceeded">A bolus was delivered within the last 3 minutes, skipping SMB</string>
    <string name="basal_set_correctly">Basal set correctly</string>
    <string name="limitingpercentrate" formatted="false">Limiting max percent rate to %d%% because of %s</string>
    <string name="key_treatmentssafety_maxbolus" translatable="false">treatmentssafety_maxbolus</string>
    <string name="limitingbolus" formatted="false">Limiting bolus to %.1f U because of %s</string>
    <string name="limitingmaxiob" formatted="false">Limiting max IOB to %.1f U because of %s</string>
    <string name="limitingcarbs" formatted="false">Limiting carbs to %d g because of %s</string>
    <string name="limitingiob" formatted="false">Limiting IOB to %.1f U because of %s</string>
    <string name="maxvalueinpreferences">max value in preferences</string>
    <string name="hardlimit">hard limit</string>
    <string name="key_treatmentssafety_maxcarbs" translatable="false">treatmentssafety_maxcarbs</string>
    <string name="unsafeusage">unsafe usage</string>
    <string name="key_openapsama_useautosens" translatable="false">openapsama_useautosens</string>
    <string name="readstatusfailed">Read status failed</string>
    <string name="record_pump_site_change">Record pump site change</string>
    <string name="record_insulin_cartridge_change">Record insulin cartridge change</string>
    <string name="smbalwaysdisabled">SMB always and after carbs disabled because active BG source doesn\'t support advanced filtering</string>
    <string name="smbnotallowedinopenloopmode">SMB not allowed in open loop mode</string>
    <string name="food_short">Food</string>
    <string name="iobcobcalculator" translatable="false">IobCobCalculator</string>
    <string name="reset">reset</string>
    <string name="waitingfortimesynchronization">Waiting for time synchronization (%d sec)</string>
    <string name="loopdisconnectedfor">Disconnected (%d m)</string>
    <string name="automatic_careportal_events">Automatic careportal events</string>
    <string name="automatically_upload_insulin_cannula_and_battery_changes_to_nightscout">Automatically upload insulin, cannula and battery changes and pump alarms to Nightscout</string>
    <string name="key_openapssmb_max_iob" translatable="false">openapsmb_max_iob</string>
    <string name="openapssmb_maxiob_title">Maximum total IOB OpenAPS can\'t go over [U]</string>
    <string name="openapssmb_maxiob_summary">This value is called Max IOB in OpenAPS context\nOpenAPS will not add more insulin if current IOB is greater than this value</string>
    <string name="pump_stopped">Pump stopped</string>
    <string name="pump_started">Pump started</string>
    <string name="pump_paused">Pump paused</string>
    <string name="absorption_cutoff_title">Meal max absorption time [h]</string>
    <string name="absorption_cutoff_summary">Time at which any meal is considered absorbed. Remaining carbs will be cut off.</string>
    <string name="time">Time</string>
    <string name="key_show_notes_entry_dialogs" translatable="false">show_notes_entry_dialogs</string>
    <string name="overview_show_notes_field_in_dialogs_title">Show notes field in treatment dialogs</string>
    <string name="key_openapsama_min_5m_carbimpact" translatable="false">openapsama_min_5m_carbimpact</string>
    <string name="boluserrorcode">Asked: %.2fU Delivered: %.2fU Error code: %d</string>
    <string name="firstinsulinincrement">First insulin increment</string>
    <string name="secondinsulinincrement">Second insulin increment</string>
    <string name="thirdinsulinincrement">Third insulin increment</string>
    <string name="firstcarbsincrement">First carbs increment</string>
    <string name="secondcarbsincrement">Second carbs increment</string>
    <string name="thirdcarbsincrement">Third carbs increment</string>
    <string name="cgm">CGM</string>
    <string name="key_ns_wifionly" translatable="false">ns_wifionly</string>
    <string name="key_ns_wifi_ssids" translatable="false">ns_wifi_ssids</string>
    <string name="key_ns_allowroaming" translatable="false">ns_allowroaming</string>
    <string name="key_ns_chargingonly" translatable="false">ns_chargingonly</string>
    <string name="ns_wifionly">Use WiFi connection only</string>
    <string name="ns_wifi_ssids">WiFi SSID</string>
    <string name="ns_chargingonly">Only if charging</string>
    <string name="connectionsettings_title">Connection settings</string>
    <string name="ns_wifi_allowedssids">Allowed SSIDs (semicolon separated)</string>
    <string name="ns_allowroaming">Allow connection in roaming</string>
    <string name="key_always_use_shortavg" translatable="false">always_use_shortavg</string>
    <string name="openapsama_autosens_max">Max autosens ratio</string>
    <string name="openapsama_autosens_min">Min autosens ratio</string>
    <string name="openapsama_bolussnooze_dia_divisor">Bolus snooze dia divisor</string>
    <string name="openapsama_max_daily_safety_multiplier">Max daily safety multiplier</string>
    <string name="openapsama_current_basal_safety_multiplier">Current basal safety multiplier</string>
    <string name="value_unavailable_short">n/a</string>
    <string name="ns_autobackfill_title">Autobackfill BG</string>
</resources>
>>>>>>> 8a451bab
<|MERGE_RESOLUTION|>--- conflicted
+++ resolved
@@ -1,4 +1,4 @@
-﻿<resources>
+<resources>
     <string name="treatmentssafety_title">Tratments safety</string>
     <string name="treatmentssafety_maxbolus_title">Max allowed bolus [U]</string>
     <string name="treatmentssafety_maxcarbs_title">Max allowed carbs [g]</string>
@@ -822,32 +822,6 @@
     <string name="combo_error_bolus_recovery_progress">Recovering from connection loss</string>
     <string name="combo_reservoir_level_insufficient_for_bolus">Not enough insulin for bolus left in reservoir</string>
     <string name="extendedbolusdeliveryerror">Extended bolus delivery error</string>
-<<<<<<< HEAD
-    <string name="virtualpump_type">Virtual Pump Type</string>
-    <string name="virtualpump_definition">Pump Definition</string>
-    <string name="virtualpump_pump_def">Bolus: Step=%s\nExtended Bolus: [Step=%s, Duration=%smin-%sh]\nBasal: Step=%s\nTBR: %s (by %s), Duration=%smin-%sh\nEXTENDED_NOTE</string>
-    <string name="virtualpump_pump_def_extended_note">* Ranged basal/bolus values are not supported by Virtual Pump.</string>
-
-    <!-- Pump Abstract -->
-    <string name="pump_operation_not_supported_by_pump">Operation not supported by pump.</string>
-    <string name="pump_operation_not_yet_supported_by_pump">Operation not YET supported by pump.</string>
-
-    <!-- Medtronic -->
-    <string name="medtronic_name" translatable="false">Medtronic</string>
-    <string name="medtronic_serial_number">Pump Serial Number</string>
-    <string name="medtronic_pump_type">Pump Type</string>
-    <string name="medtronic_pump_frequency">Pump Frequency</string>
-    <string name="medtronic_rileylink_mac_address">RileyLink MAC Address</string>
-    <string name="medtronic_errors">Errors</string>
-    <string name="medtronic_error_serial_not_set">Serial # not set.</string>
-    <string name="medtronic_error_serial_invalid">Serial # invalid.</string>
-    <string name="medtronic_error_pump_type_not_set">Pump Type not set.</string>
-    <string name="medtronic_error_pump_type_invalid">Pump Type unsupported.</string>
-    <string name="medtronic_error_pump_frequency_not_set">Pump Frequency not set.</string>
-    <string name="medtronic_error_pump_frequency_invalid">Pump Frequency unsupported.</string>
-    <string name="medtronic_error_rileylink_address_invalid">RileyLink Address invalid.</string>
-</resources>
-=======
     <string name="insightpump_shortname">Insight</string>
     <string name="insightpump">Insight Pump</string>
     <string name="status_no_colon">Status</string>
@@ -1061,5 +1035,23 @@
     <string name="openapsama_current_basal_safety_multiplier">Current basal safety multiplier</string>
     <string name="value_unavailable_short">n/a</string>
     <string name="ns_autobackfill_title">Autobackfill BG</string>
-</resources>
->>>>>>> 8a451bab
+
+    <!-- Pump Abstract -->
+    <string name="pump_operation_not_supported_by_pump">Operation not supported by pump.</string>
+    <string name="pump_operation_not_yet_supported_by_pump">Operation not YET supported by pump.</string>
+
+    <!-- Medtronic -->
+    <string name="medtronic_name" translatable="false">Medtronic</string>
+    <string name="medtronic_serial_number">Pump Serial Number</string>
+    <string name="medtronic_pump_type">Pump Type</string>
+    <string name="medtronic_pump_frequency">Pump Frequency</string>
+    <string name="medtronic_rileylink_mac_address">RileyLink MAC Address</string>
+    <string name="medtronic_errors">Errors</string>
+    <string name="medtronic_error_serial_not_set">Serial # not set.</string>
+    <string name="medtronic_error_serial_invalid">Serial # invalid.</string>
+    <string name="medtronic_error_pump_type_not_set">Pump Type not set.</string>
+    <string name="medtronic_error_pump_type_invalid">Pump Type unsupported.</string>
+    <string name="medtronic_error_pump_frequency_not_set">Pump Frequency not set.</string>
+    <string name="medtronic_error_pump_frequency_invalid">Pump Frequency unsupported.</string>
+    <string name="medtronic_error_rileylink_address_invalid">RileyLink Address invalid.</string>
+</resources>