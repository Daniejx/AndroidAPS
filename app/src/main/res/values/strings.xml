--- conflicted
+++ resolved
@@ -812,11 +812,6 @@
     <string name="basalprofilenotaligned">Basal values not aligned to hours</string>
     <string name="zerovalueinprofile">Zero value in profile</string>
     <string name="nolocaleprofilefound">Received profile switch from NS but profile doesn\'t exist localy</string>
-<<<<<<< HEAD
-    <string name="bolusstopping">Stopping bolus delivery</string>
-    <string name="bolusstopped">Bolus delivery stopped</string>
-=======
->>>>>>> be8534db
     <string name="combo_programming_bolus">Programming pump for bolusing</string>
     <string name="combo_refresh">Refresh</string>
     <string name="combo_tdds">TDDS</string>
@@ -834,11 +829,6 @@
     <string name="combo_pump_action_setting_tbr">Setting TBR (%d%% / %d min)</string>
     <string name="combo_pump_action_bolusing">Bolusing (%.1f U)</string>
     <string name="combo_pump_action_refreshing">Refreshing</string>
-<<<<<<< HEAD
-    <string name="key_raise_urgent_alarms_as_android_notification" translatable="false">raise_urgent_alarms_as_android_notification</string>
-    <string name="raise_urgent_alarms_as_android_notification">Use system notifications for alerts</string>
-=======
->>>>>>> be8534db
     <string name="combo_pump_never_connected">Never</string>
     <string name="combo_pump_unsupported_operation">Requested operation not supported by pump</string>
     <string name="combo_low_suspend_forced_notification">Unsafe usage: extended or multiwave boluses are active. Loop mode has been set to low-suspend only 6 hours. Only normal boluses are supported in loop mode</string>
@@ -854,10 +844,6 @@
     <string name="combo_is_in_error_state">The pump is showing the error E%d: %s</string>
     <string name="combo_no_alert_data_note">To read the pump\'s error history, long press the ALERTS button\n\nWARNING: this can trigger a bug which causes the pump to reject all connection attempts and requires pressing a button on the pump to recover and should therefore be avoided.</string>
     <string name="combo_no_tdd_data_note">To read the pump\'s TDD history, long press the TDDS button\n\nWARNING: this can trigger a bug which causes the pump to reject all connection attempts and requires pressing a button on the pump to recover and should therefore be avoided.</string>
-<<<<<<< HEAD
-    <string name="key_sync_profile_to_pump">sync_profile_to_pump</string>
-=======
->>>>>>> be8534db
     <string name="combo_tdd_minimum">Minimum: %3.1f U</string>
     <string name="combo_tdd_average">Average: %3.1f U</string>
     <string name="combo_tdd_maximum">Maximum: %3.1f U</string>
