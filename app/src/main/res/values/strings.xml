<resources>
    <string name="en_lang" translatable="false">English</string>
    <string name="cs_lang" translatable="false">Czech</string>
    <string name="af_lang" translatable="false">Afrikaans</string>
    <string name="bg_lang" translatable="false">Bulgarian</string>
    <string name="nl_lang" translatable="false">Dutch</string>
    <!--    <string name="fi_lang" translatable="false">Finnish</string> -->
    <string name="fr_lang" translatable="false">French</string>
    <string name="de_lang" translatable="false">German</string>
    <string name="el_lang" translatable="false">Greek</string>
    <!--   <string name="he_lang" translatable="false">Hebrew</string> -->
    <string name="zh_lang" translatable="false">Chinese</string>
    <!--    <string name="ga_lang" translatable="false">Irish</string> -->
    <string name="it_lang" translatable="false">Italian</string>
    <!--    <string name="ja_lang" translatable="false">Japanese</string> -->
    <string name="ko_lang" translatable="false">Korean</string>
    <string name="lt_lang" translatable="false">Lithuanian</string>
    <string name="pl_lang" translatable="false">Polish</string>
    <string name="pt_lang" translatable="false">Portuguese</string>
    <string name="pt_BR_lang" translatable="false">Portuguese, Brazilian</string>
    <string name="ro_lang" translatable="false">Romanian</string>
    <string name="ru_lang" translatable="false">Russian</string>
    <string name="sk_lang" translatable="false">Slovak</string>
    <string name="es_lang" translatable="false">Spanish</string>
    <string name="sv_lang" translatable="false">Swedish</string>
    <string name="tr_lang" translatable="false">Turkish</string>

    <string name="treatmentssafety_title">Treatments safety</string>
    <string name="treatmentssafety_maxbolus_title">Max allowed bolus [U]</string>
    <string name="treatmentssafety_maxcarbs_title">Max allowed carbs [g]</string>

    <string name="nav_preferences">Preferences</string>
    <string name="nav_refreshtreatments">Refresh treatments from NS</string>
    <string name="nav_resetdb">Reset Databases</string>
    <string name="reset_db_confirm">Do you really want to reset the databases?</string>
    <string name="nav_exit">Exit</string>
    <string name="ns_sync_use_absolute_title">Always use basal absolute values</string>
    <string name="alert_dialog_storage_permission_text">Please reboot your phone or restart AndroidAPS from the System Settings \notherwise Android APS will not have logging (important to track and verify that the algorithms are working correctly)!</string>
    <string name="alert_dialog_permission_battery_optimization_failed">This device does not appear to support battery optimization whitelisting - you may experience performance issues.</string>

    <string name="description_actions">Some buttons to quickly access common features</string>
    <string name="description_config_builder">Used for configuring the active plugins</string>
    <string name="description_objectives">Learning program</string>
    <string name="description_food">Displays the food presets defined in Nightscout</string>
    <string name="description_insulin_rapid">Insulin preset for Humalog and NovoRapid / NovoLog</string>
    <string name="description_insulin_ultra_rapid">Insulin preset for Fiasp</string>
    <string name="description_insulin_free_peak">Allows you to define the peak of the insulin activity and should only be used by advanced users</string>
    <string name="description_loop">Activate or deactivate the implementation triggering the loop.</string>
    <string name="description_ns_client">Synchronizes your data with Nightscout</string>
    <string name="description_ma">State of the algorithm in 2016</string>
    <string name="description_ama">State of the algorithm in 2017</string>
    <string name="description_smb">Most recent algorithm for advanced users</string>
    <string name="description_overview">Displays the current state of your loop and buttons for most common actions</string>
    <string name="description_persistent_notification">Shows an ongoing notification with a short overview of what your loop is doing</string>
    <string name="description_profile_local">Define a profile which is available offline.</string>
    <string name="description_profile_nightscout">Provides the profile you have defined in Nightscout</string>
    <string name="description_profile_simple">Define a profile with only one time block.</string>
    <string name="description_pump_combo">Pump integration for Accu-Chek Combo pumps, requires having ruffy installed</string>
    <string name="description_pump_mdi">Pump integration for people who do multiple daily injections for their diabetes therapy</string>
    <string name="description_pump_virtual">Pump integration for pumps which don\'t have any driver yet (Open Loop)</string>
    <string name="description_sensitivity_aaps">Sensitivity is calculated the same way like Oref0, but you can specify timeframe to the past. Minimal carb absorption is calculated from max carb absorption time from preferences.</string>
    <string name="description_sensitivity_oref1">Sensitivity is calculated from 8h or 24h data in the past (using either which is more sensitive). Carbs (if not absorbed) are cut after time specified in preferences. Plugin also calculates UAM.</string>
    <string name="description_sensitivity_weighted_average">Sensitivity is calculated as a weighted average from deviations. Newer deviations have higher weight. Minimal carb absorption is calculated from max carb absorption time from preferences. This algorithm is the fastest in following sensitivity changes.</string>
    <string name="description_source_eversense">Receive BG values from the patched Eversense app.</string>
    <string name="description_source_glimp">Receive BG values from Glimp.</string>
    <string name="description_source_mm640g">Receive BG values from the 600SeriesAndroidUploader.</string>
    <string name="description_source_ns_client">Downloads BG data from Nightscout</string>
    <string name="description_source_xdrip">Receive BG values from xDrip.</string>
    <string name="description_treatments">Saves all treatments that were made</string>
    <string name="description_wear">Monitor and control AndroidAPS using your WearOS watch.</string>
    <string name="description_xdrip_status_line">Show information about your loop on your xDrip+ watchface.</string>
    <string name="description_sms_communicator">Remote control AndroidAPS using SMS commands.</string>

    <string name="treatments_insulin_label_string">Insulin:</string>
    <string name="treatments_carbs_label_string">Carbs:</string>
    <string name="treatments_iob_label_string">IOB:</string>
    <string name="sms_iob">IOB:</string>
    <string name="treatments_iobtotal_label_string">Total IOB:</string>
    <string name="treatments_iobactivitytotal_label_string">Total IOB activity:</string>
    <string name="tempbasals_realduration_label_string">Dur:</string>
    <string name="tempbasals_netratio_label_string">Ratio:</string>
    <string name="tempbasals_netinsulin_label_string">Ins:</string>
    <string name="tempbasals_iob_label_string">IOB:</string>
    <string name="tempbasals_iobtotal_label_string">Total IOB:</string>
    <string name="treatments_wizard_bg_label">BG</string>
    <string name="treatments_wizard_tt_label">TT</string>
    <string name="treatments_wizard_carbs_label">Carbs</string>
    <string name="treatments_wizard_correction_label">Corr</string>
    <string name="treatments_wizard_bolusiob_label">Bolus IOB</string>
    <string name="openapsma_run">Run now</string>
    <string name="vitualpump_label">VIRTUAL PUMP</string>
    <string name="virtualpump_resultok">OK</string>
    <string name="openapsma_lastrun_label">Last run</string>
    <string name="openapsma_inputparameters_label">Input parameters</string>
    <string name="openapsma_glucosestatus_label">Glucose status</string>
    <string name="openapsma_currenttemp_label">Current temp</string>
    <string name="openapsma_iobdata_label">IOB data</string>
    <string name="openapsma_profile_label">Profile</string>
    <string name="openapsma_mealdata_label">Meal data</string>
    <string name="result">Result</string>
    <string name="result_insulin_carbs">Result: %1$s %2$s</string>
    <string name="openapsma_noglucosedata">No glucose data available</string>
    <string name="openapsma_request_label">Request</string>
    <string name="glucose">Glucose</string>
    <string name="delta">Delta</string>
    <string name="sms_delta">Delta:</string>

    <string name="configbuilder">Config Builder</string>
    <string name="overview">Overview</string>
    <string name="nsprofile">NS Profile</string>
    <string name="simpleprofile">Simple profile</string>
    <string name="treatments">Treatments</string>
    <string name="virtualpump">Virtual Pump</string>
    <string name="careportal">Careportal</string>


    <string name="configbuilder_pump">Pump</string>
    <string name="configbuilder_pump_description">Which pump would you like to use with AndroidAPS?</string>
    <string name="configbuilder_treatments">Treatments</string>
    <string name="configbuilder_treatments_description">Which plugin should be used for treatment handling?</string>
    <string name="configbuilder_profile">Profile</string>
    <string name="configbuilder_profile_description">Which profile should AndroidAPS use?</string>
    <string name="configbuilder_aps">APS</string>
    <string name="configbuilder_aps_description">Which APS algorithm should make therapy adjustments?</string>
    <string name="configbuilder_general">General</string>
    <string name="configbuilder_general_description">These are some general plugins you might find useful.</string>
    <string name="configbuilder_constraints_description">Which constraints are applied?</string>
    <string name="constraints">Constraints</string>

    <string name="loop">Loop</string>
    <string name="configbuilder_loop">Loop</string>
    <string name="configbuilder_loop_description">Use this to activate AndroidAPS\' loop integration.</string>
    <string name="loop_aps_label">APS</string>
    <string name="loop_constraintsprocessed_label">After processed constraints</string>
    <string name="loop_tbrsetbypump_label">Temp basal set by pump</string>
    <string name="openapsma_lastenact_label">Last enacted</string>
    <string name="ok">OK</string>
    <string name="cancel">Cancel</string>
    <string name="noapsselected">NO APS SELECTED OR PROVIDED RESULT</string>
    <string name="safety">Safety</string>
    <string name="openapsma_disabled">Plugin is disabled</string>
    <string name="constraints_violation">Constraints violation</string>
    <string name="treatmentdeliveryerror">Bolus delivery error</string>
    <string name="overview_newtempbasal_basalpercent">Basal value [%]</string>
    <string name="setbasalquestion">Accept new temp basal:</string>
    <string name="overview_treatment_label">Treatment</string>
    <string name="overview_calculator_label">Calculator</string>
    <string name="constraintapllied">Constraint applied!</string>
    <string name="confirmation">Confirmation</string>
    <string name="bolus">Bolus</string>
    <string name="sms_bolus">Bolus:</string>
    <string name="basal">Basal</string>
    <string name="sms_basal">Basal:</string>
    <string name="changeyourinput">Change your input!</string>
    <string name="configbuilder_bgsource">BG Source</string>
    <string name="configbuilder_bgsource_description">Where should AndroidAPS gain  it\'s data from?</string>
    <string name="xdrip">xDrip</string>
    <string name="apsmode_title">APS Mode</string>

    <string name="closedloop">Closed Loop</string>
    <string name="openloop">Open Loop</string>
    <string name="lowglucosesuspend">Low Glucose Suspend</string>
    <string name="disabledloop">Loop Disabled</string>
    <string name="disableloop">Disable loop</string>
    <string name="enableloop">Enable loop</string>

    <string name="openloop_newsuggestion">New suggestion available</string>
    <string name="carbssuggestion">Carbs Suggestion</string>
    <string name="unsupportednsversion">Unsupported version of Nightscout</string>
    <string name="loopdisabled">LOOP DISABLED BY CONSTRAINTS</string>
    <string name="treatments_wizard_basaliob_label">Basal IOB</string>
    <string name="bolusconstraintapplied">Bolus constraint applied</string>
    <string name="carbsconstraintapplied">Carbs constraint applied</string>

    <string name="careportal_newnstreatment_other">Other</string>
    <string name="careportal_newnstreatment_meter">Meter</string>
    <string name="careportal_newnstreatment_sensor">Sensor</string>
    <string name="careportal_newnstreatment_carbs_label">Carbs</string>
    <string name="careportal_newnstreatment_insulin_label">Insulin</string>
    <string name="careportal_newnstreatment_carbtime_label">Carb time</string>
    <string name="careportal_newnstreatment_split_label">Split</string>
    <string name="careportal_newnstreatment_duration_label">Duration</string>
    <string name="careportal_newnstreatment_percent_label">Percent</string>
    <string name="careportal_newnstreatment_absolute_label">Absolute</string>
    <string name="careportal_newnstreatment_notes_label">Notes</string>
    <string name="event_time_label">Event time</string>
    <string name="careportal_newnstreatment_profile_label">Profile</string>
    <string name="careportal_newnstreatment_enteredby_title">Entered By</string>
    <string name="careportal_newnstreatment_glucosetype">Glucose type</string>
    <string name="noprofile">No profile loaded from NS yet</string>
    <string name="overview_tempbasal_button">TempBasal</string>
    <string name="overview_extendedbolus_button">Extended Bolus</string>
    <string name="configbuilder_nightscoutversion_label">Nightscout version:</string>
    <string name="missing_carbs">Missing %1$dg</string>
    <string name="exported">Preferences exported</string>
    <string name="export_to">Export settings to</string>
    <string name="import_from">Import settings from</string>
    <string name="setting_imported">Settings imported</string>
    <string name="filenotfound">File not found</string>
    <string name="nav_export">Export settings</string>
    <string name="nav_import">Import settings</string>
    <string name="openapsma_maxbasal_title">Max U/hr a Temp Basal can be set to</string>
    <string name="openapsma_maxbasal_summary">This value is called max basal in OpenAPS context</string>
    <string name="openapsma_maxiob_title">Maximum basal IOB OpenAPS can deliver [U]</string>
    <string name="openapsma_maxiob_summary">This value is called Max IOB in OpenAPS context\nThis is maximal insulin in [U] APS can deliver at once.</string>
    <string name="language" translatable="false">Language</string>

    <string name="password_preferences_encrypt_prompt">You will be asked for master password, which will be used to encrypt exported preferences.</string>
    <string name="password_preferences_decrypt_prompt">You will be asked for master password, which is needed to decrypt imported preferences.</string>
    <string name="preferences_export_canceled">Export canceled! Preferences were NOT exported!</string>
    <string name="preferences_import_canceled">Import canceled! Preferences were NOT imported!</string>

    <string name="preferences_import_list_title">Select file to import</string>

    <string name="check_preferences_before_import">Please check preferences before importing:</string>
    <string name="check_preferences_cannot_import">Preferences cannot be imported!</string>
    <string name="check_preferences_dangerous_import">Preferences should not be imported!</string>
    <string name="check_preferences_details_btn">Explain import issues…</string>
    <string name="check_preferences_details_title">Import issues details</string>
    <string name="check_preferences_import_btn">Import</string>
    <string name="check_preferences_import_anyway_btn">Import anyway (DANGEROUS!)</string>

    <string name="metadata_warning_different_flavour">Preferences were created with different variant of AAPS (%1$s) while you have: %2$s.\n\nSome settings may be missing or invalid - after importing please check and update your preferences.</string>
    <string name="metadata_warning_different_device">Preferences were created on a different device. It is OK if you are importing from older/different phone, but make sure imported preferences are correct!</string>
    <string name="metadata_warning_outdated_format">You are using the outdated legacy format from old versions of AAPS, which is not secure! Only use it as a last resort, if you do not have an export in current, JSON format.</string>
    <string name="metadata_warning_old_export">Imported preferences are already %1$s days old! Maybe you have more up-to-date preferences or you choose the wrong file? Remember to export preferences regularly!</string>
    <string name="metadata_warning_date_format">Invalid date-time format!</string>
    <string name="metadata_warning_different_version">Preferences from different minor version of application. It is OK if you are importing after upgrade, but check after import if preferences are still correct!</string>
    <string name="metadata_urgent_different_version">Preferences from different major version of application. Major versions differ significantly and may have incompatible preferences! Make sure after import that preferences are still correct!</string>

    <string name="metadata_label_format">File format</string>
    <string name="metadata_label_created_at">Created at</string>
    <string name="metadata_label_aaps_version">AAPS Version</string>
    <string name="metadata_label_aaps_flavour">Build Variant</string>
    <string name="metadata_label_device_name">Exporting device patient name</string>
    <string name="metadata_label_device_model">Exporting device model</string>
    <string name="metadata_label_encryption">File encryption</string>

    <string name="metadata_format_old">Old export format</string>
    <string name="metadata_format_new">New encrypted format</string>
    <string name="metadata_format_debug">New debug format (unencrypted)</string>
    <string name="metadata_format_other">Unknown export format</string>

    <string name="prefdecrypt_settings_tampered">Settings file tampered</string>
    <string name="prefdecrypt_settings_secure">Settings file is secure</string>
    <string name="prefdecrypt_settings_unencrypted">Using not secure, unencrypted settings format</string>
    <string name="prefdecrypt_wrong_json">JSON format error, missing required field (format, content, metadata or security)</string>
    <string name="prefdecrypt_wrong_password">Decryption error, the given password cannot decrypt the file</string>

    <string name="prefdecrypt_issue_missing_file_hash">File checksum (hash) missing, cannot verify the authenticity of settings!</string>
    <string name="prefdecrypt_issue_modified">File was modified after export!</string>
    <string name="prefdecrypt_issue_parsing">Decryption error, parsing preferences failed!</string>
    <string name="prefdecrypt_issue_wrong_pass">Decryption error, the provided password is invalid or settings file was modified! It may happen that the imported file was exported with a different Master password.</string>
    <string name="prefdecrypt_issue_wrong_format">Missing encryption configuration, settings format is invalid!</string>
    <string name="prefdecrypt_issue_wrong_algorithm">Unsupported or not specified encryption algorithm!</string>

    <string name="exported_today">exported today</string>
    <string name="exported_ago" comment="at placeholder we add pluralized number of hours/minutes">exported %1$s ago</string>
    <string name="exported_at" comment="at placeholder we add export date">exported at %1$s</string>
    <string name="exported_less_than_hour_ago">exported less than hour ago</string>
    <string name="in_directory" comment="placeholder is for exported file path">in directory: %1$s</string>

    <string name="end_user_license_agreement">End User License Agreement</string>
    <string name="end_user_license_agreement_text">MUST NOT BE USED TO MAKE MEDICAL DECISIONS. THERE IS NO WARRANTY FOR THE PROGRAM, TO THE EXTENT PERMITTED BY APPLICABLE LAW. EXCEPT WHEN OTHERWISE STATED IN WRITING THE COPYRIGHT HOLDERS AND/OR OTHER PARTIES PROVIDE THE PROGRAM “AS IS” WITHOUT WARRANTY OF ANY KIND, EITHER EXPRESSED OR IMPLIED, INCLUDING, BUT NOT LIMITED TO, THE IMPLIED WARRANTIES OF MERCHANTABILITY AND FITNESS FOR A PARTICULAR PURPOSE. THE ENTIRE RISK AS TO THE QUALITY AND PERFORMANCE OF THE PROGRAM IS WITH YOU. SHOULD THE PROGRAM PROVE DEFECTIVE, YOU ASSUME THE COST OF ALL NECESSARY SERVICING, REPAIR OR CORRECTION.</string>
    <string name="end_user_license_agreement_i_understand">I UNDERSTAND AND AGREE</string>
    <string name="save">Save</string>
    <string name="reloadprofile">Reload profile</string>
    <string name="smscommunicator">SMS Communicator</string>
    <string name="smscommunicator_allowednumbers">Allowed phone numbers</string>
    <string name="smscommunicator_allowednumbers_summary">+XXXXXXXXXX;+YYYYYYYYYY</string>
    <string name="smscommunicator_bolusreplywithcode">To deliver bolus %1$.2fU reply with code %2$s</string>
    <string name="smscommunicator_mealbolusreplywithcode">To deliver meal bolus %1$.2fU reply with code %2$s</string>
    <string name="smscommunicator_temptargetwithcode">To set the Temp Target %1$s reply with code %2$s</string>
    <string name="smscommunicator_temptargetcancel">To cancel Temp Target reply with code %1$s</string>
    <string name="smscommunicator_stopsmswithcode">To disable the SMS Remote Service reply with code %1$s.\n\nKeep in mind that you\'ll able to reactivate it directly from the AAPS master smartphone only.</string>
    <string name="smscommunicator_stoppedsms">SMS Remote Service stopped. To reactivate it, use AAPS on master smartphone.</string>
    <string name="smscommunicator_calibrationreplywithcode">To send calibration %1$.2f reply with code %2$s</string>
    <string name="smscommunicator_bolusfailed">Bolus failed</string>
    <string name="key_smscommunicator_remotebolusmindistance" translatable="false">smscommunicator_remotebolusmindistance</string>
    <string name="smscommunicator_remotebolusmindistance_summary">Minimum number of minutes that must elapse between one remote bolus and the next</string>
    <string name="smscommunicator_remotebolusmindistance">How many minutes must elapse, at least, between one bolus and the next</string>
    <string name="smscommunicator_remotebolusmindistance_caveat">For your safety, to edit this preference you need to add at least 2 phone numbers.</string>
    <string name="bolusdelivered">Bolus %1$.2fU delivered successfully</string>
    <string name="bolusrequested">Going to deliver %1$.2fU</string>
    <string name="smscommunicator_bolusdelivered">Bolus %1$.2fU delivered successfully</string>
    <string name="smscommunicator_mealbolusdelivered">Meal Bolus %1$.2fU delivered successfully</string>
    <string name="smscommunicator_mealbolusdelivered_tt">Target %1$s for %2$d minutes</string>
    <string name="smscommunicator_tt_set">Target %1$s for %2$d minutes set successfully</string>
    <string name="smscommunicator_tt_canceled">Temp Target canceled successfully</string>
    <string name="smscommunicator_remotecommandsallowed">Allow remote commands via SMS</string>
    <string name="danarprofile">DanaR profile settings</string>
    <string name="danarprofile_dia">DIA [h]</string>
    <string name="danarprofile_dia_summary">Duration of Insulin Activity</string>
    <string name="uploading">Uploading</string>
    <string name="bolusstopped">Bolus stopped</string>
    <string name="bolusstopping">Stopping bolus</string>
    <string name="smscommunicator_loophasbeendisabled">Loop has been disabled</string>
    <string name="smscommunicator_loophasbeenenabled">Loop has been enabled</string>
    <string name="smscommunicator_loopisdisabled">Loop is disabled</string>
    <string name="smscommunicator_loopisenabled">Loop is enabled</string>
    <string name="valuelimitedto">%1$.2f limited to %2$.2f</string>
    <string name="valueoutofrange">Value %1$s is out of hard limits</string>
    <string name="smscommunicator_remotecommandnotallowed">Remote command is not allowed</string>
    <string name="smscommunicator_remotebolusnotallowed">Remote bolus not available. Try again later.</string>
    <string name="smscommunicator_basalreplywithcode">To start basal %1$.2fU/h for %2$d min reply with code %3$s</string>
    <string name="smscommunicator_profilereplywithcode">To switch profile to %1$s %2$d%% reply with code %3$s</string>
    <string name="smscommunicator_extendedreplywithcode">To start extended bolus %1$.2fU for %2$d min reply with code %3$s</string>
    <string name="smscommunicator_carbsreplywithcode">To enter %1$dg at %2$s reply with code %3$s</string>
    <string name="smscommunicator_basalpctreplywithcode">To start basal %1$d%% for %2$d min reply with code %3$s</string>
    <string name="smscommunicator_suspendreplywithcode">To suspend loop for %1$d minutes reply with code %2$s</string>
    <string name="smscommunicator_tempbasalset">Temp basal %1$.2fU/h for %2$d min started successfully</string>
    <string name="smscommunicator_extendedset">Extended bolus %1$.2fU for %2$d min started successfully</string>
    <string name="smscommunicator_carbsset">Carbs %1$dg entered successfully</string>
    <string name="smscommunicator_carbsfailed">Entering %1$dg of carbs failed</string>
    <string name="smscommunicator_tempbasalset_percent">Temp basal %1$d%% for %2$d min started successfully</string>
    <string name="smscommunicator_tempbasalfailed">Temp basal start failed</string>
    <string name="smscommunicator_extendedfailed">Extended bolus start failed</string>
    <string name="smscommunicator_basalstopreplywithcode">To stop temp basal reply with code %1$s</string>
    <string name="smscommunicator_extendedstopreplywithcode">To stop extended bolus reply with code %1$s</string>
    <string name="smscommunicator_tempbasalcanceled">Temp basal canceled</string>
    <string name="smscommunicator_extendedcanceled">Extended bolus canceled</string>
    <string name="smscommunicator_tempbasalcancelfailed">Canceling temp basal failed</string>
    <string name="smscommunicator_extendedcancelfailed">Canceling extended bolus failed</string>
    <string name="smscommunicator_unknowncommand">Unknown command or wrong reply</string>

    <string name="quickwizard">QuickWizard</string>
    <string name="quickwizardsettings">QuickWizard settings</string>
    <string name="overview_editquickwizard_buttontext">Button text:</string>
    <string name="overview_editquickwizard_carbs">Carbs:</string>
    <string name="overview_editquickwizard_valid">Valid:</string>
    <string name="overview_editquickwizardlistactivity_add">Add</string>
    <string name="overview_quickwizard_item_edit_button">Edit</string>
    <string name="overview_quickwizard_item_remove_button">Remove</string>
    <string name="mealbolus">Meal</string>
    <string name="correctionbous">Corr</string>
    <string name="actions">Actions</string>
    <string name="ns_upload_only">NS upload only (disabled sync)</string>
    <string name="ns_upload_only_summary">NS upload only. Not effective on SGV unless a local source like xDrip is selected. Not effective on Profiles while NS-Profiles is used.</string>
    <string name="pumpNotInitialized">Pump not initialized!</string>
    <string name="primefill">Prime/Fill</string>
    <string name="fillwarning">Please make sure the amount matches the specification of your infusion set!</string>
    <string name="othersettings_title">Other</string>
    <string name="fillbolus_title">Fill/Prime standard insulin amounts.</string>
    <string name="button1">Button 1</string>
    <string name="button2">Button 2</string>
    <string name="button3">Button 3</string>
    <string name="units_colon">Units:</string>
    <string name="units">Units</string>
    <string name="dia">DIA</string>
    <string name="target_range">Target range:</string>
    <string name="prefs_range_title">Range for Visualization</string>
    <string name="prefs_range_summary">High and low mark for the charts in Overview and Smartwatch</string>
    <string name="low_mark">LOW mark</string>
    <string name="high_mark">HIGH mark</string>
    <string name="wear">Wear</string>
    <string name="resend_all_data">Resend All Data</string>
    <string name="open_settings_on_wear">Open Settings on Wear</string>
    <string name="basal_rate">Basal rate:</string>
    <string name="basalvaluebelowminimum">Basal value below minimum. Profile not set!</string>
    <string name="sms_actualbg">BG:</string>
    <string name="sms_lastbg">Last BG:</string>
    <string name="mdi">MDI</string>
    <string name="MM640g">MM640g</string>
    <string name="ongoingnotificaction">Ongoing Notification</string>
    <string name="old_data">OLD DATA</string>
    <string name="sms_minago">%1$dmin ago</string>
    <string name="localprofile">Local Profile</string>
    <string name="openapsama">OpenAPS AMA</string>
    <string name="short_avgdelta">Short avg. delta</string>
    <string name="long_avgdelta">Long avg. delta</string>
    <string name="array_of_elements">Array of %1$d elements.\nActual value:</string>
    <string name="openapsma_autosensdata_label">Autosens data</string>
    <string name="openapsma_scriptdebugdata_label">Script debug</string>
    <string name="openapsama_useautosens">Use Autosens feature</string>
    <string name="refresheventsfromnightscout">Refresh events from NS</string>
    <string name="deletefuturetreatments">Delete treatments in the future</string>
    <string name="eatingsoon">Eating Soon</string>
    <string name="hypo">Hypo</string>
    <string name="activity">Activity</string>
    <string name="removerecord">Remove record</string>
    <string name="actions_shortname">ACT</string>
    <string name="configbuilder_shortname">CONF</string>
    <string name="loop_shortname">LOOP</string>
    <string name="simpleprofile_shortname">SP</string>
    <string name="oaps_shortname">OAPS</string>
    <string name="localprofile_shortname">LP</string>
    <string name="overview_shortname">HOME</string>
    <string name="virtualpump_shortname">VPUMP</string>
    <string name="profileviewer_shortname">NSPROFILE</string>
    <string name="treatments_shortname">TREAT</string>
    <string name="objectives_shortname">OBJ</string>
    <string name="wear_shortname">WEAR</string>
    <string name="smscommunicator_shortname">SMS</string>
    <string name="short_tabtitles">Shorten tab titles</string>
    <string name="always_use_shortavg">Always use short average delta instead of simple delta</string>
    <string name="always_use_shortavg_summary">Useful when data from unfiltered sources like xDrip gets noisy.</string>
    <string name="key_advancedsettings" translatable="false">key_advancedsettings</string>
    <string name="profile">Profile</string>
    <string name="openapsama_max_daily_safety_multiplier_summary">Default value: 3 This is a key OpenAPS safety cap. What this does is limit your basals to be 3x (in this people) your biggest basal rate. You likely will not need to change this, but you should be aware that’s what is discussed about “3x max daily; 4x current” for safety caps.</string>
    <string name="openapsama_current_basal_safety_multiplier_summary">Default value: 4 This is the other half of the key OpenAPS safety caps, and the other half of “3x max daily; 4x current” of the safety caps. This means your basal, regardless of max basal set on your pump, cannot be any higher than this number times the current level of your basal. This is to prevent people from getting into dangerous territory by setting excessively high max basals before understanding how the algorithm works. Again, the default is 4x; most people will never need to adjust this and are instead more likely to need to adjust other settings if they feel like they are “running into” this safety cap.</string>
    <string name="key_openapsama_autosens_max" translatable="false">autosens_max</string>
    <string name="openapsama_autosens_max_summary">Default value: 1.2\nThis is a multiplier cap for autosens (and soon autotune) to set a 20%% max limit on how high the autosens ratio can be, which in turn determines how high autosens can adjust basals, how low it can adjust ISF, and how low it can set the BG target.</string>
    <string name="key_openapsama_autosens_min" translatable="false">autosens_min</string>
    <string name="openapsama_autosens_min_summary">Default value: 0.7\nThe other side of the autosens safety limits, putting a cap on how low autosens can adjust basals, and how high it can adjust ISF and BG targets.</string>
    <string name="key_openapsama_autosens_adjusttargets" translatable="false">autosens_adjust_targets</string>
    <string name="openapsama_autosens_adjusttargets">Autosens adjust targets too</string>
    <string name="openapsama_autosens_adjusttargets_summary">Default value: true\nThis is used to allow autosens to adjust BG targets, in addition to ISF and basals.</string>
    <string name="key_openapsama_bolussnooze_dia_divisor" translatable="false">bolussnooze_dia_divisor</string>
    <string name="openapsama_bolussnooze_dia_divisor_summary">Default value: 2\nBolus snooze is enacted after you do a meal bolus, so the loop won’t counteract with low temps when you’ve just eaten. The example here and default is 2; so a 3 hour DIA means that bolus snooze will be gradually phased out over 1.5 hours (3DIA/2).</string>
    <string name="openapsama_min_5m_carbimpact" translatable="false">min_5m_carbimpact</string>
    <string name="openapsama_min_5m_carbimpact_summary">Default value: 3.0 (AMA) or 8.0 (SMB). This is a setting for default carb absorption impact per 5 minutes. The default is an expected 3mg/dl/5min. This affects how fast COB are decayed, and how much carb absorption is assumed in calculating future predicted BG, when BG is falling more than expected, or not rising as much as expected.</string>
    <string name="openapsama_link_to_preferncejson_doc_txt">Attention!\nNormally you do not have to change these values below. Please CLICK HERE and READ the text and make sure you UNDERSTAND it before change any of these values.</string>
    <string name="openapsama_link_to_preferncejson_doc" translatable="false">http://openaps.readthedocs.io/en/latest/docs/walkthrough/phase-3/beyond-low-glucose-suspend.html</string>
    <string name="smscommunicator_invalidphonennumber">Invalid SMS phone number</string>
    <string name="overview_calibration">Calibration</string>
    <string name="send_calibration">Send calibration %1$.1f to xDrip?</string>
    <string name="xdripnotinstalled">xDrip+ not installed</string>
    <string name="calibrationsent">Calibration sent to xDrip</string>
    <string name="smscommunicator_calibrationsent">Calibration sent. Receiving must be enabled in xDrip.</string>
    <string name="smscommunicator_calibrationfailed">xDrip is not receiving calibrations</string>
    <string name="pumpsuspended">Pump suspended</string>
    <string name="executing">Executing</string>
    <string name="virtualpump_settings">Virtual pump settings</string>
    <string name="virtualpump_uploadstatus_title">Upload status to NS</string>
    <string name="nsclientinternal">NSClient</string>
    <string name="nsclientinternal_shortname">NSCI</string>
    <string name="nsclientinternal_url">URL:</string>
    <string name="nsclientinternal_autoscroll">Autoscroll</string>
    <string name="restart">Restart</string>
    <string name="nsclientinternal_title">NSClient</string>
    <string name="nsclientinternal_url_title">Nightscout URL</string>
    <string name="nsclientinternal_url_dialogmessage">Enter Your Nightscout URL</string>
    <string name="nsclientinternal_secret_title">NS API secret</string>
    <string name="nsclientinternal_secret_dialogtitle">NS API secret</string>
    <string name="nsclientinternal_secret_dialogmessage">Enter NS API secret (min 12 chars)</string>
    <string name="deliver_now">Deliver now</string>
    <string name="clear_queue">Clear queue</string>
    <string name="show_queue">Show queue</string>
    <string name="queue">Queue:</string>
    <string name="status">Status:</string>
    <string name="paused">Paused</string>
    <string name="key_nsclientinternal_url" translatable="false">nsclientinternal_url</string>
    <string name="key_nsclientinternal_api_secret" translatable="false">nsclientinternal_api_secret</string>
    <string name="clearlog">Clear log</string>
    <string name="key_nsclientinternal_autoscroll" translatable="false">nsclientinternal_autoscroll</string>
    <string name="key_nsclientinternal_paused" translatable="false">nsclientinternal_paused</string>
    <string name="nowritepermission">NSCLIENT has no write permission. Wrong API secret?</string>
    <string name="wear_settings">Wear settings</string>
    <string name="wear_detailedIOB_title">Show detailed IOB</string>
    <string name="wear_detailedIOB_summary">Break down IOB into bolus and basal IOB on the watchface</string>
    <string name="nosuccess">not successful - please check phone</string>
    <string name="notavailable">n/a</string>
    <string name="key_smscommunicator_allowednumbers" translatable="false">smscommunicator_allowednumbers</string>
    <string name="key_smscommunicator_remotecommandsallowed" translatable="false">smscommunicator_remotecommandsallowed</string>
    <string name="patientage">Patient age</string>
    <string name="child">Child</string>
    <string name="teenage">Teenage</string>
    <string name="adult">Adult</string>
    <string name="resistantadult">Insulin resistant adult</string>
    <string name="key_age" translatable="false">age</string>
    <string name="key_child" translatable="false">child</string>
    <string name="key_teenage" translatable="false">teenage</string>
    <string name="key_adult" translatable="false">adult</string>
    <string name="key_resistantadult" translatable="false">resistantadult</string>
    <string name="patientage_summary">Please select patient age to setup safety limits</string>
    <string name="patient_name">Patient name</string>
    <string name="patient_name_summary">Please provide patient name or nickname to differentiate among multiple setups</string>
    <string name="patient_name_default" comment="This is default patient display name, when user does not provide real one">User</string>
    <string name="key_patient_name" translatable="false">patient_name</string>
    <string name="key_i_understand" translatable="false">I_understand</string>
    <string name="Glimp">Glimp</string>
    <string name="needwhitelisting">%1$s needs battery optimalization whitelisting for proper performance</string>
    <string name="loopsuspended">Loop suspended</string>
    <string name="loopsuspendedfor">Suspended (%1$d m)</string>
    <string name="loopsuperbolusfor">Superbolus (%1$d m)</string>
    <string name="suspendloop">Suspend loop</string>
    <string name="suspendloopfor1h">Suspend loop for 1h</string>
    <string name="suspendloopfor2h">Suspend loop for 2h</string>
    <string name="suspendloopfor3h">Suspend loop for 3h</string>
    <string name="suspendloopfor10h">Suspend loop for 10 h</string>
    <string name="suspendloopforXmin">Suspend loop for %1$d min</string>
    <string name="disconnectpumpfor15m">Disconnect pump for 15 min</string>
    <string name="disconnectpumpfor30m">Disconnect pump for 30 min</string>
    <string name="disconnectpumpfor1h">Disconnect pump for 1 h</string>
    <string name="disconnectpumpfor2h">Disconnect pump for 2 h</string>
    <string name="disconnectpumpfor3h">Disconnect pump for 3 h</string>
    <string name="resume">Resume</string>
    <string name="reconnect">Reconnect Pump</string>
    <string name="smscommunicator_wrongduration">Wrong duration</string>
    <string name="smscommunicator_loopsuspended">Loop suspended</string>
    <string name="smscommunicator_loopresumed">Loop resumed</string>
    <string name="treatments_wizard_bgtrend_label">15min trend</string>
    <string name="treatments_wizard_cob_label">COB</string>
    <string name="superbolus">Superbolus</string>
    <string name="ns_logappstartedevent">Log app start to NS</string>
    <string name="restartingapp">Exiting application to apply settings.</string>
    <string name="configbuilder_insulin_description">Which type of insulin are you using?</string>
    <string name="fastactinginsulin">Fast Acting Insulin</string>
    <string name="fastactinginsulincomment">Novorapid, Novolog, Humalog</string>
    <string name="ultrafastactinginsulincomment">Fiasp</string>
    <string name="insulin_shortname">INS</string>
    <string name="key_usesuperbolus" translatable="false">key_usersuperbolus</string>
    <string name="enablesuperbolus">Enable superbolus in wizard</string>
    <string name="enablesuperbolus_summary">Enable superbolus functionality in wizard. Do not enable until you learn what it really does. IT MAY CAUSE INSULIN OVERDOSE IF USED BLINDLY!</string>
    <string name="key_show_statuslights" translatable="false">show_statuslights</string>
    <string name="show_statuslights">Show status lights on home screen</string>
    <string name="key_statuslights_cage_warning" translatable="false">statuslights_cage_warning</string>
    <string name="statuslights_cage_warning">Threshold warning canula age [h]</string>
    <string name="key_statuslights_cage_critical" translatable="false">statuslights_cage_critical</string>
    <string name="statuslights_cage_critical">Threshold critical canula age [h]</string>
    <string name="key_statuslights_iage_warning" translatable="false">statuslights_iage_warning</string>
    <string name="statuslights_iage_warning">Threshold warning insulin age [h]</string>
    <string name="key_statuslights_iage_critical" translatable="false">statuslights_iage_critical</string>
    <string name="statuslights_iage_critical">Threshold critical insulin age [h]</string>
    <string name="key_statuslights_sage_warning" translatable="false">statuslights_sage_warning</string>
    <string name="statuslights_sage_warning">Threshold warning sensor age [h]</string>
    <string name="key_statuslights_sage_critical" translatable="false">statuslights_sage_critical</string>
    <string name="statuslights_sage_critical">Threshold critical sensor age [h]</string>
    <string name="key_statuslights_bage_warning" translatable="false">statuslights_bage_warning</string>
    <string name="statuslights_bage_warning">Threshold warning battery age [h]</string>
    <string name="key_statuslights_bage_critical" translatable="false">statuslights_bage_critical</string>
    <string name="statuslights_bage_critical">Threshold critical battery age [h]</string>
    <string name="key_statuslights_res_warning" translatable="false">statuslights_res_warning</string>
    <string name="statuslights_res_warning">Threshold warning reservoir level [U]</string>
    <string name="key_statuslights_res_critical" translatable="false">statuslights_res_critical</string>
    <string name="statuslights_res_critical">Threshold critical reservoir level [U]</string>
    <string name="key_statuslights_bat_warning" translatable="false">statuslights_bat_warning</string>
    <string name="statuslights_bat_warning">Threshold warning battery level [%]</string>
    <string name="key_statuslights_bat_critical" translatable="false">statuslights_bat_critical</string>
    <string name="statuslights_bat_critical">Threshold critical battery level [%]</string>
    <string name="iob">IOB</string>
    <string name="cob">COB</string>
    <string name="nav_about">About</string>
    <string name="smscommunicator_missingsmspermission">Missing SMS permission</string>
    <string name="smscommunicator_missingphonestatepermission">Missing phone state permission</string>
    <string name="xdripstatus_settings">xDrip Status (watch)</string>
    <string name="xdripstatus">xDrip Statusline (watch)</string>
    <string name="xdripstatus_shortname">xds</string>
    <string name="wear_showbgi_title">Show BGI</string>
    <string name="wear_showbgi_summary">Add BGI to status line</string>
    <string name="ns_noupload">No upload to NS</string>
    <string name="ns_noupload_summary">All data sent to NS are dropped. AAPS is connected to NS but no change in NS is done</string>
    <string name="key_ns_upload_only" translatable="false">ns_upload_only</string>
    <string name="key_ns_noupload" translatable="false">ns_noupload</string>
    <string name="overview_extendedbolus_cancel_button">Cancel Extended Bolus</string>
    <string name="careportal_sensorage_label">Sensor age</string>
    <string name="careportal_canulaage_label">Canula age</string>
    <string name="careportal_insulinage_label">Insulin age</string>
    <string name="doprofileswitch">Do Profile Switch</string>
    <string name="careportal_pbage_label">Pump battery age</string>
    <string name="ns_alarmoptions">Alarm options</string>
    <string name="key_nsalarm_urgent_high" translatable="false">nsalarm_urgent_high</string>
    <string name="key_nsalarm_high" translatable="false">nsalarm_high</string>
    <string name="key_nsalarm_low" translatable="false">nsalarm_low</string>
    <string name="key_nsalarm_urgent_low" translatable="false">nsalarm_urgent_low</string>
    <string name="key_nsalarm_staledata" translatable="false">nsalarm_staledata</string>
    <string name="key_nsalarm_urgent_staledata" translatable="false">nsalarm_urgent_staledata</string>
    <string name="key_nsalarm_staledatavalue" translatable="false">nsalarm_staledatavalue</string>
    <string name="key_nsalarm_urgent_staledatavalue" translatable="false">nsalarm_urgent_staledatavalue</string>
    <string name="nsalarm_urgenthigh">Urgent high</string>
    <string name="nsalarm_high">High</string>
    <string name="nsalarm_low">Low</string>
    <string name="nsalarm_urgentlow">Urgent low</string>
    <string name="nsalarm_staledata">Stale data</string>
    <string name="nsalarm_urgentstaledata">Urgent stale data</string>
    <string name="nsalarm_staledatavalue_label">Stale data threshold [min]</string>
    <string name="nsalarm_urgent_staledatavalue_label">Urgent stale data threshold [min]</string>
    <string name="openapsama_autosens_period">Interval for autosens [h]</string>
    <string name="openapsama_autosens_period_summary">Amount of hours in the past for sensitivity detection (carbs absorption time is excluded)</string>
    <string name="key_openapsama_autosens_period" translatable="false">openapsama_autosens_period</string>
    <string name="key_nsclient_localbroadcasts" translatable="false">nsclient_localbroadcasts</string>
    <string name="pump">Pump</string>
    <string name="openaps">OpenAPS</string>
    <string name="uploader">Uploader</string>
    <string name="configbuilder_sensitivity">Sensitivity detection</string>
    <string name="configbuilder_sensitivity_description">Which sensitivity algorithm should be used?</string>
    <string name="sensitivity_shortname">SENS</string>
    <string name="sensitivityoref0">Sensitivity Oref0</string>
    <string name="sensitivityoref1">Sensitivity Oref1</string>
    <string name="sensitivityaaps">Sensitivity AAPS</string>
    <string name="absorptionsettings_title">Absorption settings</string>

    <string name="absorption_maxtime_title">Meal max absorption time [h]</string>
    <string name="absorption_maxtime_summary">Time in hours where is expected all carbs from meal will be absorbed</string>
    <string name="key_rangetodisplay" translatable="false">rangetodisplay</string>
    <string name="careportal_sensorage_label_short">SAGE</string>
    <string name="careportal_insulinage_label_short">IAGE</string>
    <string name="careportal_canulaage_label_short">CAGE</string>
    <string name="careportal_pbage_label_short">PBAGE</string>
    <string name="openaps_short">OAPS</string>
    <string name="uploader_short">UPLD</string>
    <string name="basal_short">BAS</string>
    <string name="virtualpump_extendedbolus_label_short">EXT</string>
    <string name="keep_screen_on_title">Keep screen on</string>
    <string name="keep_screen_on_summary">Prevent Android to turn screen off. It will consume lot of energy when not plugged to power outlet.</string>
    <string name="sensitivity_warning">By turning on Autosense feature remember to enter all eated carbs. Otherwise carbs deviations will be identified wrong as sensitivity change !!</string>
    <string name="sensitivityweightedaverage">Sensitivity WeightedAverage</string>
    <string name="mdtp_ok">OK</string>
    <string name="mdtp_cancel">Cancel</string>
    <string name="notloadedplugins">Not all profiles loaded!</string>
    <string name="valuesnotstored">Values not stored!</string>
    <string name="combopump" translatable="false">Accu-Chek Combo</string>
    <string name="combopump_shortname" translatable="false">COMBO</string>
    <string name="ns_localbroadcasts">Enable broadcasts to other apps (like xDrip). Do not enable if you have more than one instance of AAPS or NSClient installed!</string>
    <string name="ns_localbroadcasts_title">Enable local Broadcasts.</string>
    <string name="careportal_activity_label">ACTIVITY &amp; FEEDBACK</string>
    <string name="careportal_carbsandbolus_label">CARBS &amp; BOLUS</string>
    <string name="careportal_cgm_label">CGM &amp; OPENAPS</string>
    <string name="careportal_pump_label">PUMP</string>
    <string name="careportal_newnstreatment_duration_min_label">Duration [min]</string>
    <string name="openapssmb">OpenAPS SMB</string>
    <string name="key_use_smb" translatable="false">use_smb</string>
    <string name="key_use_uam" translatable="false">use_uam</string>
    <string name="key_smb_enable_carbs_suggestions" translatable="false">smb_enable_carbs_suggestions</string>
    <string name="key_smb_enable_carbs_suggestions_threshold" translatable="false">smb_enable_carbs_suggestions_threshold</string>
    <string name="enableuam">Enable UAM</string>
    <string name="enablesmb">Enable SMB</string>
    <string name="enablecarbssuggestions">Enable Carbs Suggestions</string>
    <string name="enablesmb_summary">Use Super Micro Boluses instead of temp basal for faster action</string>
    <string name="enableuam_summary">Detection of Unannounced meals</string>
    <string name="enablecarbssuggestions_summary">Enable carbs suggestions when BG is predicted to go below threshold</string>
    <string name="key_insulin_oref_peak" translatable="false">insulin_oref_peak</string>
    <string name="insulin_oref_peak">IOB Curve Peak Time</string>
    <string name="insulin_peak_time">Peak Time [min]</string>
    <string name="free_peak_oref">Free-Peak Oref</string>
    <string name="rapid_acting_oref">Rapid-Acting Oref</string>
    <string name="ultrarapid_oref">Ultra-Rapid Oref</string>
    <string name="dia_too_short">DIA of %1$f too short - using %2$f instead!</string>
    <string name="activate_profile">Activate profile</string>
    <string name="invalid">INVALID</string>
    <string name="key_wizard_include_cob" translatable="false">wizard_include_cob</string>
    <string name="key_wizard_include_trend_bg" translatable="false">wizard_include_trend_bg</string>
    <string name="careportal_newnstreatment_percentage_label">Percentage</string>
    <string name="careportal_newnstreatment_timeshift_label">Time shift</string>
    <string name="default_temptargets">Default Temp-Targets</string>
    <string name="eatingsoon_duration">eatingsoon duration</string>
    <string name="eatingsoon_target">eatingsoon target</string>
    <string name="activity_duration">activity duration</string>
    <string name="activity_target">activity target</string>
    <string name="hypo_duration">hypo duration</string>
    <string name="hypo_target">hypo target</string>
    <string name="reuse">reuse</string>
    <string name="wearcontrol_title">Controls from Watch</string>
    <string name="wearcontrol_summary">Set Temp-Targets and enter Treatments from the watch.</string>
    <string name="food">Food</string>
    <string name="shortgramm">g</string>
    <string name="none"><![CDATA[<none>]]></string>
    <string name="shortkilojoul">kJ</string>
    <string name="shortenergy">En</string>
    <string name="shortprotein">Pr</string>
    <string name="shortfat">Fat</string>
    <string name="active"><![CDATA[<Active>]]></string>
    <string name="executingrightnow">Command is executed right now</string>
    <string name="pump_unreachable">Pump unreachable</string>
    <string name="missed_bg_readings">Missed BG readings</string>
    <string name="key_raise_notifications_as_android_notifications" translatable="false">raise_urgent_alarms_as_android_notification</string>
    <string name="raise_notifications_as_android_notifications">Use system notifications for alerts and notifications</string>
    <string name="key_enable_pump_unreachable_alert" translatable="false">enable_pump_unreachable_alert</string>
    <string name="key_enable_missed_bg_readings_alert" translatable="false">enable_missed_bg_readings</string>
    <string name="key_enable_carbs_required_alert_local" translatable="false">enable_carbs_required_alert_local</string>
    <string name="localalertsettings_title">Local alerts</string>
    <string name="enable_missed_bg_readings_alert">Alert if no BG data is received</string>
    <string name="enable_pump_unreachable_alert">Alert if pump is unreachable</string>
    <string name="pump_unreachable_threshold">Pump unreachable threshold [min]</string>
    <string name="enable_carbs_req_alert">Alert if carbs are required</string>
    <string name="key_pump_unreachable_threshold" translatable="false">pump_unreachable_threshold</string>
    <string name="key_missed_bg_readings_threshold" translatable="false">missed_bg_readings_threshold</string>
    <string name="urgent_alarm">Urgent Alarm</string>
    <string name="info">INFO</string>
    <string name="eversense">Eversense App (patched)</string>
    <string name="dexcomg5_nsupload_title">Upload BG data to NS</string>
    <string name="key_dexcomg5_nsupload" translatable="false">dexcomg5_nsupload</string>
    <string name="bgsource_upload">BG upload settings</string>
    <string name="wear_detailed_delta_title">Show detailed delta</string>
    <string name="wear_detailed_delta_summary">Show delta with one more decimal place</string>
    <string name="key_smbinterval" translatable="false">smbinterval</string>
    <string name="smbinterval_summary">How frequently SMBs will be given in min</string>
    <string name="smbmaxminutes">SMB max minutes</string>
    <string name="smbmaxminutes_summary">Max minutes of basal to limit SMB to</string>
    <string name="uamsmbmaxminutes">UAM SMB max minutes</string>
    <string name="uamsmbmaxminutes_summary">Max minutes of basal to limit SMB to for UAM</string>
    <string name="key_carbsReqThreshold" translatable="false">carbsReqThreshold</string>
<<<<<<< HEAD
    <string name="carbsReqThreshold">Minimum Carbs Required For Suggestion</string>
    <string name="carbsReqThreshold_summary">Minimum grams of carbs to display a carbs suggestion alert. Carbs suggestions below this number will not trigger a notification.</string>
    <string name="unsupportedfirmware">Unsupported pump firmware</string>
=======
    <string name="carbsReqThreshold">Carb suggestion threshold</string>
    <string name="carbsReqThreshold_summary">When Carbs are suggested, how many carbs will prompt a notification</string>
>>>>>>> 879882f3
    <string name="dexcomg5_xdripupload_title">Send BG data to xDrip+</string>
    <string name="key_dexcomg5_xdripupload" translatable="false">dexcomg5_xdripupload</string>
    <string name="dexcomg5_xdripupload_summary">In xDrip+ select 640g/Eversense data source</string>
    <string name="nsclientbg">NSClient BG</string>
    <string name="overview_editquickwizard_usebg">BG calculation</string>
    <string name="overview_editquickwizard_usebolusiob">Bolus IOB calculation</string>
    <string name="overview_editquickwizard_usebasaliob">Basal IOB calculation</string>
    <string name="overview_editquickwizard_usetrend">Trend calculation</string>
    <string name="overview_editquickwizard_usesuperbolus">Superbolus calculation</string>
    <string name="yes">Yes</string>
    <string name="no">No</string>
    <string name="positiveonly">Positive only</string>
    <string name="negativeonly">Negative only</string>
    <string name="overview_editquickwizard_usecob">COB calculation</string>
    <string name="overview_editquickwizard_usetemptarget">Temporary target calculation</string>
    <string name="loopenabled">Loop enabled</string>
    <string name="apsselected">APS selected</string>
    <string name="nsclienthaswritepermission">NSClient has write permission</string>
    <string name="closedmodeenabled">Closed mode enabled</string>
    <string name="maxiobset">Maximal IOB set properly</string>
    <string name="hasbgdata">BG available from selected source</string>
    <string name="combo_programming_bolus">Programming pump for bolusing</string>
    <string name="combo_refresh">Refresh</string>
    <string name="combo_pump_state_label">State</string>
    <string name="combo_pump_activity_label">Activity</string>
    <string name="combo_no_pump_connection">No connection for %1$d min</string>
    <string name="combo_tbr_remaining">%1$d%% (%2$d min remaining)</string>
    <string name="combo_last_bolus" translatable="false">%1$.1f %2$s (%3$s)</string>
    <string name="combo_pump_state_initializing">Initializing</string>
    <string name="combo_pump_state_suspended_due_to_error">Suspended due to error</string>
    <string name="combo_pump_state_suspended_by_user">Suspended by user</string>
    <string name="combo_pump_state_running">Running</string>
    <string name="combo_pump_action_cancelling_tbr">Cancelling TBR</string>
    <string name="combo_pump_action_setting_tbr">Setting TBR (%1$d%% / %2$d min)</string>
    <string name="combo_pump_action_bolusing">Bolusing (%1$.1f U)</string>
    <string name="combo_pump_action_refreshing">Refreshing</string>
    <string name="combo_pump_unsupported_operation">Requested operation not supported by pump</string>
    <string name="combo_low_suspend_forced_notification">Unsafe usage: extended or multiwave boluses are active. Loop mode has been set to low-suspend only 6 hours. Only normal boluses are supported in loop mode</string>
    <string name="combo_force_disabled_notification">Unsafe usage: the pump uses a different basal rate profile than the first. The loop has been disabled. Select the first profile on the pump and refresh.</string>
    <string name="bolus_frequency_exceeded">A bolus with the same amount was requested within the last two minutes. To prevent accidental double boluses and to guard against bugs this is disallowed.</string>
    <string name="combo_pump_connected_now">Now</string>
    <string name="combo_activity_reading_pump_history">Reading pump history</string>
    <string name="combo_activity_setting_basal_profile">Setting basal profile</string>
    <string name="combo_pump_cartridge_low_warrning">Pump cartridge level is low</string>
    <string name="combo_pump_battery_low_warrning">Pump battery is low</string>
    <string name="combo_is_in_error_state">The pump is showing the error E%1$d: %2$s</string>
    <string name="combo_reservoir_low">Low</string>
    <string name="combo_reservoir_empty">Empty</string>
    <string name="combo_reservoir_normal">Normal</string>
    <string name="combo_notification_check_time_date">Pump clock update needed</string>
    <string name="combo_warning">Warning</string>
    <string name="combo_pump_tbr_cancelled_warrning">TBR CANCELLED warning was confirmed</string>
    <string name="combo_error_no_connection_no_bolus_delivered">The pump could not be reached. No bolus was given</string>
    <string name="combo_error_no_bolus_delivered">Bolus delivery failed. It appears no bolus was delivered. To be sure, please check the pump to avoid a double bolus and then bolus again. To guard against bugs, boluses are not automatically retried.</string>
    <string name="combo_error_partial_bolus_delivered">Only %1$.2f U of the requested bolus of %2$.2f U was delivered due to an error. Please check the pump to verify this and take appropriate actions.</string>
    <string name="combo_error_bolus_verification_failed">Delivering the bolus and verifying the pump\'s history failed, please check the pump. If a bolus was delivered, it will be added to treatments during the next connection to the pump.</string>
    <string name="combo_reservoir_level_insufficient_for_bolus">Not enough insulin for bolus left in reservoir</string>
    <string name="extendedbolusdeliveryerror">Extended bolus delivery error</string>
    <string name="insightpump_shortname">Sight</string>
    <string name="ago">ago</string>
     <string name="key_enableSMB_always" translatable="false">enableSMB_always</string>
    <string name="key_enableSMB_with_COB" translatable="false">enableSMB_with_COB</string>
    <string name="key_enableSMB_with_temptarget" translatable="false">enableSMB_with_temptarget</string>
    <string name="key_enableSMB_after_carbs" translatable="false">enableSMB_after_carbs</string>
    <string name="key_allowSMB_with_high_temptarget" translatable="false">enableSMB_with_high_temptarget</string>
    <string name="enablesmbalways">Enable SMB always</string>
    <string name="enablesmbalways_summary">Enable SMB always independently to boluses. Possible only with BG source with nice filtering of data like G5</string>
    <string name="enablesmbaftercarbs">Enable SMB after carbs</string>
    <string name="enablesmbaftercarbs_summary">Enable SMB for 6h after carbs, even with 0 COB. Possible only with BG source with nice filtering of data like G5</string>
    <string name="enablesmbwithcob">Enable SMB with COB</string>
    <string name="enablesmbwithcob_summary">Enable SMB when there is COB active.</string>
    <string name="enablesmbwithtemptarget">Enable SMB with temp targets</string>
    <string name="enablesmbwithtemptarget_summary">Enable SMB when there is temp target active (eating soon, exercise)</string>
    <string name="enablesmbwithhightemptarget">Enable SMB with high temp targets</string>
    <string name="enablesmbwithhightemptarget_summary">Enable SMB when there is high temp target active (exercise)</string>
    <string name="overview_insulin_label">Insulin</string>
    <string name="overview_carbs_label">Carbs</string>
    <string name="overview_buttons_selection">Buttons</string>
    <string name="key_show_calibration_button" translatable="false">show_calibration_button</string>
    <string name="key_show_cgm_button" translatable="false">show_cgm_button</string>
    <string name="key_show_carbs_button" translatable="false">show_carbs_button</string>
    <string name="key_show_wizard_button" translatable="false">show_wizard_button</string>
    <string name="key_show_insulin_button" translatable="false">show_insulin_button</string>
    <string name="key_show_treatment_button" translatable="false">show_treatment_button</string>
    <string name="show_calibration_button_summary">Sends a calibration to xDrip+ or open G5 calibration dialog</string>
    <string name="show_cgm_button_summary">Opens xDrip+, back buttons returns to AAPS</string>
    <string name="key_insulin_button_increment_1" translatable="false">insulin_button_increment_1</string>
    <string name="key_insulin_button_increment_2" translatable="false">insulin_button_increment_2</string>
    <string name="key_insulin_button_increment_3" translatable="false">insulin_button_increment_3</string>
    <string name="key_carbs_button_increment_1" translatable="false">carbs_button_increment_1</string>
    <string name="key_carbs_button_increment_2" translatable="false">carbs_button_increment_2</string>
    <string name="key_carbs_button_increment_3" translatable="false">carbs_button_increment_3</string>
    <string name="carb_increment_button_message">Number of carbs to add when button is pressed</string>
    <string name="insulin_increment_button_message">Amount of insulin to add when button is pressed</string>
    <string name="error_starting_cgm">Could not launch CGM application.  Make sure it is installed.</string>
    <string name="overview_cgm">CGM</string>
    <string name="ignore5m">Ignore 5m</string>
    <string name="ignore15m">Ignore 15m</string>
    <string name="ignore30m">Ignore 30m</string>
    <string name="required">req</string>
    <string name="nav_historybrowser">History browser</string>
    <string name="wear_notifysmb_title">Notify on SMB</string>
    <string name="wear_notifysmb_summary">Show SMB on the watch like a standard bolus.</string>
<<<<<<< HEAD
    <string name="key_ns_create_announcements_from_errors" translatable="false">ns_create_announcements_from_errors</string>
    <string name="key_ns_create_announcements_from_carbs_req" translatable="false">ns_create_announcements_from_carbs_req</string>
=======
>>>>>>> 879882f3
    <string name="ns_create_announcements_from_errors_title">Create announcements from errors</string>
    <string name="ns_create_announcements_from_carbs_req_title">Create announcements from carbs required alerts</string>
    <string name="ns_create_announcements_from_errors_summary">Create Nightscout announcement for error dialogs and local alerts (also viewable in Careportal under Treatments)</string>
    <string name="ns_create_announcements_from_carbs_req_summary">Create Nightscout announcements for carbs required alerts</string>
    <string name="eversense_shortname" translatable="false">EVR</string>
    <string name="wear_predictions_summary">Show the predictions on the watchface.</string>
    <string name="wear_predictions_title">Predictions</string>
    <string name="data_choices">Data Choices</string>
    <string name="fabric_upload">Fabric Upload</string>
    <string name="allow_automated_crash_reporting">Allow automated crash reporting and feature usage data to be sent to the developers via the fabric.io service.</string>
    <string name="g5appnotdetected">Please update your Dexcom app to supported version</string>
    <string name="dexcom_app_not_installed">Dexcom app is not installed.</string>
    <string name="start_activity_tt">Start Activity TT</string>
    <string name="start_eating_soon_tt">Start Eating soon TT</string>
    <string name="temptargetshort">TT</string>
    <string name="do_not_bolus_record_only">Do not bolus, record only</string>
    <string name="category">Category</string>
    <string name="subcategory">Subcategory</string>
    <string name="bolusrecordedonly">Bolus will be recorded only</string>
    <string name="ns_autobackfill_summary">Autobackfill missig BGs from NS</string>
    <string name="key_ns_autobackfill" translatable="false">ns_autobackfill</string>
    <string name="loop_smbsetbypump_label">SMB set by pump</string>
    <string name="overview_show_activity">Activity</string>
    <string name="overview_show_sensitivity">Sensitivity</string>
    <string name="overview_show_deviations">Deviations</string>
    <string name="overview_show_cob">Carbs On Board</string>
    <string name="overview_show_iob">Insulin On Board</string>
    <string name="overview_show_basals">Basals</string>
    <string name="no_action_selected">No action selected, nothing will happen</string>
    <string name="start_hypo_tt">Start Hypo TT</string>
    <string name="closed_loop_disabled_on_dev_branch">Running dev version. Closed loop is disabled.</string>
    <string name="key_fromNSAreCommingFakedExtendedBoluses" translatable="false">fromNSAreCommingFakedExtendedBoluses</string>
    <string name="engineering_mode_enabled">Engineering mode enabled</string>
    <string name="not_eng_mode_or_release">Engineering mode not enabled and not on release branch</string>
    <string name="combo_actvity_reading_basal_profile">Reading basal profile</string>
    <string name="combo_bolus_rejected_due_to_pump_history_change">The pump history has changed after the bolus calculation was performed. The bolus was not delivered. Please recalculate if a bolus is still needed.</string>
    <string name="combo_error_updating_treatment_record">Bolus successfully delivered, but adding the treatment entry failed. This can happen if two small boluses of the same size are administered within the last two minutes. Please check the pump history and treatment entries and use the Careportal to add missing entries. Make sure not to add any entries for the exact same minute and same amount.</string>
    <string name="combo_high_temp_rejected_due_to_pump_history_changes">Rejecting high temp since calculation didn\'t consider recently changed pump history</string>
    <string name="combo_activity_checking_pump_state">Refreshing pump state</string>
    <string name="combo_warning_pump_basal_rate_changed">The basal rate on the pump has changed and will be updated soon</string>
    <string name="combo_error_failure_reading_changed_basal_rate">Basal rate changed on pump, but reading it failed</string>
    <string name="combo_activity_checking_for_history_changes">Checking for history changes</string>
    <string name="combo_error_multiple_boluses_with_identical_timestamp">Multiple boluses with the same amount within the same minute were just imported. Only one record could be added to treatments. Please check the pump and manually add a bolus record using the Careportal tab. Make sure to create a bolus with a time no other bolus uses.</string>
    <string name="about_link_urls">\n\nhttp://www.androidaps.org\nhttp://www.androidaps.de (de)\n\nfacebook:\nhttp://facebook.androidaps.org\nhttp://facebook.androidaps.de (de)</string>
    <string name="combo_check_date">The last bolus is older than 24 hours or is in the future. Please check the date on the pump is set correctly.</string>
    <string name="combo_suspious_bolus_time">Time/date of the delivered bolus on pump seems wrong, IOB is likely incorrect. Please check pump time/date.</string>
    <string name="profileswitch_ismissing">ProfileSwitch missing. Please do a profile switch or press \"Activate Profile\" in the LocalProfile.</string>
    <string name="combo_bolus_count">Bolus count</string>
    <string name="combo_tbr_count">TBR count</string>
    <string name="pumpisnottempbasalcapable">Pump is not temp basal capable</string>
    <string name="novalidbasalrate">No valid basal rate read from pump</string>
    <string name="closedmodedisabledinpreferences">Closed loop mode disabled in preferences</string>
    <string name="autosensdisabledinpreferences">Autosens disabled in preferences</string>
    <string name="smbdisabledinpreferences">SMB disabled in preferences</string>
    <string name="uamdisabledinpreferences">UAM disabled in preferences</string>
    <string name="uamdisabledoref1notselected">UAM disabled because it rely on Oref1 sensitivity plugin</string>
    <string name="key_openapsma_max_basal" translatable="false">openapsma_max_basal</string>
    <string name="key_openapsama_current_basal_safety_multiplier" translatable="false">openapsama_current_basal_safety_multiplier</string>
    <string name="key_openapsama_max_daily_safety_multiplier" translatable="false">openapsama_max_daily_safety_multiplier</string>
    <string name="maxbasalmultiplier">max basal multiplier</string>
    <string name="maxdailybasalmultiplier">max daily basal multiplier</string>
    <string name="key_openapsma_max_iob" translatable="false">openapsma_max_iob</string>
    <string name="smb_frequency_exceeded">A bolus was delivered within the last 3 minutes, skipping SMB</string>
    <string name="basal_set_correctly">Basal set correctly</string>
    <string name="key_treatmentssafety_maxbolus" translatable="false">treatmentssafety_maxbolus</string>
    <string name="limitingextendedbolus">Limiting extended bolus to %1$.1f U because of %2$s</string>
    <string name="limitingmaxiob">Limiting max IOB to %1$.1f U because of %2$s</string>
    <string name="limitingcarbs">Limiting carbs to %1$d g because of %2$s</string>
    <string name="limitingiob">Limiting IOB to %1$.1f U because of %2$s</string>
    <string name="maxvalueinpreferences">max value in preferences</string>
    <string name="hardlimit">hard limit</string>
    <string name="key_treatmentssafety_maxcarbs" translatable="false">treatmentssafety_maxcarbs</string>
    <string name="unsafeusage">unsafe usage</string>
    <string name="key_openapsama_useautosens" translatable="false">openapsama_useautosens</string>
    <string name="readstatusfailed">Read status failed</string>
    <string name="record_pump_site_change">Record pump site change</string>
    <string name="record_insulin_cartridge_change">Record insulin cartridge change</string>
    <string name="smbalwaysdisabled">SMB always and after carbs disabled because active BG source doesn\'t support advanced filtering</string>
    <string name="smbnotallowedinopenloopmode">SMB not allowed in open loop mode</string>
    <string name="food_short">Food</string>
    <string name="iobcobcalculator" translatable="false">IobCobCalculator</string>
    <string name="reset">reset</string>
    <string name="loopdisconnectedfor">Disconnected (%1$d m)</string>
    <string name="key_openapssmb_max_iob" translatable="false">openapsmb_max_iob</string>
    <string name="openapssmb_maxiob_title">Maximum total IOB OpenAPS can\'t go over [U]</string>
    <string name="openapssmb_maxiob_summary">This value is called Max IOB in OpenAPS context\nOpenAPS will not add more insulin if current IOB is greater than this value</string>
    <string name="pump_stopped">Pump stopped</string>
    <string name="pump_started">Pump started</string>
    <string name="pump_paused">Pump paused</string>
    <string name="absorption_cutoff_title">Meal max absorption time [h]</string>
    <string name="absorption_cutoff_summary">Time at which any meal is considered absorbed. Remaining carbs will be cut off.</string>
    <string name="time">Time</string>
    <string name="key_show_notes_entry_dialogs" translatable="false">show_notes_entry_dialogs</string>
    <string name="overview_show_notes_field_in_dialogs_title">Show notes field in treatment dialogs</string>
    <string name="title_activity_setup_wizard" translatable="false">SetupWizardActivity</string>
    <string name="next_button">Next</string>
    <string name="previous_button">Prev</string>
    <string name="nav_setupwizard">Setup Wizard</string>
    <string name="setupwizard_finish">FINISH</string>
    <string name="setupwizard_language_prompt">Select your language</string>
    <string name="firstinsulinincrement">First insulin increment</string>
    <string name="secondinsulinincrement">Second insulin increment</string>
    <string name="thirdinsulinincrement">Third insulin increment</string>
    <string name="firstcarbsincrement">First carbs increment</string>
    <string name="secondcarbsincrement">Second carbs increment</string>
    <string name="thirdcarbsincrement">Third carbs increment</string>
    <string name="cgm">CGM</string>
    <string name="key_ns_wifionly" translatable="false">ns_wifionly</string>
    <string name="key_ns_wifi_ssids" translatable="false">ns_wifi_ssids</string>
    <string name="key_ns_allowroaming" translatable="false">ns_allowroaming</string>
    <string name="key_ns_chargingonly" translatable="false">ns_chargingonly</string>
    <string name="ns_wifionly">Use WiFi connection only</string>
    <string name="ns_wifi_ssids">WiFi SSID</string>
    <string name="ns_chargingonly">Only if charging</string>
    <string name="connectionsettings_title">Connection settings</string>
    <string name="ns_wifi_allowedssids">Allowed SSIDs (semicolon separated)</string>
    <string name="ns_allowroaming">Allow connection in roaming</string>
    <string name="key_always_use_shortavg" translatable="false">always_use_shortavg</string>
    <string name="openapsama_autosens_max">Max autosens ratio</string>
    <string name="openapsama_autosens_min">Min autosens ratio</string>
    <string name="openapsama_bolussnooze_dia_divisor">Bolus snooze dia divisor</string>
    <string name="openapsama_max_daily_safety_multiplier">Max daily safety multiplier</string>
    <string name="openapsama_current_basal_safety_multiplier">Current basal safety multiplier</string>
    <string name="value_unavailable_short">n/a</string>
    <string translatable="false" name="key_virtualpump_type">virtualpump_type</string>
    <string name="virtualpump_type">Virtual Pump Type</string>
    <string name="virtualpump_definition">Pump Definition</string>
    <string name="virtualpump_pump_def">Bolus: Step=%1$s\nExtended Bolus: [Step=%2$s, Duration=%3$smin-%4$sh]\nBasal: Step=%5$s\nTBR: %6$s (by %7$s), Duration=%8$smin-%9$sh\n%10$s</string>
    <string name="ns_autobackfill_title">Autobackfill BG</string>
    <string name="wear_wizard_settings">Wizard Settings</string>
    <string translatable="false" name="key_wearwizard_bg">wearwizard_bg</string>
    <string translatable="false" name="key_wearwizard_tt">wearwizard_tt</string>
    <string translatable="false" name="key_wearwizard_trend">wearwizard_trend</string>
    <string translatable="false" name="key_wearwizard_cob">wearwizard_cob</string>
    <string translatable="false" name="key_wearwizard_bolusiob">wearwizard_bolusiob</string>
    <string translatable="false" name="key_wearwizard_basaliob">wearwizard_basaliob</string>
    <string name="wear_wizard_settings_summary">Calculations included in the Wizard result:</string>
    <string name="wear_display_settings">Display Settings</string>
    <string name="wear_general_settings">General Settings</string>
    <string name="enable_nsclient">Enable NSClient</string>
    <string name="welcometosetupwizard">Welcome to setup wizard. It will guide you through the setup process\n</string>
    <string name="pumpsetup">Pump setup</string>
    <string name="readstatus">Read status</string>
    <string name="adjustprofileinns">Changes must be done in NS</string>
    <string name="exitwizard">Skip setup wizard</string>
    <string name="setupwizard_loop_description">Press the button below to enable AndroidAPS to suggest/make basal changes</string>
    <string name="apssetup">Configure APS plugin</string>
    <string name="key_setupwizard_processed" translatable="false">startupwizard_processed</string>
    <string name="sensitivitysetup">Configure Sensitivity plugin</string>
    <string name="setupwizard_sensitivity_description">Sensitivity plugin is used for sensitivity detection and COB calculation. For more info visit:</string>
    <string name="setupwizard_sensitivity_url">https://github.com/MilosKozak/AndroidAPS/wiki/Sensitivity-detection-and-COB</string>
    <string name="nsclientinfotext">NSClient handles connection to Nightscout. You can skip this part now but you will not be able to pass objectives until you set it up.</string>
    <string name="diawarning">Please remember: new insulin profiles require DIA at least 5h. DIA 5–6h on new profile is equal to DIA 3h on old insulin profiles.</string>
    <string name="bgsourcesetup">Configure BG source</string>
    <string name="setupwizard_profile_description">Please select source of profile. If patient is a child you should use NS profile. If there is nobody following you on Nightscout you will probably prefer Local profile. Please remember that you are only selecting the profile source. To use it you must activate it by executing \"Profile switch\"</string>
    <string name="setupwizard_aps_description">Select one from availables algorithms. They are sorted from oldest to newest. Newer algorithm is usually more powerful and more aggressive. Thus if you are new looper you may probably start with AMA and not with latest one. Do not forget to read the OpenAPS documentation and configure it before use.</string>
    <string name="startobjective">Start your first objective</string>
    <string name="permission">Permission</string>
    <string name="askforpermission">Ask for permission</string>
    <string name="needsystemwindowpermission">Application needs system window permission for notifications</string>
    <string name="needlocationpermission">Application needs location permission for BT scan</string>
    <string name="needstoragepermission">Application needs storage permission to be able store log files</string>
    <string name="request">Request</string>
    <string name="insulinsourcesetup">Configure Insulin plugin</string>
    <string name="exit">Exit</string>
    <string name="open_navigation">Open navigation</string>
    <string name="close_navigation">Close navigation</string>
    <string name="nav_plugin_preferences">Plugin preferences</string>
    <string name="completed_well_done">Completed, well done!</string>
    <string name="not_completed_yet">Not completed yet</string>
    <string name="time_elapsed">Time elapsed</string>
    <string name="poctech">Poctech</string>
    <string name="description_source_poctech">Receive BG values from Poctech app</string>
    <string name="description_source_tomato">Receive BG values from Tomato app (MiaoMiao device)</string>
    <string translatable="false" name="key_high_temptarget_raises_sensitivity">high_temptarget_raises_sensitivity</string>
    <string translatable="false" name="key_low_temptarget_lowers_sensitivity">low_temptarget_lowers_sensitivity</string>
    <string name="high_temptarget_raises_sensitivity_title">High temptarget raises sensitivity</string>
    <string name="high_temptarget_raises_sensitivity_summary"><![CDATA[Raise sensitivity for temptargets >= 100]]></string>
    <string name="low_temptarget_lowers_sensitivity_title">Low temptarget lowers sensitivity</string>
    <string name="low_temptarget_lowers_sensitivity_summary"><![CDATA[Lower sensitivity for temptargets < 100]]></string>
    <string name="key_resistance_lowers_target" translatable="false">resistance_lowers_target</string>
    <string name="resistance_lowers_target_title">Resistance lowers target</string>
    <string name="resistance_lowers_target_summary">When resistance is detected, lower the target glucose</string>
    <string name="key_sensitivity_raises_target" translatable="false">sensitivity_raises_target</string>
    <string name="sensitivity_raises_target_title">Sensitivity raises target</string>
    <string name="sensitivity_raises_target_summary">When sensitivity is detected, raise the target glucose</string>
    <string name="combo_invalid_setup">Invalid pump setup, check the docs and verify that the Quick Info menu is named QUICK INFO using the 360 configuration software.</string>
    <string name="custom">Custom</string>
    <string name="key_keep_screen_on" translatable="false">keep_screen_on</string>
    <string name="careportal_removestartedevents">Clean AndroidAPS started</string>
    <string name="storedsettingsfound">Stored settings found</string>
    <string name="allow_hardware_pump_text">Attention: If you activate and connect to a hardware pump, AndroidAPS will copy the basal settings from the profile to the pump, overwriting the existing basal rate stored on the pump. Make sure you have the correct basal setting in AndroidAPS. If you are not sure or don\'t want to overwrite the basal settings on your pump, press cancel and repeat switching to the pump at a later time.</string>
    <string name="error_adding_treatment_title">Treatment data incomplete</string>
    <string name="maintenance_settings">Maintenance Settings</string>
    <string name="maintenance_email">Email recipient</string>
    <string name="key_maintenance_encrypt_exported_prefs" translatable="false">maintenance_encrypt_exported_prefs</string>
    <string name="maintenance_encrypt_exported_prefs">Encrypt exported settings</string>
    <string name="key_maintenance_logs_email" translatable="false">maintenance_logs_email</string>
    <string name="key_maintenance_logs_amount" translatable="false">maintenance_logs_amount</string>
    <string name="key_logshipper_amount" translatable="false">logshipper_amount</string>
    <string name="maintenance_amount">No of Logs to send</string>
    <string name="maintenance">Maintenance</string>
    <string name="maintenance_shortname">MAINT</string>
    <string name="description_maintenance">Provides several functions for maintenance (eg. log sending, log deletion).</string>
    <string name="send_all_logs">Send Logs by Email</string>
    <string name="delete_logs">Delete Logs</string>

    <string name="error_adding_treatment_message">A treatment (insulin: %1$.2f, carbs: %2$d, at: %3$s) could not be added to treatments. Please check and manually add a record as appropriate.</string>
    <string name="generated_ecarbs_note">eCarbs: %1$d g (%2$d h), delay: %3$d m</string>
    <string name="openaps_noasdata">No autosens data available</string>
    <string name="nav_logsettings">Log settings</string>
    <string name="resettodefaults">Reset to defaults</string>
    <string name="nsmalfunction">NSClient malfunction. Consider NS and NSClient restart.</string>
    <string name="as">AS</string>
    <string name="versionavailable">Version %1$s available</string>
    <string name="time_offset">Time offset</string>
    <string name="key_aps_mode" translatable="false">aps_mode</string>
    <string name="setupwizard_preferred_aps_mode">Preferred APS mode</string>
    <string name="treatments_wizard_total_label">Total</string>
    <string name="calculation_short">Calc</string>
    <string name="sendlogfiles">Send today\'s log files to developers along with this time. Unexpected situation.</string>
    <string name="loop_openmode_min_change">Minimal request change [%]</string>
    <string name="loop_openmode_min_change_summary" formatted="false">Open Loop will popup new change request only if change is bigger than this value in %. Default value is 20%</string>
    <string name="key_short_tabtitles" translatable="false">short_tabtitles</string>
    <string name="searching_for_devices">Searching for devices…</string>
    <string name="pairing_completed">Pairing completed</string>
    <string name="code_compare">Do the codes displayed on this device and on your pump match?</string>
    <string name="insight_pairing">Insight pairing</string>
    <string name="insight_local">Accu-Chek Insight</string>
    <string name="insight_delivered">%1$.2fU / %2$.2fU delivered</string>
    <string name="insight_alert_formatter">%1$s: %2$s</string>
    <string name="tube_changed">Tube changed</string>
    <string name="pump_time_updated">Pump time updated</string>
    <string name="confirm">Confirm</string>
    <string name="mute_alert">Mute</string>
    <string name="pump_alert">Pump alert</string>
    <string name="log_site_changes">Log site changes</string>
    <string name="log_reservoir_changes">Log reservoir changes</string>
    <string name="log_tube_changes">Log tube changes</string>
    <string name="log_battery_changes">Log battery changes</string>
    <string name="log_operating_mode_changes">Log operating mode changes</string>
    <string name="log_alerts">Log alerts</string>
    <string name="enable_tbr_emulation">Enable TBR emulation</string>
    <string name="enable_tbr_emulation_summary">Use extended boluses instead of TBRs to bypass the 250%% limit</string>
    <string name="disconnect_delay">Disconnect delay [s]</string>
    <string name="serial_number">Serial number</string>
    <string name="release_software_version">Release software version</string>
    <string name="ui_processor_software_version">UI processor software version</string>
    <string name="pc_processor_software_version">PC processor software version</string>
    <string name="md_tel_processor_software_version">MD tel processor software version</string>
    <string name="safety_processor_software_version">Safety processor software version</string>
    <string name="bt_info_page_version">BT info page version</string>
    <string name="bluetooth_address">Bluetooth address</string>
    <string name="system_id_appendix">System ID appendix</string>
    <string name="manufacturing_date">Manufacturing date</string>
    <string name="delete_pairing">Delete pairing</string>
    <string name="pairing_information">Pairing information</string>
    <string name="start_pump">Start pump</string>
    <string name="stop_pump">Stop pump</string>
    <string name="operating_mode">Operating mode</string>
    <string name="insight_status">Status</string>
    <string name="tdd_bolus">TDD Bolus</string>
    <string name="tdd_basal">TDD Basal</string>
    <string name="tdd_total">TDD Total</string>
    <string name="recovering">Recovering</string>
    <string name="not_paired">Not paired</string>
    <string name="last_connected">Last connected</string>
    <string name="started">Started</string>
    <string name="stopped">Stopped</string>
    <string name="tbr_formatter">%1$d%% for %2$d / %3$d min</string>
    <string name="extended_bolus">Extended bolus</string>
    <string name="multiwave_bolus">Multiwave bolus</string>
    <string name="eb_formatter">%1$.2f / %2$.2f U for %3$d min</string>
    <string name="enable_tbr_over_notification">Enable notification of TBR end\n(pump setting)</string>
    <string name="disable_tbr_over_notification">Disable notification of TBR end\n(pump setting)</string>
    <string name="refresh">Refresh</string>
    <string name="description_pump_insight_local">Pump integration for Accu-Chek Insight pumps</string>
    <string name="not_inserted">Not inserted</string>
    <string name="short_status_last_connected">Last conn: %1$d min ago</string>
    <string name="short_status_tbr">TBR: %1$d%% for %2$d / %3$d min</string>
    <string name="short_status_extended">Extended: %1$.2f / %2$.2f U for %3$d min</string>
    <string name="short_status_multiwave">Multiwave: %1$.2f / %2$.2f U for %3$d min</string>
    <string name="short_status_tdd">TDD: %1$.2f</string>
    <string name="short_status_reservoir">Reser.: %1$.2fU</string>
    <string name="short_status_battery">Batt.: %1$d%%</string>
    <string name="max_recovery_duration">Max. recovery duration [s]</string>
    <string name="min_recovery_duration">Min. recovery duration [s]</string>
    <string name="recovery_duration">Recovery duration</string>
    <string name="timeout_during_handshake">Timeout during handshake - reset bluetooth</string>
    <string name="weekday_sunday_short">Sun</string>
    <string name="weekday_saturday_short">Sat</string>
    <string name="weekday_friday_short">Fri</string>
    <string name="weekday_thursday_short">Thu</string>
    <string name="weekday_wednesday_short">Wed</string>
    <string name="weekday_tuesday_short">Tue</string>
    <string name="weekday_monday_short">Mon</string>
    <string name="automation_description">User defined automation tasks</string>
    <string name="automation_missing_task_name">Please enter a task name.</string>
    <string name="automation_missing_trigger">Please specify at least one trigger.</string>
    <string name="automation_missing_action">Please specify at least one action.</string>
    <string name="alreadyenabled">Already enabled</string>
    <string name="alreadydisabled">Already disabled</string>
    <string name="alreadysuspended">Already suspended</string>
    <string name="resumeloop">Resume loop</string>
    <string name="notsuspended">Not suspended</string>
    <string name="starttemptarget">Start temp target</string>
    <string name="stoptemptarget">Stop temp target</string>
    <string name="islesser">is lesser than</string>
    <string name="isequalorlesser">is equal or lesser than</string>
    <string name="isequal">is equal to</string>
    <string name="isequalorgreater">is equal or greater than</string>
    <string name="isgreater">is greater than</string>
    <string name="isnotavailable">is not available</string>
    <string name="glucoseisnotavailable">Glucose is not available</string>
    <string name="glucosecomparedmgdl">Glucose %1$s %2$.0f %3$s</string>
    <string name="glucosecomparedmmol">Glucose %1$s %2$.1f %3$s</string>
    <string name="percentagecompared">Profile pct %1$s %2$d</string>
    <string name="iobcompared">IOB %1$s %2$.1f</string>
    <string name="and">And</string>
    <string name="or">Or</string>
    <string name="xor">Exclusive or</string>
    <string name="atspecifiedtime">At %1$s</string>
    <string name="use_network_location">Use network location</string>
    <string name="use_gps_location">Use GPS location</string>
    <string name="use_passive_location">Use passive location</string>
    <string name="locationservice">Location service</string>
    <string name="key_location" translatable="false">location</string>
    <string name="automation_short">Auto</string>
    <string name="automation">Automation</string>

    <string name="profile_total">== ∑  %1$s U</string>
    <string name="key_dexcom_lognssensorchange" translatable="false">dexcom_lognssensorchange</string>
    <string name="dexcom_lognssensorchange_title">Log sensor change to NS</string>
    <string name="dexcom_lognssensorchange_summary">Create event \"Sensor Change\" in NS automaticaly on sensor start</string>
    <string name="tomato">Tomato (MiaoMiao)</string>
    <string name="tomato_short">Tomato</string>

    <string name="key_tidepool_username" translatable="false">tidepool_username</string>
    <string name="key_tidepool_password" translatable="false">tidepool_password</string>
    <string name="key_tidepool_dev_servers" translatable="false">tidepool_dev_servers</string>
    <string name="key_tidepool_test_login" translatable="false">tidepool_test_login</string>
    <string name="key_tidepool_only_while_charging" translatable="false">tidepool_only_while_charging</string>
    <string name="key_tidepool_only_while_unmetered" translatable="false">tidepool_only_while_unmetered</string>
    <string name="summary_tidepool_username">Your Tidepool login user name, normally your email address</string>
    <string name="title_tidepool_username">Login User Name</string>
    <string name="summary_tidepool_password">Your Tidepool login password</string>
    <string name="title_tidepool_password">Login Password</string>
    <string name="title_tidepool_test_login">Test Tidepool Login</string>
    <string name="summary_tidepool_dev_servers">If enabled, uploads will go to https://int-app.tidepool.org instead of the regular https://app.tidepool.org/</string>
    <string name="title_tidepool_dev_servers">Use Integration (test) servers</string>
    <string name="tidepool">Tidepool</string>
    <string name="tidepool_shortname">TDP</string>
    <string name="description_tidepool">Uploads data to Tidepool</string>
    <string name="key_tidepool_last_end" translatable="false">tidepool_last_end</string>
    <string name="tidepool_upload_cgm">Upload CGM data</string>
    <string name="key_tidepool_upload_cgm" translatable="false">tidepool_upload_cgm</string>
    <string name="key_tidepool_upload_bolus" translatable="false">tidepool_upload_bolus</string>
    <string name="tidepool_upload_bolus">Upload treatments (insulin, carbs)</string>
    <string name="key_tidepool_upload_tbr" translatable="false">tidepool_upload_tbr</string>
    <string name="tidepool_upload_tbr">Upload temporary basals</string>
    <string name="key_tidepool_upload_profile" translatable="false">tidepool_upload_profile</string>
    <string name="tidepool_upload_profile">Upload profile switches, temp targets</string>
    <string name="key_tidepool_upload_bg" translatable="false">tidepool_upload_bg</string>
    <string name="tidepool_upload_bg">Upload BG tests</string>

    <string name="key_smbmaxminutes" translatable="false">smbmaxminutes</string>
    <string name="key_uamsmbmaxminutes" translatable="false">uamsmbmaxminutes</string>
    <string name="dst_plugin_name" translatable="false">Daylight Saving time</string>
    <string name="dst_in_24h_warning">Daylight Saving time change in 24h or less</string>
    <string name="dst_loop_disabled_warning">Daylight Saving time change less than 3 hours ago - Closed loop disabled</string>
    <string name="storage">internal storage constraint</string>
    <string name="diskfull">Free at least %1$d MB from internal storage! Loop disabled!</string>
    <string name="wrongformat">Wrong format</string>
    <string name="sms_wrongcode">Wrong code. Command cancelled.</string>
    <string name="notconfigured">Not configured</string>
    <string name="profileswitchcreated">Profile switch created</string>
    <string name="recurringTime">Recurring time</string>
    <string name="every">Every</string>
    <string name="never">Never</string>
    <string name="mins">%1$dmins</string>
    <string name="condition">Condition:</string>
    <string name="action">Action:</string>
    <string name="iob_u">IOB [U]:</string>
    <string name="glucose_u">Glucose [%1$s]:</string>
    <string name="delete_short">DEL</string>
    <string name="add_short">ADD</string>
    <string name="copy_short">COPY</string>
    <string name="addnew">Add new</string>
    <string name="versionChecker">Version Checker</string>
    <string name="key_last_time_this_version_detected" translatable="false">last_time_this_version_detected</string>
    <string name="key_last_versionchecker_warning" translatable="false">last_versionchecker_waring</string>
    <string name="key_last_versionchecker_plugin_warning" translatable="false">last_versionchecker_plugin_waring</string>
    <string name="key_last_revoked_certs_check" translatable="false">last_revoked_certs_check</string>
    <string name="signature_verifier">Signature verifier</string>
    <string name="running_invalid_version">We have detected that you are running an invalid version. Loop disabled!</string>

    <string name="old_version">old version</string>
    <string name="very_old_version">very old version</string>
    <string name="new_version_warning">New version for at least %1$d days available! Fallback to LGS after %2$d days, loop will be disabled after %3$d days</string>
    <string name="twohours">2h</string>

    <string name="dexcom_app_patched">Dexcom App (patched)</string>
    <string name="dexcom_short">DXCM</string>
    <string name="description_source_dexcom">Receive BG values from the patched Dexcom app.</string>

    <string name="notification">Notification</string>
    <string name="notification_message">Notification: %1$s</string>
    <string name="message_short">Msg:</string>
    <string name="profilepercentage">Profile percentage</string>
    <string name="percent_u">Percent [%]:</string>
    <string name="startprofile">Start profile %1$d%% for %2$d min</string>
    <string name="startprofileforever">Start profile %1$d%%</string>
    <string name="exists">exists</string>
    <string name="notexists">not exists</string>
    <string name="temptargetcompared">Temp target %1$s</string>
    <string name="btdevicecompared">Bluetooth connection to device %1$s %2$s</string>
    <string name="btdevice">Connection to Bluetooth device </string>
    <string name="wifissidcompared">WiFi SSID %1$s %2$s</string>
    <string name="autosenscompared">Autosens %1$s %2$s %%</string>
    <string name="autosenslabel">Autosens %</string>
    <string name="deltacompared">%3$s %1$s %2$s</string>
    <string name="deltalabel">BG difference</string>
    <string name="deltalabel_u">BG difference [%1$s]</string>
    <string name="currentlocation">Current Location</string>
    <string name="location">Location</string>
    <string name="latitude_short">Lat:</string>
    <string name="longitude_short">Lon:</string>
    <string name="distance_short">Dist [m]:</string>
    <string name="name_short">Name:</string>
    <string name="locationis">%1$s %2$s</string>
    <string name="location_mode">When </string>
    <string name="location_inside">When you are inside the area</string>
    <string name="location_outside">When you are outside the area</string>
    <string name="location_going_in">When you enter the area named</string>
    <string name="location_going_out">When you leave the area named</string>
    <string name="lastboluslabel">Last bolus ago</string>
    <string name="lastboluscompared">Last bolus time %1$s %2$s min ago</string>
    <string name="triggercoblabel">COB</string>
    <string name="cobcompared">COB %1$s %2$.0f</string>
    <string name="taskname">Task name</string>
    <string name="edit_short">EDIT</string>
    <string name="please_choose_an_action_type">Choose an action type</string>
    <string name="please_choose_a_trigger_type">Choose a trigger type</string>
    <string name="triggers">Triggers:</string>
    <string name="remove_label">REMOVE</string>
    <string name="preconditions">Preconditions:</string>


    <!-- Pump Abstract -->
    <string name="pump_operation_not_supported_by_pump_driver">Operation not supported by pump and/or driver.</string>
    <string name="pump_operation_not_yet_supported_by_pump">Operation not YET supported by pump.</string>

    <!-- Medtronic (MDT) - Base -->
    <string name="medtronic_name" translatable="false">Medtronic</string>
    <string name="medtronic_name_short" translatable="false">MDT</string>
    <string name="description_pump_medtronic">Pump integration for Medtronic, requires RileyLink device and specific Pump Model</string>

    <!-- MDT Configuration -->
    <string name="key_medtronic_serial" translatable="false">pref_medtronic_serial</string>
    <string name="key_medtronic_pump_type" translatable="false">pref_medtronic_pump_type</string>
    <string name="key_medtronic_frequency" translatable="false">pref_medtronic_frequency</string>
    <string name="key_medtronic_max_bolus" translatable="false">pref_medtronic_max_bolus</string>
    <string name="key_medtronic_max_basal" translatable="false">pref_medtronic_max_basal</string>
    <string name="key_medtronic_bolus_delay" translatable="false">pref_medtronic_bolus_delay</string>
    <string name="key_medtronic_encoding" translatable="false">pref_medtronic_encoding</string>
    <string name="key_medtronic_battery_type" translatable="false">pref_medtronic_battery_type</string>
    <string name="key_medtronic_bolus_debug" translatable="false">pref_medtronic_bolus_debug</string>
    <string name="key_rileylink_mac_address" translatable="false">pref_rileylink_mac_address</string>
    <string name="key_medtronic_pump_frequency_us_ca" translatable="false">medtronic_pump_frequency_us_ca</string>
    <string name="key_medtronic_pump_frequency_worldwide" translatable="false">medtronic_pump_frequency_worldwide</string>
    <string name="key_medtronic_pump_encoding_4b6b_local" translatable="false">medtronic_pump_encoding_4b6b_local</string>
    <string name="key_medtronic_pump_encoding_4b6b_rileylink" translatable="false">medtronic_pump_encoding_4b6b_rileylink</string>
    <string name="key_medtronic_pump_battery_no" translatable="false">medtronic_pump_battery_no</string>
    <string name="key_medtronic_pump_battery_alkaline" translatable="false">medtronic_pump_battery_alkaline</string>
    <string name="key_medtronic_pump_battery_lithium" translatable="false">medtronic_pump_battery_lithium</string>
    <string name="key_medtronic_pump_battery_nizn" translatable="false">medtronic_pump_battery_nizn</string>
    <string name="key_medtronic_pump_battery_nimh" translatable="false">medtronic_pump_battery_nimh</string>

    <string name="medtronic_serial_number">Pump Serial Number</string>
    <string name="medtronic_pump_type">Pump Type</string>
    <string name="medtronic_pump_frequency">Pump Frequency</string>
    <string name="medtronic_pump_bolus_delay">Delay before Bolus is started (s)</string>
    <string name="medtronic_pump_max_bolus">Max Bolus on Pump (U)</string>
    <string name="medtronic_pump_max_basal">Max Basal on Pump (U/h)</string>
    <string name="medtronic_pump_encoding">Medtronic Encoding</string>
    <string name="medtronic_pump_frequency_us_ca">US &amp; Canada (916 MHz)</string>
    <string name="medtronic_pump_frequency_worldwide">Worldwide (868 Mhz)</string>
    <string name="medtronic_pump_encoding_4b6b_local">Software 4b6b Encoding</string>
    <string name="medtronic_pump_encoding_4b6b_rileylink">Hardware 4b6b Encoding</string>
    <string name="medtronic_custom_action_wake_and_tune">Wake and Tune Up</string>
    <string name="medtronic_custom_action_clear_bolus_block">Clear Bolus Block</string>
    <string name="medtronic_custom_action_reset_rileylink">Reset RileyLink Config</string>
    <string name="medtronic_pump_battery_select">Battery Type (Power View)</string>
    <string name="medtronic_pump_battery_no">Not selected (Simple view)</string>
    <string name="medtronic_pump_battery_alkaline">Alkaline (Extended view)</string>
    <string name="medtronic_pump_battery_lithium">Lithium (Extended view)</string>
    <string name="medtronic_pump_battery_nizn">NiZn (Extended view)</string>
    <string name="medtronic_pump_battery_nimh">NiMH (Extended view)</string>
    <string name="medtronic_bolus_debugging">Bolus/Treatments Debugging</string>

    <!-- RL BLE Scanning -->
    <string name="rileylink_scanner_scan_scan">SCAN</string>
    <string name="rileylink_scanner_scan_stop">STOP</string>
    <string name="rileylink_scanner_selected_device">Selected</string>
    <string name="rileylink_scanner_title">RileyLink Scan</string>
    <string name="location_yes">Enable</string>
    <string name="location_no">No</string>
    <string name="rileylink_scanner_scanning">Scanning</string>
    <string name="rileylink_scanner_scanning_finished">Scanning finished</string>
    <string name="rileylink_scanner_scanning_error">Scanning error: %1$d</string>
    <string name="common_never">Never</string>

    <!-- RL Status Page -->
    <string name="rileylink_settings_tab1">Settings</string>
    <string name="rileylink_settings_tab2">History</string>
    <string name="rileylink_status">RileyLink Status</string>
    <string name="medtronic_pump_status">Pump Status</string>
    <string name="title_activity_rileylink_settings">RileyLink Settings</string>
    <string name="rileylink_title">RileyLink</string>
    <string name="rileylink_configured_address">Configured Address</string>
    <string name="rileylink_connected_device">Connected Device</string>
    <string name="rileylink_connection_status">Connection Status</string>
    <string name="rileylink_connection_error">Connection Error</string>
    <string name="rileylink_device">Device</string>
    <string name="rileylink_device_type">Device Type</string>
    <string name="rileylink_device_model">Device Model</string>
    <string name="rileylink_last_used_frequency">Last used frequency</string>
    <string name="rileylink_last_device_contact">Last device contact</string>
    <string name="rileylink_firmware_version">RL Firmware</string>


    <!-- RL State -->
    <string name="rileylink_state_bt_init">Bluetooth Initializing…</string>
    <string name="rileylink_state_bt_error">Bluetooth Error</string>
    <string name="rileylink_state_bt_ready">Bluetooth Ready</string>
    <string name="rileylink_state_not_started">Not Started</string>
    <string name="rileylink_state_rl_init">RileyLink Initialization…</string>
    <string name="rileylink_state_rl_error">RileyLink Error</string>
    <string name="rileylink_state_pc_tune_up">Tuning up RileyLink and Pump</string>
    <string name="rileylink_state_pc_error">Problem connecting to Pump</string>
    <string name="rileylink_state_connected">Connected</string>

    <!-- RL Errors -->
    <string name="rileylink_error_not_rl">Device is not RileyLink</string>
    <string name="rileylink_error_unreachable">RileyLink unreachable</string>
    <string name="rileylink_error_bt_disabled">Bluetooth disabled</string>
    <string name="rileylink_error_no_bt_adapter">No Bluetooth Adapter</string>
    <string name="rileylink_error_tuneup_failed">TuneUp Failed</string>
    <string name="rileylink_error_pump_unreachable">Pump unreachable</string>
    <string name="rileylink_error_pod_unreachable">Pod unreachable</string>

    <!-- RL Target Device -->
    <string name="rileylink_target_device_medtronic">Medtronic Pump</string>
    <string name="rileylink_target_device_omnipod">Omnipod</string>


    <!-- MDT Errors -->
    <string name="medtronic_errors">Errors</string>
    <string name="medtronic_error_serial_not_set">Serial # not set.</string>
    <string name="medtronic_error_serial_invalid">Serial # invalid.</string>
    <string name="medtronic_error_pump_type_not_set">Pump Type not set.</string>
    <string name="medtronic_error_pump_type_invalid">Pump Type unsupported.</string>
    <string name="medtronic_error_pump_frequency_not_set">Pump Frequency not set.</string>
    <string name="medtronic_error_pump_frequency_invalid">Pump Frequency unsupported.</string>
    <string name="medtronic_error_rileylink_address_invalid">RileyLink Address invalid.</string>
    <string name="medtronic_error_pump_type_set_differs_from_detected">Pump type detected is not the same as configured type.</string>

    <string name="medtronic_error_pump_basal_profiles_not_enabled">Basal profiles/patterns setting is not enabled on pump. Enable it on the pump.</string>
    <string name="medtronic_error_pump_incorrect_basal_profile_selected">Basal profile set on pump is incorrect (must be STD).</string>
    <string name="medtronic_error_pump_wrong_tbr_type_set">Wrong TBR type set on pump (must be Absolute).</string>
    <string name="medtronic_error_pump_wrong_max_bolus_set">Wrong Max Bolus set on Pump (must be %1$.2f).</string>
    <string name="medtronic_error_pump_wrong_max_basal_set">Wrong Max Basal set on Pump (must be %1$.2f).</string>
    <string name="medtronic_error_operation_not_possible_no_configuration">Operation is not possible.\n\n You need to configure Medtronic Pump first, before you can use this operation.</string>
    <string name="medtronic_error_pump_24h_time_change_requested">Over 24h Time change was requested.</string>

    <!-- MDT History -->
    <string name="medtronic_history_group_basal">Basals</string>
    <string name="medtronic_history_group_configuration">Configurations</string>
    <string name="medtronic_history_group_notification">Notifications</string>
    <string name="medtronic_history_group_statistic">Statistics</string>
    <string name="medtronic_history_group_unknown">Unknowns</string>
    <string name="medtronic_history_group_all">All</string>
    <string name="medtronic_pump_history">Medtronic Pump History</string>


    <!-- MDT Pump Status -->
    <string name="medtronic_pump_status_never_contacted">Never contacted</string>
    <string name="medtronic_pump_status_waking_up">Waking up</string>
    <string name="medtronic_pump_status_error_comm">Error with communication</string>
    <string name="medtronic_pump_status_timeout_comm">Timeout on communication</string>
    <string name="medtronic_pump_status_pump_unreachable">Pump unreachable</string>
    <string name="medtronic_pump_status_invalid_config">Invalid configuration</string>
    <string name="medtronic_pump_status_active">Active</string>
    <string name="medtronic_pump_status_sleeping">Sleeping</string>

    <!-- <string name="medtronic_cmd_profile_not_set">Remote Basal profile setting is not supported. Please modify Basal profile on your pump manually.</string> -->
    <string name="medtronic_cmd_cancel_bolus_not_supported">You cancelled Bolus, after it was already set on Pump. Since Medtronic Pump doesn\'t support cancel, you will need to manually cancel it. Put the Pump into Suspend mode and then do Resume (if you still want to cancel). Application will pick up changes, on next update (in less than 5 minutes).</string>
    <string name="medtronic_cmd_cant_read_tbr">Could not read current TBR.</string>
    <string name="medtronic_cmd_cant_cancel_tbr_stop_op">Could not cancel current TBR. Stopping operation.</string>
    <string name="medtronic_cmd_set_profile_pattern_overflow">Profile set failed, because following patterns, have too big basal rate: %1$s</string>
    <string name="medtronic_cmd_bolus_could_not_be_delivered">Bolus could not be delivered.</string>
    <string name="medtronic_cmd_bolus_could_not_be_delivered_no_insulin">Bolus could not be delivered, because available insulin amount (%1$.2f) is less than bolus required (%2$.2f).</string>
    <string name="medtronic_cmd_tbr_could_not_be_delivered">TBR could not be set.</string>
    <string name="medtronic_cmd_cant_cancel_tbr">Could not cancel current TBR.</string>
    <string name="medtronic_cmd_basal_profile_could_not_be_set">Basal profile could not be set.</string>
    <string name="medtronic_cmd_basal_profile_not_set_is_same">Basal profile is the same, so it will not be set again.</string>

    <string name="medtronic_cmd_desc_get_history">Get History - Page %1$d (%2$d/16)</string>
    <string name="medtronic_cmd_desc_get_history_request">Get History - Page %1$d</string>
    <string name="medtronic_cmd_desc_get_time">Get Pump Time</string>
    <string name="medtronic_cmd_desc_get_settings">Get Settings</string>
    <string name="medtronic_cmd_desc_get_model">Get Pump Model</string>
    <string name="medtronic_cmd_desc_get_basal_profile">Get Basal Profile</string>
    <string name="medtronic_cmd_desc_set_basal_profile">Set Basal Profile</string>
    <string name="medtronic_cmd_desc_get_tbr">Get Temporary Basal</string>
    <string name="medtronic_cmd_desc_set_tbr">Set Temporary Basal</string>
    <string name="medtronic_cmd_desc_set_bolus">Set Bolus</string>
    <string name="profilename">Change profile to</string>
    <string name="changengetoprofilename">Change profile to %1$s</string>
    <string name="automation_trigger_pump_last_connection_label">Last connection to pump</string>
    <string name="automation_trigger_pump_last_connection_description">Last connection to pump [minutes ago]</string>
    <string name="automation_trigger_pump_last_connection_compared">Last connection to pump %1$s %2$s min ago</string>
    <string name="sendsmsactionlabel">Send SMS: %1$s</string>
    <string name="sendsmsactiondescription">Send SMS to all numbers</string>
    <string name="sendsmsactiontext">Send SMS with text</string>


    <string name="insulinFromCob"><![CDATA[COB vs IOB: <font color=\'%1$s\'>%2$+.2fU</font>]]></string>
    <string name="bolusconstraintappliedwarning"><![CDATA[<font color=\'%1$s\'>Bolus constraint applied: %2$.2fU to %3$.2fU</font>]]></string>
    <string name="slowabsorptiondetected"><![CDATA[<font color=\'%1$s\'>!!!!! Slow carbs absorption detected: %2$d%% of time. Double check your calculation. COB can be overestimated thus more insulin could be given !!!!!</font>]]></string>
    <string name="key_boluswizard_percentage" translatable="false">boluswizard_percentage</string>
    <string name="partialboluswizard">Deliver this part of bolus wizard result [%]</string>
    <string name="deliverpartofboluswizard">Bolus wizard performs calculation but only this part of calculated insulin is delivered. Useful with SMB algorithm.</string>
    <string name="loading">Loading ...</string>
    <string name="snooze">Snooze</string>
    <string name="time_range">Time range</string>
    <string name="timerange_value">Time is between %1$s and %2$s</string>
    <string name="between">Between </string>

    <string name="increasingmaxbasal">Increasing max basal value because setting is lower than your max basal in profile</string>
    <string name="smscommunicator_messagebody">Invalid message body</string>
    <string name="format_bg_isf">%1$s ISF: %2$.1f</string>
    <string name="format_carbs_ic">%1$.0fg IC: %2$.1f</string>
    <string name="format_cob_ic">%1$.1fg IC: %2$.1f</string>
    <string name="format_percent">%1$d%%</string>
    <string name="boluswizard">Bolus wizard</string>
    <string name="unit_minute_short">min</string>
    <string name="profile_name">Profile name:</string>
    <string name="selected_profile">Selected:</string>
    <string name="unitsnosemicolon">Units</string>
    <string name="doyouwantswitchprofile">Do you want to switch profile and discard changes made to current profile?</string>
    <string name="key_wizard_calculation_visible" translatable="false">wizard_calculation_visible</string>
    <string name="format_carbs">%1$dg</string>
    <string name="common_on">On</string>
    <string name="common_off">Off</string>
    <string name="objectives_button_unfinish">Clear finished</string>
    <string name="objectives_button_unstart">Clear started</string>
    <string name="doyouwantresetstart">Do you want reset objective start? You may lose your progress.</string>
    <string name="time_or_timezone_change">Time and/or Timezone change on pump</string>
    <string name="nopumpselected">No pump selected</string>
    <string name="setupwizard_units_prompt">Select units you want to display values in</string>
    <string name="ns_ploadlocalprofile">Upload local profile changes to NS</string>
    <string name="key_wear_detailediob" translatable="false">wear_detailediob</string>
    <string name="key_wear_showbgi" translatable="false">wear_showbgi</string>
    <string name="dia_short">DIA</string>
    <string name="ic_short">IC</string>
    <string name="isf_short">ISF</string>
    <string name="target_short">TARG</string>
    <string name="clone_label">Clone</string>
    <string name="saveorresetchangesfirst">Save or reset current changes first</string>
    <string name="deletecurrentprofile">Delete current profile?</string>
    <string name="copytolocalprofile">Create new local profile from this profile switch?</string>
    <string name="profilenamecontainsdot">Profile name contains dots.\nThis is not supported by NS.\nProfile is not uploaded to NS.</string>
    <string name="low_mark_comment">Lower value of in range area (display only)</string>
    <string name="high_mark_comment">Higher value of in range area (display only)</string>
    <string name="reorder_label">Reorder</string>

    <string name="age">Age:</string>
    <string name="weight">Weight:</string>
    <string name="id">ID:</string>
    <string name="submit">Submit</string>
    <string name="mostcommonprofile">Most common profile:</string>
    <string name="survey_comment">Note: Only data visible on this screen will be anonymously uploaded. ID is assigned to this installation of AndroidAPS. You can submit data again if your main profile get changed but let it running at least for a week to make result visible in time in range. Your help is appreciated.</string>
    <string name="nav_survey">Survey</string>
    <string name="invalidage">Invalid age entry</string>
    <string name="invalidweight">Invalid weight entry</string>
    <string name="tirformat"><![CDATA[<b>%1$s:</b> Low: <b>%2$02d%%</b> In: <b>%3$02d%%</b> High: <b>%4$02d%%</b>]]></string>
    <string name="average">Average</string>
    <string name="tdd">TDD</string>
    <string name="tir">TIR</string>
    <string name="activitymonitor">Activity monitor</string>
    <string name="doyouwantresetstats">Do you want to reset activity stats?</string>
    <string name="statistics">Statistics</string>
    <string name="randombg">Random BG</string>
    <string name="description_source_randombg">Generate random BG data (Demo mode only)</string>
    <string name="randombg_short">BG</string>
    <string name="tools">Tools</string>
    <string name="show_calculation">Show calcuation</string>
    <string name="automation_event">Automation event</string>
    <string name="alreadyset">Already set</string>
    <string name="clearqueueconfirm">Clear queue? All data in queue will be lost!</string>
    <string name="key_xdripstatus_detailediob" translatable="false">xdripstatus_detailediob</string>
    <string name="key_xdripstatus_showbgi" translatable="false">xdripstatus_showbgi</string>
    <string name="key_wear_detailed_delta" translatable="false">wear_detailed_delta</string>
    <string name="key_snoozedTo" translatable="false">snoozedTo</string>
    <string name="key_snooze_dst_in24h" translatable="false">snooze_dst_in24h</string>
    <string name="key_snooze_loopdisabled" translatable="false">snooze_loopdisabled</string>
    <string name="sixdigitnumber" translatable="false">^\\d{6}</string>
    <string name="ebstopsloop">Use of Extended bolus feature will stop closed loop mode for the time of running extended bolus. Do you really want it?</string>
    <string name="closed_loop_disabled_with_eb">Closed loop disabled because of running Extended bolus</string>
    <string name="extended_bolus_short">EB</string>
    <string name="phonechecker">\"PhoneChecker\"</string>
    <string name="chartmenu">Chart menu</string>
    <string name="sensitivity_short">AS</string>
    <string name="databroadcaster" translatable="false">Data Broadcaster</string>
    <string name="loop_smbrequest_time_label">SMB request time</string>
    <string name="loop_smbexecution_time_label">SMB execution time</string>
    <string name="loop_tbrrequest_time_label">Temp basal request time</string>
    <string name="loop_tbrexecution_time_label">Temp basal execution time</string>
    <string name="insight_alert_notification_channel">Insight Pump Alerts</string>

    <!-- SMS Communicator & OTP Authenticator -->

    <string name="key_smscommunicator_otp_enabled" translatable="false">smscommunicator_otp_enabled</string>
    <string name="key_smscommunicator_otp_password" translatable="false">smscommunicator_otp_password</string>
    <string name="key_smscommunicator_otp_secret" translatable="false">smscommunicator_otp_secret</string>

    <string name="smscommunicator_code_from_authenticator_for" comment="This is continuation of sentence: To [ACTION] reply with code">from Authenticator app for: %1$s</string>

    <string name="smscommunicator_otp_enabled">Enable Authenticator</string>
    <string name="smscommunicator_otp_enabled_summary">Authenticate commands using One Time Passwords generated by Google Authenticator or similar 2FA apps.</string>
    <string name="smscommunicator_otp_pin">Additional PIN at token end</string>
    <string name="smscommunicator_otp_pin_summary">Additional digits that should be memorised and glued at end of each generated One Time Password</string>

    <string name="smscomunicator_tab_otp_label">Authenticator setup</string>

    <string name="smscommunicator_otp_verify_label">OTP to check:</string>
    <string name="smscommunicator_otp_reset_btn">Reset Authenticators</string>
    <string name="smscommunicator_otp_reset_title">Reset Authenticator Key</string>
    <string name="smscommunicator_otp_reset_prompt">Are you sure to reset Authenticator key? It will render all currently configured Authenticators invalid, and you will need to set them up again.</string>
    <string name="smscommunicator_otp_reset_successful">New Authenticator Key was generated! Please use updated QRCode to provision authenticators.</string>

    <string name="smscommunicator_otp_step1_install_header">1. Install Authenticator</string>
    <string name="smscommunicator_otp_step2_provisioning_header">2. Scan code to setup AndroidAPS OTP codes</string>
    <string name="smscommunicator_otp_step3_test_header">3. Test One-Time-Password</string>
    <string name="smscommunicator_otp_reset_header">Reset Authenticators</string>

    <string name="smscommunicator_otp_install_info">On each follower phone install Authenticator app that support RFC 6238 TOTP tokens. Popular free apps are:\n • Authy\n • Google Authenticator\n • LastPass Authenticator\n • FreeOTP Authenticator</string>
    <string name="smscommunicator_otp_provisioning_warning">DO NOT SHARE this code online!\nUse it only to setup Authenticator App on follower phones.</string>
    <string name="smscommunicator_otp_reset_warning">By reseting authenticator you make all already provisioned authenticators invalid. You will need to set up them again!</string>
    <string name="onconnect">On connect</string>
    <string name="ondisconnect">On disconnect</string>
    <string name="overview_show_predictions">Predictions</string>
    <string name="overview_show_deviationslope">Deviation slope</string>
    <string name="key_graphconfig" translatable="false">graphconfig</string>
    <string name="authorizationfailed">Authorization failed</string>
    <string name="overview_show_absinsulin">Absolute insulin</string>
    <string name="master_password_summary">Master password is used for backup encryption and to override security in application. Remember it or store on a safe place.</string>
    <string name="passwords_dont_match">Passwords don\'t match</string>
    <string name="current_master_password">Current master password</string>
    <string name="statuslights">Status lights</string>
    <string name="statuslights_copy_ns">Copy settings from NS</string>
    <string name="key_statuslights_copy_ns" translatable="false">statuslights_copy_ns</string>
    <string name="copyexistingvalues">Copy NS settings (if exists)?</string>
    <string name="key_statuslights_overview_advanced" translatable="false">statuslights_overview_advanced</string>
    <string name="classic_desrciption">Original skin</string>
    <string name="buttonson_desrciption">Buttons are always displayed on bottom of screen</string>
    <string name="key_skin" translatable="false">skin</string>
    <string name="skin">Skin</string>


    <!-- Omnipod -->

    <!-- Omnipod - Base -->
    <string name="omnipod_name" translatable="false">Omnipod</string>
    <string name="omnipod_name_short" translatable="false">POD</string>
    <string name="description_pump_omnipod">Pump integration for Omnipod, requires RileyLink (with at least 2.0 firmware) device.</string>

    <!-- Omnipod Configuration -->
    <string name="key_omnipod_beep_bolus_enabled" translatable="false">pref_omnipod_beep_bolus_enabled</string>
    <string name="key_omnipod_beep_basal_enabled" translatable="false">pref_omnipod_beep_basal_enabled</string>
    <string name="key_omnipod_beep_smb_enabled" translatable="false">pref_omnipod_beep_smb_enabled</string>
    <string name="key_omnipod_beep_tbr_enabled" translatable="false">pref_omnipod_beep_tbr_enabled</string>
    <string name="key_omnipod_pod_debugging_options_enabled" translatable="false">pref_omnipod_pod_debugging_options_enabled</string>
    <string name="key_omnipod_timechange_enabled" translatable="false">pref_omnipod_timechange_enabled</string>
    <string name="omnipod_config_beep_bolus_enabled">Bolus Beep Enabled</string>
    <string name="omnipod_config_beep_basal_enabled">Basal Beep Enabled</string>
    <string name="omnipod_config_beep_smb_enabled">SMB Beep Enabled</string>
    <string name="omnipod_config_beep_tbr_enabled">TBR Beep Enabled</string>
    <string name="omnipod_config_pod_debugging_options_enabled">Pod Debugging Options Enabled</string>
    <string name="omnipod_config_timechange_enabled">DST/Timezone Detection Enabled</string>

    <!-- Omnipod - Fragment -->
    <string name="omnipod_pod_mgmt">Pod Mgmt</string>
    <string name="omnipod_pod_status">Pod Status</string>
    <string name="omnipod_reservoir_left">%1$.2f U left</string>
    <string name="omnipod_reservoir_over50">Over 50 U</string>
    <string name="omnipod_pod_address">Pod Address</string>
    <string name="omnipod_pod_expiry">Pod Expires</string>
    <string name="omnipod_pod_name_no_info">No info</string>
    <string name="omnipod_pod_no_pod_connected">No Pod connected</string>
    <string name="omnipod_pod_not_initalized">Not initialized</string>
    <string name="omnipod_pod_active_alerts">Active Pod Alerts</string>
    <string name="omnipod_ack_short">Ack Alerts</string>
    <string name="omnipod_last_bolus" translatable="false">%1$.2f %2$s (%3$s)</string>

    <!-- Omnipod - Dialogs -->
    <string name="omnipod_frequency">Omnipod (433.91 MHz)</string>


    <!-- Omnipod - Error -->
    <string name="omnipod_error_operation_not_possible_no_configuration">Operation is not possible.\n\nYou need to configure Omnipod first, before you can use this operation.</string>
    <string name="omnipod_error_operation_not_possible_no_profile">Operation is not possible.\n\n You need to wait few minutes, until AAPS tries to set profile for first time.</string>
    <string name="omnipod_error_illegal_init_action_type">Illegal PodInitActionType: %1$s</string>
    <string name="omnipod_error_pod_not_attached">No active pod.</string>

    <string name="omnipod_driver_error_setup_action_verification_failed">Command verification failed.</string>
    <string name="omnipod_driver_error_unexpected_exception_type">An unexpected error occurred. Please report! (type: %1$s).</string>
    <string name="omnipod_driver_error_invalid_parameters">Communication failed: received invalid input parameters.</string>
    <string name="omnipod_driver_error_communication_failed_timeout">Communication failed: timeout.</string>
    <string name="omnipod_driver_error_communication_failed_unexpected_exception">Communication failed: an unexpected error occurred. Please report!</string>
    <string name="omnipod_driver_error_crc_mismatch">Communication failed: message integrity verification failed.</string>
    <string name="omnipod_driver_error_invalid_packet_type">Communication failed: received an invalid packet from the Pod.</string>
    <string name="omnipod_driver_error_invalid_progress_state">Communication failed: the Pod is in a wrong state.</string>
    <string name="omnipod_driver_error_invalid_response">Communication failed: received an invalid response from the Pod.</string>
    <string name="omnipod_driver_error_invalid_message_sequence_number">Communication failed: received a message with an invalid sequence number from the Pod.</string>
    <string name="omnipod_driver_error_invalid_message_address">Communication failed: received a message with an invalid address from the Pod.</string>
    <string name="omnipod_driver_error_message_decoding_failed">Communication failed: failed to decode message from the Pod.</string>
    <string name="omnipod_driver_error_nonce_resync_failed">Communication failed: nonce resync failed.</string>
    <string name="omnipod_driver_error_nonce_out_of_sync">Communication failed: nonce out of sync.</string>
    <string name="omnipod_driver_error_not_enough_data">Communication failed: not enough data received from the Pod.</string>
    <string name="omnipod_driver_error_pod_fault">A Pod fault (%1$03d %2$s) has been detected. Please deactivate your Pod and start a new one.</string>
    <string name="omnipod_driver_error_pod_returned_error_response">Communication failed: the Pod returned an error response.</string>

    <!-- Omnipod - Pod Mgmt -->
    <string name="omnipod_pod_mgmt_title">Pod Management</string>
    <string name="omnipod_cmd_init_pod">Init Pod</string>
    <string name="omnipod_cmd_deactivate_pod">Deactivate Pod</string>
    <string name="omnipod_cmd_reset_pod">Reset Pod</string>
    <string name="omnipod_cmd_pod_history">Pod History</string>

    <string name="omnipod_cmd_set_bolus">Set Bolus</string>
    <string name="omnipod_cmd_cancel_bolus">Cancel Bolus</string>
    <string name="omnipod_cmd_set_tbr">Set Temporary Basal</string>
    <string name="omnipod_cmd_cancel_tbr">Cancel Temporary Basal (Internally by driver)</string>
    <string name="omnipod_cmd_cancel_tbr_forced">Cancel Temporary Basal (Forced by user)</string>
    <string name="omnipod_cmd_set_basal_schedule">Set Basal Schedule</string>
    <string name="omnipod_cmd_get_pod_status">Get Pod Status</string>
    <string name="omnipod_cmd_get_pod_info">Get Pod Info</string>
    <string name="omnipod_cmd_set_time">Set Time</string>
    <string name="omnipod_cmd_configure_alerts">Configure Alerts</string>
    <string name="omnipod_cmd_acknowledge_alerts">Acknowledge Alerts</string>
    <string name="omnipod_cmd_suspend_delivery">Suspend Delivery</string>
    <string name="omnipod_cmd_resume_delivery">Resume Delivery</string>
    <string name="omnipod_cmd_unknown_entry">Unknown Entry</string>

    <string name="omnipod_cmd_bolus_value">%1$.1f U</string>
    <string name="omnipod_cmd_bolus_value_with_carbs">%1$.1f U, CH=%2$.1f g</string>
    <string name="omnipod_cmd_tbr_value">Rate: %1$.1f U, Duration: %2$d min</string>

    <string name="omnipod_cmd_reset_pod_desc">If you press <b>OK</b>, the Pod state will be forcibly reset and you will not be able to communicate with the Pod anymore. Do this only if you can not communicate with the Pod anymore. If you can still communicate with the Pod, please use the <b>Deactivate Pod</b> option.</string>
    <string name="omnipod_cmd_pod_history_na">Pod History not available at the moment.</string>

    <string name="omnipod_namex" translatable="false">Omnipod</string>
    <string name="omnipod_namex2" translatable="false">Omnipod</string>
    <string name="omnipod_namexxx" translatable="false">Omnipod</string>


    <string name="omnipod_init_pod_wizard_step1_title">Fill the Pod</string>
    <string name="omnipod_init_pod_wizard_step1_desc">\nFill the new Pod with enough insulin for 3 days.\n\nListen for two beeps from the Pod during the filling process. These indicate that the minimum amount of 85U has been inserted. Be sure to completely empty the fill syringe, even after hearing the two beeps.\n\nAfter filling the Pod, please press <b>Next</b>.\n\n<b>Note:</b> do not remove the Pod\'s needle cap at this time.</string>
    <string name="omnipod_init_pod_wizard_step2_title">Priming</string>
    <string name="omnipod_init_pod_wizard_step2_action_header">Trying to pair with the new Pod and prime it.\n\nWhen all items are checked, you can press <b>Next</b>.\n\n<b>Note:</b> please keep the Pod very close to the RileyLink at this time.</string>
    <string name="omnipod_init_pod_wizard_step3_title">Attach the Pod</string>
    <string name="omnipod_init_pod_wizard_step3_desc">\nPrepare the infusion site. Remove the Pod\'s needle cap and adhesive backing and attach the Pod to the infusion site.\n\nIf the cannula sticks out, please press <b>Cancel</b> and discard your Pod.\n\nPress <b>Next</b> to insert the cannula and begin basal delivery.</string>
    <string name="omnipod_init_pod_wizard_step4_title">Inserting cannula</string>
    <string name="omnipod_init_pod_wizard_step4_action_header">Trying to set initial basal schedule and insert the cannula.\n\nWhen all items are checked, you can press <b>Next</b>.</string>

    <string name="omnipod_init_pod_wizard_pod_info_title">Pod Info</string>
    <string name="omnipod_init_pod_wizard_pod_info_init_pod_description">\nThe Pod is now active.\n\nYour basal schedule has been programmed and the cannula has been inserted.\n\nPlease verify that the cannula has been inserted correctly and replace your Pod if you feel hasn\'t.</string>

    <string name="omnipod_remove_pod_wizard_step1_title">Deactivate Pod</string>
    <string name="omnipod_remove_pod_wizard_step1_desc">\nPress <b>Next</b> to deactivate the Pod.\n\n<b>Note:</b> This will suspend all insulin delivery and deactivate the Pod.</string>
    <string name="omnipod_remove_pod_wizard_step2_title">Deactivating the Pod</string>
    <string name="omnipod_remove_pod_wizard_step2_action_header">Deactivating the Pod.\n\nWhen all items are checked, you can press <b>Next</b>.\n\n<b>Note:</b> If deactivating continuously fails, please press <b>Cancel</b> and use the <b>Reset Pod</b> option to forcibly reset the Pod state.</string>

    <string name="omnipod_init_pod_wizard_pod_info_remove_pod_description">Pod deactivated.\n\nPlease remove the Pod from your body and discard it.</string>

    <string name="omnipod_init_pod_pair_pod">Pair Pod</string>
    <string name="omnipod_init_pod_prime_pod">Prime Pod</string>
    <string name="omnipod_init_pod_fill_cannula">Fill Cannula</string>
    <string name="omnipod_init_pod_set_basal_profile">Set Basal Profile</string>
    <string name="omnipod_deactivate_pod_cancel_delivery">Cancel Delivery</string>
    <string name="omnipod_deactivate_pod_deactivate_pod">Deactivate Pod</string>


    <!-- Omnipod Dash -->

    <!-- Omnipod - Base -->
    <string name="omnipod_dash_name" translatable="false">Omnipod Dash</string>
    <string name="omnipod_dash_name_short" translatable="false">DASH</string>
    <string name="description_pump_omnipod_dash">Pump integration for Omnipod Dash.</string>
    <string name="omnipod_alert_finish_pairing_reminder">Finish pairing reminder</string>
    <string name="omnipod_alert_finish_setup_reminder_reminder">Finish setup reminder</string>
    <string name="omnipod_alert_expiration">Pod wil expire soon</string>
    <string name="omnipod_alert_expiration_advisory">Pod will expire soon</string>
    <string name="omnipod_alert_shutdown_imminent">Shutdown is imminent</string>
    <string name="omnipod_alert_low_reservoir">Low reservoir</string>
    <string name="omnipod_alert_unknown_alert">Unknown alert</string>
    <string name="omnipod_error_set_basal_failed_uncertain">Setting basal profile might have failed. Delivery might be suspended! Please refresh Pod status.</string>
    <string name="omnipod_error_set_temp_basal_failed_uncertain">Setting temp basal might have failed. If there was a temp basal already running, that may have been cancelled! Please refresh pod status.</string>
    <string name="omnipod_error_set_time_failed_uncertain">Setting time might have failed. Delivery might be suspended! Please refresh Pod status.</string>
    <string name="omnipod_bolus_failed_uncertain">Unable to verify whether the bolus succeeded. Please verify that your Pod is bolusing or cancel the bolus.</string>
    <string name="omnipod_rl_stats">RL Stats</string>
    <string name="omnipod_read_pulse_log_short">Pulse Log</string>

</resources><|MERGE_RESOLUTION|>--- conflicted
+++ resolved
@@ -680,14 +680,8 @@
     <string name="uamsmbmaxminutes">UAM SMB max minutes</string>
     <string name="uamsmbmaxminutes_summary">Max minutes of basal to limit SMB to for UAM</string>
     <string name="key_carbsReqThreshold" translatable="false">carbsReqThreshold</string>
-<<<<<<< HEAD
     <string name="carbsReqThreshold">Minimum Carbs Required For Suggestion</string>
     <string name="carbsReqThreshold_summary">Minimum grams of carbs to display a carbs suggestion alert. Carbs suggestions below this number will not trigger a notification.</string>
-    <string name="unsupportedfirmware">Unsupported pump firmware</string>
-=======
-    <string name="carbsReqThreshold">Carb suggestion threshold</string>
-    <string name="carbsReqThreshold_summary">When Carbs are suggested, how many carbs will prompt a notification</string>
->>>>>>> 879882f3
     <string name="dexcomg5_xdripupload_title">Send BG data to xDrip+</string>
     <string name="key_dexcomg5_xdripupload" translatable="false">dexcomg5_xdripupload</string>
     <string name="dexcomg5_xdripupload_summary">In xDrip+ select 640g/Eversense data source</string>
@@ -791,11 +785,6 @@
     <string name="nav_historybrowser">History browser</string>
     <string name="wear_notifysmb_title">Notify on SMB</string>
     <string name="wear_notifysmb_summary">Show SMB on the watch like a standard bolus.</string>
-<<<<<<< HEAD
-    <string name="key_ns_create_announcements_from_errors" translatable="false">ns_create_announcements_from_errors</string>
-    <string name="key_ns_create_announcements_from_carbs_req" translatable="false">ns_create_announcements_from_carbs_req</string>
-=======
->>>>>>> 879882f3
     <string name="ns_create_announcements_from_errors_title">Create announcements from errors</string>
     <string name="ns_create_announcements_from_carbs_req_title">Create announcements from carbs required alerts</string>
     <string name="ns_create_announcements_from_errors_summary">Create Nightscout announcement for error dialogs and local alerts (also viewable in Careportal under Treatments)</string>
