﻿<resources>
    <string name="treatmentssafety_title">Tratments safety</string>
    <string name="treatmentssafety_maxbolus_title">Max allowed bolus [U]</string>
    <string name="treatmentssafety_maxcarbs_title">Max allowed carbs [g]</string>

    <string name="nav_preferences">Preferences</string>
    <string name="nav_refreshtreatments">Refresh treatments from NS</string>
    <string name="nav_backup">Backup</string>
    <string name="nav_test_alert">Test alarm</string>
    <string name="nav_resetdb">Reset Databases</string>
    <string name="reset_db_confirm">Do you really want to reset the databases?</string>
    <string name="nav_exit">Exit</string>
    <string name="danar_useextended_title">Use extended boluses for >200%</string>
    <string name="danar_bt_name_title">DanaR Bluetooth device</string>
    <string name="ns_sync_use_absolute_title">Always use basal absolute values</string>
    <string name="alert_dialog_storage_permission_text">Please reboot your phone or restart AndroidAPS from the System Settings \notherwise Android APS will not have logging (important to track and verify that the algorithms are working correctly)!</string>

    <string name="objectives_objective_label_string">Objective:</string>
    <string name="objectives_gate_label_string">Gate:</string>
    <string name="objectives_button_start">Start</string>
    <string name="objectives_button_verify">Verify</string>
    <string name="nsprofileview_units_label">Units</string>
    <string name="nsprofileview_dia_label">DIA</string>
    <string name="nsprofileview_activeprofile_label">Active profile</string>
    <string name="nsprofileview_ic_label">IC</string>
    <string name="nsprofileview_isf_label">ISF</string>
    <string name="nsprofileview_basal_label">Basal</string>
    <string name="nsprofileview_target_label">Target</string>
    <string name="noprofileset">NO PROFILE SET</string>
    <string name="treatments_insulin_label_string">Insulin:</string>
    <string name="treatments_carbs_label_string">Carbs:</string>
    <string name="treatments_iob_label_string">IOB:</string>
    <string name="sms_iob">IOB:</string>
    <string name="treatments_activity_string">Activity:</string>
    <string name="treatments_iobtotal_label_string">Total IOB:</string>
    <string name="treatments_iobactivitytotal_label_string">Total IOB activity:</string>
    <string name="tempbasals_realduration_label_string">Dur:</string>
    <string name="tempbasals_netratio_label_string">Ratio:</string>
    <string name="tempbasals_netinsulin_label_string">Ins:</string>
    <string name="tempbasals_iob_label_string">IOB:</string>
    <string name="tempbasals_iobtotal_label_string">Total IOB:</string>
    <string name="treatments_newtreatment_insulinamount_label">Insulin</string>
    <string name="treatments_newtreatment_carbsamount_label">Carbs</string>
    <string name="treatments_wizard_bg_label">BG</string>
    <string name="treatments_wizard_carbs_label">Carbs</string>
    <string name="treatments_wizard_correction_label">Corr</string>
    <string name="treatments_wizard_unit_label">U</string>
    <string name="treatments_wizard_bolusiob_label">Bolus IOB</string>
    <string name="treatments_wizard_total_label">TOTAL</string>
    <string name="openapsma_run">Run now</string>
    <string name="vitualpump_label">VIRTUAL PUMP</string>
    <string name="virtualpump_basebasalrate_label">Base basal rate</string>
    <string name="virtualpump_tempbasal_label">Temp basal</string>
    <string name="virtualpump_extendedbolus_label">Extended bolus</string>
    <string name="virtualpump_battery_label">Battery</string>
    <string name="virtualpump_reservoir_label">Reservoir</string>
    <string name="virtualpump_resultok">OK</string>
    <string name="virtualpump_sqlerror">SQL Error</string>
    <string name="openapsma_lastrun_label">Last run</string>
    <string name="openapsma_inputparameters_label">Input parameters</string>
    <string name="openapsma_glucosestatus_label">Glucose status</string>
    <string name="openapsma_currenttemp_label">Current temp</string>
    <string name="openapsma_iobdata_label">IOB data</string>
    <string name="openapsma_profile_label">Profile</string>
    <string name="openapsma_mealdata_label">Meal data</string>
    <string name="result">Result</string>
    <string name="openapsma_noglucosedata">No glucose data available</string>
    <string name="openapsma_noprofile">No profile available</string>
    <string name="openapsma_nopump">No pump available</string>
    <string name="nochangerequested">No change requested</string>
    <string name="openapsma_request_label">Request</string>
     <string name="rate">Rate</string>
    <string name="duration">Duration</string>
    <string name="reason">Reason</string>
    <string name="glucose">Glucose</string>
    <string name="delta">Delta</string>
    <string name="sms_delta">Delta:</string>
    <string name="avgdelta">Avg. delta</string>

    <string name="configbuilder">Config Builder</string>
    <string name="objectives">Objectives</string>
    <string name="openapsma">OpenAPS MA</string>
    <string name="overview">Overview</string>
    <string name="profileviewer">NS Profile</string>
    <string name="simpleprofile">Simple profile</string>
    <string name="tempbasal">TempBasal</string>
    <string name="treatments">Treatments</string>
    <string name="virtualpump">Virtual Pump</string>
    <string name="careportal">Careportal</string>


    <string name="configbuilder_pump">Pump</string>
    <string name="configbuilder_treatments">Treatments</string>
    <string name="configbuilder_tempbasals">Temp Basals</string>
    <string name="configbuilder_profile">Profile</string>
    <string name="configbuilder_aps">APS</string>
    <string name="configbuilder_general">General</string>
    <string name="days">days</string>
    <string name="objectives_minimalduration">Minimal duration</string>
    <string name="configbuilder_constraints">Constraints</string>

    <string name="loop">Loop</string>
    <string name="configbuilder_loop">Loop</string>
    <string name="loop_aps_label">APS</string>
    <string name="loop_constraintsprocessed_label">After processed constraints</string>
    <string name="loop_setbypump_label">Set by pump</string>
    <string name="openapsma_lastenact_label">Last enacted</string>
    <string name="ok">OK</string>
    <string name="cancel">Cancel</string>
    <string name="noapsselected">NO APS SELECTED OR PROVIDED RESULT</string>
    <string name="safety">Safety</string>
    <string name="openapsma_disabled">Plugin is disabled</string>
    <string name="constraints_violation">Constraints violation</string>
    <string name="treatmentdeliveryerror">Bolus delivery error</string>
    <string name="tempbasaldeliveryerror">Tempbasal delivery error</string>
    <string name="overview_newtempbasal_basalpercent">Basal value [%]</string>
    <string name="overview_newtempbasal_percent_label">% (100% = current)</string>
    <string name="setbasalquestion">Accept new temp basal:</string>
    <string name="overview_bolus_label">Bolus</string>
    <string name="overview_calculator_label">Calculator</string>
    <string name="constraintapllied">Constraint applied!</string>
    <string name="confirmation">Confirmation</string>
    <string name="entertreatmentquestion">Enter new treatment:</string>
    <string name="bolus">Bolus</string>
    <string name="sms_bolus">Bolus:</string>
    <string name="basal">Basal</string>
    <string name="sms_basal">Basal:</string>
    <string name="carbs">Carbs</string>
    <string name="changeyourinput">Change your input!</string>
    <string name="setextendedbolusquestion">Set new extended bolus:</string>
    <string name="configbuilder_bgsource">BG Source</string>
    <string name="xdrip">xDrip</string>
    <string name="nsclient">NSClient</string>
    <string name="apsmode_title">APS Mode</string>

    <string name="closedloop">Closed Loop</string>
    <string name="openloop">Open Loop</string>
    <string name="disabledloop">Loop Disabled</string>
    <string name="disableloop">Disable loop</string>
    <string name="enableloop">Enable loop</string>

    <string name="openloop_newsuggestion">New suggestion available</string>
    <string name="unsupportedclientver">Unsupported version of NSClient</string>
    <string name="unsupportednsversion">Unsupported version of Nightscout</string>
    <string name="nsclientnotinstalled">NSClient not installed. Record lost!</string>
    <string name="objectives_bgavailableinns">BG available in NS</string>
    <string name="objectives_pumpstatusavailableinns">Pump status available in NS</string>
    <string name="objectives_manualenacts">Manual enacts</string>
    <string name="loopdisabled">LOOP DISABLED BY CONSTRAINTS</string>
    <string name="cs_lang">Czech</string>
    <string name="en_lang">English</string>
    <string name="treatments_wizard_basaliob_label">Basal IOB</string>
    <string name="bolusconstraintapplied">Bolus constraint applied</string>
    <string name="carbsconstraintapplied">Carbs constraint applied</string>
    <string name="careportal_bgcheck">BG Check</string>
    <string name="careportal_announcement">Announcement</string>
    <string name="careportal_note">Note</string>
    <string name="careportal_question">Question</string>
    <string name="careportal_exercise">Exercise</string>
    <string name="careportal_pumpsitechange">Pump Site Change</string>
    <string name="careportal_cgmsensorinsert">CGM Sensor Insert</string>
    <string name="careportal_cgmsensorstart">CGM Sensor Start</string>
    <string name="careportal_insulincartridgechange">Insulin Cartridge Change</string>
    <string name="careportal_profileswitch">Profile Switch</string>
    <string name="careportal_snackbolus">Snack Bolus</string>
    <string name="careportal_mealbolus">Meal Bolus</string>
    <string name="careportal_correctionbolus">Correction Bolus</string>
    <string name="careportal_combobolus">Combo Bolus</string>
    <string name="careportal_tempbasalstart">Temp Basal Start</string>
    <string name="careportal_tempbasalend">Temp Basal End</string>
    <string name="careportal_carbscorrection">Carbs correction</string>
    <string name="careportal_openapsoffline">OpenAPS Offline</string>

    <string name="careportal_newnstreatment_eventtype">Event type</string>
    <string name="careportal_newnstreatment_other">Other</string>
    <string name="careportal_newnstreatment_meter">Meter</string>
    <string name="careportal_newnstreatment_sensor">Sensor</string>
    <string name="careportal_newnstreatment_carbs_label">Carbs</string>
    <string name="careportal_newnstreatment_insulin_label">Insulin</string>
    <string name="careportal_newnstreatment_carbtime_label">Carb time</string>
    <string name="careportal_newnstreatment_split_label">Split</string>
    <string name="careportal_newnstreatment_duration_label">Duration</string>
    <string name="careportal_newnstreatment_percent_label">Percent</string>
    <string name="careportal_newnstreatment_absolute_label">Absolute</string>
    <string name="careportal_newnstreatment_notes_label">Notes</string>
    <string name="careportal_newnstreatment_eventtime_label">Event time</string>
    <string name="careportal_newnstreatment_profile_label">Profile</string>
    <string name="careportal_newnstreatment_enteredby_title">Entered By</string>
    <string name="careportal_newnstreatment_glucosetype">Glucose type</string>
    <string name="noprofile">No profile loaded from NS yet</string>
    <string name="overview_tempbasal_button">TempBasal</string>
    <string name="overview_extendedbolus_button">Extended Bolus</string>
    <string name="configbuilder_nightscoutversion_label">Nightscout version:</string>
    <string name="send">SEND</string>
    <string name="missing">Missing</string>
    <string name="enabled">Enabled</string>
    <string name="visible">Visible</string>
    <string name="up">Up</string>
    <string name="exported">Preferences exported</string>
    <string name="export_to">Export settings to</string>
    <string name="import_from">Import settings from</string>
    <string name="setting_imported">Settings imported</string>
    <string name="filenotfound">File not found</string>
    <string name="nav_export">Export settings</string>
    <string name="nav_import">Import settings</string>
    <string name="nl_lang">Dutch</string>
    <string name="de_lang">German</string>
    <string name="es_lang">Spanish</string>
    <string name="el_lang">Greek</string>
    <string name="it_lang">Italian</string>
    <string name="ru_lang">Russian</string>
    <string name="sv_lang">Swedish</string>
    <string name="openapsma_maxbasal_title">Max U/hr a Temp Basal can be set to</string>
    <string name="openapsma_maxbasal_summary">This value is called max basal in OpenAPS context</string>
    <string name="openapsma_maxiob_title">Maximum basal IOB OpenAPS can deliver [U]</string>
    <string name="openapsma_maxiob_summary">This value is called Max IOB in OpenAPS context\nThis will default to zero. After several days or weeks, depending on your comfort level, you may choose to adjust this number.</string>
    <string name="bg_lang">Bulgarian</string>
    <string name="dismiss">DISMISS</string>
    <string name="language">Language</string>

    <string name="danarpump">DanaR</string>
    <string name="connecting">Connecting</string>
    <string name="connected">Connected</string>
    <string name="disconnected">Disconnected</string>
    <string name="syncprofiletopump_title">Sync profile to pump</string>
    <string name="danar_pump_settings">DanaR pump settings</string>
    <string name="nightscout">Nightscout</string>
    <string name="end_user_license_agreement">End User License Agreement</string>
    <string name="end_user_license_agreement_text">MUST NOT BE USED TO MAKE MEDICAL DECISIONS. THERE IS NO WARRANTY FOR THE PROGRAM, TO THE EXTENT PERMITTED BY APPLICABLE LAW. EXCEPT WHEN OTHERWISE STATED IN WRITING THE COPYRIGHT HOLDERS AND/OR OTHER PARTIES PROVIDE THE PROGRAM “AS IS” WITHOUT WARRANTY OF ANY KIND, EITHER EXPRESSED OR IMPLIED, INCLUDING, BUT NOT LIMITED TO, THE IMPLIED WARRANTIES OF MERCHANTABILITY AND FITNESS FOR A PARTICULAR PURPOSE. THE ENTIRE RISK AS TO THE QUALITY AND PERFORMANCE OF THE PROGRAM IS WITH YOU. SHOULD THE PROGRAM PROVE DEFECTIVE, YOU ASSUME THE COST OF ALL NECESSARY SERVICING, REPAIR OR CORRECTION.</string>
    <string name="end_user_license_agreement_i_understand">I UNDERSTAND AND AGREE</string>
    <string name="save">Save</string>
    <string name="nobtadapter">No bluetooth adapter found</string>
    <string name="devicenotfound">Selected device not found</string>
    <string name="connectionerror">Pump connection error</string>
    <string name="danar_iob_label">Pump IOB</string>
    <string name="danar_dailyunits">Daily units</string>
    <string name="danar_lastbolus">Last bolus:</string>
    <string name="hoursago">h ago</string>
    <string name="danar_invalidinput">Invalid input data</string>
    <string name="danar_valuenotsetproperly">Value not set properly</string>
    <string name="reloadprofile">Reload profile</string>
    <string name="danar_viewprofile">View profile</string>
    <string name="enacted">Enacted</string>
    <string name="comment">Comment</string>
    <string name="success">Success</string>
    <string name="percent">Percent</string>
    <string name="absolute">Absolute</string>
    <string name="canceltemp">Cancel temp basal</string>
    <string name="smscommunicator">SMS Communicator</string>
    <string name="waitingforpumpresult">Waiting for result</string>
    <string name="smscommunicator_allowednumbers">Allowed phone numbers</string>
    <string name="smscommunicator_allowednumbers_summary">+XXXXXXXXXX;+YYYYYYYYYY</string>
    <string name="smscommunicator_bolusreplywithcode" formatted="false">To deliver bolus %.2fU reply with code %s</string>
    <string name="smscommunicator_calibrationreplywithcode" formatted="false">To send calibration %.2f reply with code %s</string>
    <string name="smscommunicator_bolusfailed">Bolus failed</string>
    <string name="bolusdelivered" formatted="false">Bolus %.2fU delivered successfully</string>
    <string name="bolusrequested" formatted="false">Going to deliver %.2fU</string>
    <string name="smscommunicator_bolusdelivered" formatted="false">Bolus %.2fU delivered successfully</string>
    <string name="bolusdelivering" formatted="false">Delivering %.2fU</string>
    <string name="smscommunicator_remotecommandsallowed">Allow remote commands via SMS</string>
    <string name="smscommunicator_remotebolusnotallowed">Remote bolus not allowed</string>
    <string name="glucosetype_finger">Finger</string>
    <string name="glucosetype_sensor">Sensor</string>
    <string name="manual">Manual</string>
    <string name="careportal_temporarytarget">Temporary Target</string>
    <string name="careportal_temporarytargetcancel">Temporary Target Cancel</string>
    <string name="danarprofile">DanaR profile settings</string>
    <string name="danarprofile_dia">DIA [h]</string>
    <string name="danarprofile_dia_summary">Duration of Insulin Activity</string>
    <string name="failedupdatebasalprofile">Failed to update basal profile</string>
    <string name="danar_history">History</string>
    <string name="danar_historyreload">Reload</string>
    <string name="uploading">Uploading</string>
    <string name="danar_ebolus">E bolus</string>
    <string name="danar_dsbolus">DS bolus</string>
    <string name="danar_debolus">DE bolus</string>
    <string name="danar_error">error</string>
    <string name="danar_refill">refill</string>
    <string name="danar_basalhour">basal hour</string>
    <string name="danar_glucose">glucose</string>
    <string name="danar_carbohydrate">carbohydrate</string>
    <string name="danar_alarm">alarm</string>
    <string name="danar_totaluploaded" formatted="false">Total %d records uploaded</string>
    <string name="danar_sbolus">S bolus</string>
    <string name="danar_history_alarm">Alarms</string>
    <string name="danar_history_basalhours">Basal Hours</string>
    <string name="danar_history_bolus">Boluses</string>
    <string name="danar_history_carbohydrates">Carbohydrates</string>
    <string name="danar_history_dailyinsulin">Daily insulin</string>
    <string name="danar_history_errors">Errors</string>
    <string name="danar_history_glucose">Glucose</string>
    <string name="danar_history_refill">Refill</string>
    <string name="danar_history_syspend">Suspend</string>
    <string name="danar_history_connectingfor" formatted="false">Connecting for %d s</string>
    <string name="danar_password_title">Pump password</string>
    <string name="wrongpumppassword">Wrong pump password!</string>
    <string name="pumpbusy">Pump is busy</string>
    <string name="overview_bolusprogress_delivered">Delivered</string>
    <string name="overview_bolusprogress_stoped">Stopped</string>
    <string name="occlusion">Occlusion</string>
    <string name="overview_bolusprogress_stop">Stop</string>
    <string name="overview_bolusprogress_stoppressed">STOP PRESSED</string>
    <string name="waitingforpump">Waiting for pump</string>
    <string name="waitingforpumpclicktorefresh">Waiting for pump. Click to refresh.</string>
    <string name="overview_bolusprogress_goingtodeliver" formatted="false">Going to deliver %.2fU</string>
    <string name="objectives_0_objective">Setting up visualization and monitoring, and analyzing basals and ratios</string>
    <string name="objectives_0_gate">Verify that BG is available in Nightscout, and pump insulin data is being uploaded</string>
    <string name="objectives_1_objective">Starting on an open loop</string>
    <string name="objectives_1_gate">Run in Open Loop mode for a few days, and manually enact lots of temp basals</string>
    <string name="objectives_2_objective">Understanding your open loop, including its temp basal recommendations</string>
    <string name="objectives_2_gate">Based on that experience, decide what max basal should be, and set it on the pump and preferences</string>
    <string name="objectives_3_objective">Starting to close the loop with Low Glucose Suspend</string>
    <string name="objectives_3_gate">Run in closed loop with max IOB = 0 for a few days without too many LGS events</string>
    <string name="objectives_4_objective">Tuning the closed loop, raising max IOB above 0 and gradually lowering BG targets</string>
    <string name="objectives_4_gate">Run for a few days, and at least one night with no low BG alarms, before dropping BG</string>
    <string name="objectives_5_objective">Adjust basals and ratios if needed, and then enable auto-sens</string>
    <string name="objectives_5_gate">1 week successful daytime looping with regular carb entry</string>
    <string name="objectives_6_objective">Enabling additional features for daytime use, such as advanced meal assist</string>
    <string name="youareonallowedlimit">You reached allowed limit</string>
    <string name="noprofileselected">No profile selected</string>
    <string name="smscommunicator_loophasbeendisabled">Loop has been disabled</string>
    <string name="smscommunicator_loophasbeenenabled">Loop has been enabled</string>
    <string name="smscommunicator_loopisdisabled">Loop is disabled</string>
    <string name="smscommunicator_loopisenabled">Loop is enabled</string>
    <string name="openapsma_valuelimitedto" formatted="false">%.2f limited to %.2f</string>
    <string name="openapsma_valueoutofrange" formatted="false">Value %s is out of hard limits</string>
    <string name="smscommunicator_remotebasalnotallowed">Remote basal setting is not allowed</string>
    <string name="smscommunicator_remotecommandnotallowed">Remote command is not allowed</string>
    <string name="smscommunicator_basalreplywithcode" formatted="false">To start basal %.2fU/h reply with code %s</string>
    <string name="smscommunicator_suspendreplywithcode" formatted="false">To suspend loop for %d minutes reply with code %s</string>
    <string name="smscommunicator_tempbasalset" formatted="false">Temp basal %.2fU/h for %d min started successfully</string>
    <string name="smscommunicator_tempbasalfailed">Temp basal start failed</string>
    <string name="smscommunicator_basalstopreplywithcode" formatted="false">To stop temp basal reply with code %s</string>
    <string name="smscommunicator_tempbasalcanceled">Temp basal canceled</string>
    <string name="smscommunicator_tempbasalcancelfailed">Canceling temp basal failed</string>
    <string name="smscommunicator_unknowncommand">Uknonwn command or wrong reply</string>

    <string name="quickwizard">QuickWizard</string>
    <string name="quickwizardsettings">QuickWizard settings</string>
    <string name="overview_editquickwizard_buttontext">Button text:</string>
    <string name="overview_editquickwizard_carbs">Carbs:</string>
    <string name="overview_editquickwizard_valid">Valid:</string>
    <string name="overview_editquickwizardlistactivity_add">Add</string>
    <string name="overview_quickwizard_item_edit_button">Edit</string>
    <string name="overview_quickwizard_item_remove_button">Remove</string>
    <string name="mealbolus">Meal</string>
    <string name="correctionbous">Corr</string>
    <string name="ko_lang">Korean</string>
    <string name="actions">Actions</string>
    <string name="androidaps_start">AndroidAPS started</string>
    <string name="ns_upload_only">NS upload only (disabled sync)</string>
    <string name="ns_upload_only_summary">NS upload only. Not effective on SGV unless a local source like xDrip is selected. Not effective on Profiles while NS-Profiles is used.</string>
    <string name="pumpNotInitialized">Pump not initialized!</string>
    <string name="pumpNotInitializedProfileNotSet">Pump not initialized, profile not set!</string>
    <string name="primefill">Prime/Fill</string>
    <string name="fillwarning">Please make sure the amount matches the specification of your infusion set!</string>
    <string name="othersettings_title">Other</string>
    <string name="fillbolus_title">Fill/Prime standard insulin amounts.</string>
    <string name="button1">Button 1</string>
    <string name="button2">Button 2</string>
    <string name="button3">Button 3</string>
    <string name="percentagefactor_hint">Percentage factor by which the base profile will be multiplied.</string>
    <string name="timeshift_hint">Time in hours by which the profile will be shifted round robin.</string>
    <string name="send_to_pump">SEND TO PUMP</string>
    <string name="units">Units:</string>
    <string name="mgdl">mg/dl</string>
    <string name="mmol">mmol/l</string>
    <string name="dia">DIA:</string>
    <string name="target_range">Target range:</string>
    <string name="edit_base_basal">Edit Base-Basal:</string>
    <string name="edit_base_isf">Edit Base-ISF:</string>
    <string name="edit_base_ic">Edit Base-IC:</string>
    <string name="base_profile_label">Base Profile:</string>
    <string name="circadian_percentage_profile">CircadianPercentageProfile</string>
    <string name="prefs_range_title">Range for Visualization</string>
    <string name="prefs_range_summary">High and low mark for the charts in Overview and Smartwatch</string>
    <string name="low_mark">LOW mark</string>
    <string name="high_mark">HIGH mark</string>
    <string name="wear">Wear</string>
    <string name="resend_all_data">Resend All Data</string>
    <string name="open_settings_on_wear">Open Settings on Wear</string>
    <string name="pumperror">Pump Error</string>
    <string name="lowbattery">Low Battery</string>
    <string name="pumpshutdown">Pump Shutdown</string>
    <string name="batterydischarged">Pump Battery Discharged</string>
    <string name="danarkoreanpump">DanaR Korean</string>
    <string name="wrongpumpdriverselected">Wrong pump driver selected</string>
    <string name="basal_rate">Basal rate:</string>
    <string name="profile_set_failed">Setting of basal profile failed</string>
    <string name="profile_set_ok">Basal profile in pump updated</string>
    <string name="danar_disableeasymode">Disable EasyUI mode in pump</string>
    <string name="danar_enableextendedbolus">Enable extended boluses on pump</string>
    <string name="danar_switchtouhmode">Change mode from U/d to U/h on pump</string>
    <string name="basalvaluebelowminimum">Basal value below minimum. Profile not set!</string>
    <string name="sms_actualbg">BG:</string>
    <string name="sms_lastbg">Last BG:</string>
    <string name="mdi">MDI</string>
    <string name="MM640g">MM640g</string>
    <string name="ongoingnotificaction">Ongoing Notification</string>
    <string name="old_data">OLD DATA</string>
    <string name="minago">%dmin ago</string>
    <string name="sms_minago">%dmin ago</string>
    <string name="localprofile">Local Profile</string>
    <string name="openapsama">OpenAPS AMA</string>
    <string name="short_avgdelta">Short avg. delta</string>
    <string name="long_avgdelta">Long avg. delta</string>
    <string name="array_of_elements">Array of %d elements.\nActual value:</string>
    <string name="openapsma_autosensdata_label">Autosens data</string>
    <string name="openapsma_scriptdebugdata_label">Script debug</string>
    <string name="openapsama_useautosens">Use AMA autosens feature</string>
    <string name="refresheventsfromnightscout">Refresh events from NS</string>
    <string name="eatingsoon">Eating Soon</string>
    <string name="activity">Activity</string>
    <string name="removerecord">Remove record:</string>
    <string name="danar_stats">DanaR Stats</string>
    <string name="danar_stats_cumulative_tdd">Cumulative TDD</string>
    <string name="danar_stats_expweight">Exponentially Weighted TDD</string>
    <string name="danar_stats_basalrate">Basal</string>
    <string name="danar_stats_bolus">Bolus</string>
    <string name="danar_stats_tdd">TDD</string>
    <string name="danar_stats_date">Date</string>
    <string name="danar_stats_ratio">Ratio</string>
    <string name="danar_stats_amount_days"># Days</string>
    <string name="danar_stats_weight">Weight</string>
    <string name="danar_stats_warning_Message">Possibly inaccurate if using boluses for priming/filling!</string>
    <string name="danar_stats_olddata_Message">Old Data Please Press "RELOAD"</string>
    <string name="danar_stats_tbb">Total Base Basal</string>
    <string name="danar_stats_tbb2">TBB * 2</string>
    <string name="initializing">Initializing ...</string>
    <string name="actions_shortname">ACT</string>
    <string name="configbuilder_shortname">CONF</string>
    <string name="loop_shortname">LOOP</string>
    <string name="simpleprofile_shortname">SP</string>
    <string name="oaps_shortname">OAPS</string>
    <string name="temptargetrange_shortname">TT</string>
    <string name="localprofile_shortname">LP</string>
    <string name="danarpump_shortname">DANA</string>
    <string name="circadian_percentage_profile_shortname">CPP</string>
    <string name="tempbasals_shortname">TB</string>
    <string name="overview_shortname">HOME</string>
    <string name="virtualpump_shortname">VPUMP</string>
    <string name="profileviewer_shortname">NSPROFILE</string>
    <string name="treatments_shortname">TREAT</string>
    <string name="careportal_shortname">CP</string>
    <string name="objectives_shortname">OBJ</string>
    <string name="wear_shortname">WEAR</string>
    <string name="smscommunicator_shortname">SMS</string>
    <string name="short_tabtitles">Shorten tab titles</string>
    <string name="prefs_delta_title">Delta Settings</string>
    <string name="always_use_shortavg">Always use short average delta instead of simple delta</string>
    <string name="always_use_shortavg_summary">Useful when data from unfiltered sources like xDrip gets noisy.</string>
    <string name="advancedsettings_title">Advanced Settings</string>
    <string name="danar_model" formatted="false">Model: %02X Protocol: %02X Code: %02X</string>
    <string name="profile">Profile</string>
    <string name="openapsama_max_daily_safety_multiplier" translatable="false">max_daily_safety_multiplier</string>
    <string name="openapsama_max_daily_safety_multiplier_summary">Default value: 3\nThis is a key OpenAPS safety cap. What this does is limit your basals to be 3x (in this people) your biggest basal rate. You likely will not need to change this, but you should be aware that’s what is discussed about “3x max daily; 4x current” for safety caps.</string>
    <string name="openapsama_current_basal_safety_multiplier" translatable="false">current_basal_safety_multiplier</string>
    <string name="openapsama_current_basal_safety_multiplier_summary">Default value: 4\nThis is the other half of the key OpenAPS safety caps, and the other half of “3x max daily; 4x current” of the safety caps. This means your basal, regardless of max basal set on your pump, cannot be any higher than this number times the current level of your basal. This is to prevent people from getting into dangerous territory by setting excessively high max basals before understanding how the algorithm works. Again, the default is 4x; most people will never need to adjust this and are instead more likely to need to adjust other settings if they feel like they are “running into” this safety cap.</string>
    <string name="openapsama_autosens_max" translatable="false">autosens_max</string>
    <string name="openapsama_autosens_max_summary">Default value: 1.2\nThis is a multiplier cap for autosens (and soon autotune) to set a 20% max limit on how high the autosens ratio can be, which in turn determines how high autosens can adjust basals, how low it can adjust ISF, and how low it can set the BG target.</string>
    <string name="openapsama_autosens_min" translatable="false">autosens_min</string>
    <string name="openapsama_autosens_min_summary">Default value: 0.7\nThe other side of the autosens safety limits, putting a cap on how low autosens can adjust basals, and how high it can adjust ISF and BG targets.</string>
    <string name="openapsama_autosens_adjusttargets" translatable="false">autosens_adjust_targets</string>
    <string name="openapsama_autosens_adjusttargets_summary">Default value: true\nThis is used to allow autosens to adjust BG targets, in addition to ISF and basals.</string>
    <string name="openapsama_bolussnooze_dia_divisor" translatable="false">bolussnooze_dia_divisor</string>
    <string name="openapsama_bolussnooze_dia_divisor_summary">Default value: 2\nBolus snooze is enacted after you do a meal bolus, so the loop won’t counteract with low temps when you’ve just eaten. The example here and default is 2; so a 3 hour DIA means that bolus snooze will be gradually phased out over 1.5 hours (3DIA/2).</string>
    <string name="openapsama_min_5m_carbimpact" translatable="false">min_5m_carbimpact</string>
    <string name="openapsama_min_5m_carbimpact_summary">Default value: 3.0\nThis is a setting for default carb absorption impact per 5 minutes. The default is an expected 3mg/dl/5min. This affects how fast COB are decayed, and how much carb absorption is assumed in calculating future predicted BG, when BG is falling more than expected, or not rising as much as expected.</string>
    <string name="openapsama_link_to_preferncejson_doc_txt">Attention!\nNormally you do not have to change these values below. Please CLICK HERE and READ the text and make sure you UNDERSTAND it before change any of these values.</string>
    <string name="openapsama_link_to_preferncejson_doc">http://openaps.readthedocs.io/en/latest/docs/walkthrough/phase-3/beyond-low-glucose-suspend.html</string>
    <string name="error_only_numeric_digits_allowed">Only numeric digits are allowed.</string>
    <string name="error_only_numeric_digits_range_allowed">Only numeric digits within the range %1$s - %2$s are allowed.</string>
    <string name="error_field_must_not_be_empty">The field must not be empty</string>
    <string name="error_phone_not_valid">Phone number not valid</string>
    <string name="smscommunicator_invalidphonennumber">Invalid SMS phone number</string>
    <string name="copy_to_clipboard">Copy To Clipboard</string>
    <string name="copied_to_clipboard">Copied to clipboard</string>
    <string name="nav_show_logcat">Show log</string>
    <string name="overview_calibration">Calibration</string>
    <string name="overview_calibration_bg_label">Calibration</string>
    <string name="send_calibration" formatted="false">Send calibration %.1f to xDrip?</string>
    <string name="xdripnotinstalled">xDrip+ not installed</string>
    <string name="calibrationsent">Calibration sent to xDrip</string>
    <string name="smscommunicator_remotecalibrationnotallowed">Remote calibration not allowed</string>
    <string name="smscommunicator_calibrationsent">Calibration sent. Receiving must be enabled in xDrip.</string>
    <string name="smscommunicator_calibrationfailed">xDrip is not receiving calibrations</string>
    <string name="dont_show_again">Don\'t show again</string>
    <string name="pumpsuspendedclicktorefresh">Pump suspended. Click to refresh state</string>
    <string name="pumpsuspended">Pump suspended</string>
    <string name="gettingpumpstatus">Getting pump status</string>
    <string name="settingtempbasal">Setting temp basal</string>
    <string name="stoppingtempbasal">Stopping temp basal</string>
    <string name="settingextendedbolus">Setting extended bolus</string>
    <string name="stoppingextendedbolus">Stopping extended bolus</string>
    <string name="updatingbasalrates">Updating basal rates</string>
    <string name="disconnecting">Disconnecting</string>
    <string name="executing">Executing</string>
    <string name="virtualpump_settings">Virtual pump settings</string>
    <string name="virtualpump_uploadstatus_title">Upload status to NS</string>
    <string name="wrongpassword">Wrong password</string>
    <string name="settings_password">Password for settings</string>
    <string name="unlock_settings">Unlock settings</string>
    <string name="approachingdailylimit">Approaching insulin daily limit</string>
    <string name="nsclientinternal">NSClient</string>
    <string name="nsclientinternal_shortname">NSCI</string>
    <string name="nsclientinternal_url">URL:</string>
    <string name="nsclientinternal_autoscroll">Autoscroll</string>
    <string name="restart">Restart</string>
    <string name="nsclientinternal_title">NSClient</string>
    <string name="nsclientinternal_url_title">Nightscout URL</string>
    <string name="nsclientinternal_url_dialogmessage">Enter Nightscout URL</string>
    <string name="nsclientinternal_secret_title">NS API secret</string>
    <string name="nsclientinternal_secret_dialogtitle">NS API secret</string>
    <string name="nsclientinternal_secret_dialogmessage">Enter NS API secret (min 12 chars)</string>
    <string name="nsclientinternal_devicename_title">Device name</string>
    <string name="nsclientinternal_devicename_dialogtitle">Enter device name</string>
    <string name="nsclientinternal_devicename_dialogmessage">It will be used for enteredBy field</string>
    <string name="deliver_now">Deliver now</string>
    <string name="clear_queue">Clear queue</string>
    <string name="show_queue">Show queue</string>
    <string name="queue">Queue:</string>
    <string name="status">Status:</string>
    <string name="paused">Paused</string>
    <string name="key_nsclientinternal_url" translatable="false">nsclientinternal_url</string>
    <string name="key_nsclientinternal_api_secret" translatable="false">nsclientinternal_api_secret</string>
    <string name="key_danar_bt_name" translatable="false">danar_bt_name</string>
    <string name="key_danar_password" translatable="false">danar_password</string>
    <string name="key_danar_useextended" translatable="false">danar_useextended</string>
    <string name="key_danar_visualizeextendedaspercentage" translatable="false">danar_visualizeextendedaspercentage"</string>
    <string name="key_danarprofile_dia" translatable="false">danarprofile_dia</string>
    <string name="clearlog">Clear log</string>
    <string name="key_nsclientinternal_autoscroll" translatable="false">nsclientinternal_autoscroll</string>
    <string name="key_nsclientinternal_paused" translatable="false">nsclientinternal_paused</string>
    <string name="nowritepermission">NSCLIENT has no write permission. Wrong API secret?</string>
    <string name="wear_settings">Wear settings</string>
    <string name="wear_detailedIOB_title">Show detailed IOB</string>
    <string name="wear_detailedIOB_summary">Break down IOB into bolus and basal IOB on the watchface</string>
    <string name="nosuccess">not successful - please check phone</string>
    <string name="notavailable">Not available</string>
    <string name="key_smscommunicator_allowednumbers" translatable="false">smscommunicator_allowednumbers</string>
    <string name="key_smscommunicator_remotecommandsallowed" translatable="false">smscommunicator_remotecommandsallowed</string>
    <string name="patientage">Patient age</string>
    <string name="child">Child</string>
    <string name="teenage">Teenage</string>
    <string name="adult">Adult</string>
    <string name="key_age" translatable="false">age</string>
    <string name="key_child" translatable="false">child</string>
    <string name="key_teenage" translatable="false">teenage</string>
    <string name="key_adult" translatable="false">adult</string>
    <string name="patientage_summary">Please select patient age to setup safety limits</string>
    <string name="key_i_understand" translatable="false">I_understand</string>
    <string name="Glimp">Glimp</string>
    <string name="batteryoptimalizationerror">Device does not appear to support battery optimization whitelisting!</string>
    <string name="pleaseallowpermission">Please Allow Permission</string>
    <string name="needwhitelisting">%s needs battery optimalization whitelisting for proper performance</string>
    <string name="loopsuspended">Loop suspended</string>
    <string name="loopsuspendedfor" formatted="false">Suspended (%d m)</string>
    <string name="loopsuperbolusfor" formatted="false">Superbolus (%d m)</string>
    <string name="loopmenu">Loop menu</string>
    <string name="suspendloopfor1h">Suspend loop for 1h</string>
    <string name="suspendloopfor2h">Suspend loop for 2h</string>
    <string name="suspendloopfor3h">Suspend loop for 3h</string>
    <string name="suspendloopfor10h">Suspend loop for 10 h</string>
    <string name="disconnectpumpfor30m">Disconnect pump for 30 min</string>
    <string name="disconnectpumpfor1h">Disconnect pump for 1 h</string>
    <string name="disconnectpumpfor2h">Disconnect pump for 2 h</string>
    <string name="disconnectpumpfor3h">Disconnect pump for 3 h</string>
    <string name="disconnectpumpfor10h">Disconnect pump for 10 h</string>
    <string name="resume">Resume</string>
    <string name="smscommunicator_wrongduration">Wrong duration</string>
    <string name="smscommunicator_loopsuspended">Loop suspended</string>
    <string name="smscommunicator_loopresumed">Loop resumed</string>
    <string name="treatments_wizard_bgtrend_label">15min trend</string>
    <string name="treatments_wizard_cob_label">COB</string>
    <string name="superbolus">Superbolus</string>
    <string name="ns_logappstartedevent">Log app start to NS</string>
    <string name="key_ns_logappstartedevent" translatable="false">ns_logappstartedevent</string>
    <string name="key_ns_localbroadcasts" translatable="false">nsclient_localbroadcasts</string>
    <string name="restartingapp">Exiting application to apply settings.</string>
    <string name="danarv2pump">DanaRv2</string>
    <string name="configbuilder_insulin">Insulin</string>
    <string name="fastactinginsulin">Fast Acting Insulin</string>
    <string name="fastactinginsulincomment">Novorapid, Novolog, Humalog</string>
    <string name="ultrafastactinginsulincomment">Fiasp</string>
    <string name="insulin_shortname">INS</string>
    <string name="fastactinginsulinprolonged">Fast Acting Insulin Prolonged</string>
    <string name="key_usesuperbolus" translatable="false">key_usersuperbolus</string>
    <string name="enablesuperbolus">Enable superbolus in wizard</string>
    <string name="enablesuperbolus_summary">Enable superbolus functionality in wizard. Do not enable until you learn what it really does. IT MAY CAUSE INSULIN OVERDOSE IF USED BLINDLY!</string>
    <string name="iob">IOB</string>
    <string name="cob">COB</string>
    <string name="predictionshortlabel">PRE</string>
    <string name="basalshortlabel">BAS</string>
    <string name="virtualpump_firmware_label">Firmware</string>
    <string name="virtualpump_lastconnection_label">Last connection</string>
    <string name="danar_bluetooth_status">Bluetooh status</string>
    <string name="nav_about">About</string>
    <string name="smscommunicator_missingsmspermission">Missing SMS permission</string>
    <string name="dev">DEV</string>
    <string name="xdripstatus_settings">xDrip Status (watch)</string>
    <string name="xdripstatus">xDrip Statusline (watch)</string>
    <string name="xdripstatus_shortname">xds</string>
    <string name="wear_showbgi_title">Show BGI</string>
    <string name="wear_showbgi_summary">Add BGI to status line</string>
    <string name="ns_noupload">No upload to NS</string>
    <string name="ns_noupload_summary">All data sent to NS are dropped. AAPS is connected to NS but no change in NS is done</string>
    <string name="key_ns_upload_only" translatable="false">ns_upload_only</string>
    <string name="key_ns_noupload" translatable="false">ns_noupload</string>
    <string name="basal_step">Basal Step</string>
    <string name="bolus_step">Bolus Step</string>
    <string name="extendedbolus">ExtendedBolus</string>
    <string name="temptarget">TempTarget</string>
    <string name="overview_extendedbolus_cancel_button">Cancel Extended Bolus</string>
    <string name="careportal_sensorage_label">Sensor age</string>
    <string name="careportal_canulaage_label">Canula age</string>
    <string name="careportal_insulinage_label">Insulin age</string>
    <string name="hours">hours</string>
    <string name="overview_newtempbasal_basaltype_label">Basal type</string>
    <string name="isfmissing">ISF missing in profile. Using default.</string>
    <string name="icmissing">IC missing in profile. Using default.</string>
    <string name="basalmissing">Basal missing in profile. Using default.</string>
    <string name="targetmissing">Target missing in profile. Using default.</string>
    <string name="invalidprofile">Invalid profile !!!</string>
    <string name="profileswitch">ProfileSwitch</string>
    <string name="careportal_pbage_label">Pump battery age</string>
    <string name="careportal_pumpbatterychange">Pump Battery Change</string>
    <string name="ns_alarmoptions">Alarm options</string>
    <string name="key_nsalarm_urgent_high" translatable="false">nsalarm_urgent_high</string>
    <string name="key_nsalarm_high" translatable="false">nsalarm_high</string>
    <string name="key_nsalarm_low" translatable="false">nsalarm_low</string>
    <string name="key_nsalarm_urgent_low" translatable="false">nsalarm_urgent_low</string>
    <string name="key_nsalarm_staledata" translatable="false">nsalarm_staledata</string>
    <string name="key_nsalarm_urgent_staledata" translatable="false">nsalarm_urgent_staledata</string>
    <string name="key_nsalarm_staledatavalue" translatable="false">nsalarm_staledatavalue</string>
    <string name="key_nsalarm_urgent_staledatavalue" translatable="false">nsalarm_urgent_staledatavalue</string>
    <string name="nsalarm_urgenthigh">Urgent high</string>
    <string name="nsalarm_high">High</string>
    <string name="nsalarm_low">Low</string>
    <string name="nsalarm_urgentlow">Urgent low</string>
    <string name="nsalarm_summary" formatted="false">Currently set to %f</string>
    <string name="nsalarm_staledata">Stale data</string>
    <string name="nsalarm_urgentstaledata">Urgent stale data</string>
    <string name="nsalarm_staledatavalue_label">Stale data threshold [min]</string>
    <string name="nsalarm_urgent_staledatavalue_label">Urgent stale data threshold [min]</string>
    <string name="openapsama_autosens_period">Interval for autosens [h]</string>
    <string name="openapsama_autosens_period_summary">Amount of hours in the past for sensitivity detection (carbs absorption time is excluded)</string>
    <string name="key_openapsama_autosens_period" translatable="false">openapsama_autosens_period</string>
    <string name="key_nsclient_localbroadcasts" translatable="false">nsclient_localbroadcasts</string>
    <string name="ratio_short">SEN</string>
    <string name="key_do_not_track_profile_switch" translatable="false">do_not_track_profile_switch</string>
    <string name="do_not_track_profile_switch">Ignore profile switch events</string>
    <string name="do_not_track_profile_switch_summary">All profile switch events are ignored and active profile is always used</string>
    <string name="pump">Pump</string>
    <string name="openaps">OpenAPS</string>
    <string name="device">Device</string>
    <string name="uploader">Uploader</string>
    <string name="configbuilder_sensitivity">Sensitivity detection</string>
    <string name="sensitivity_shortname">SENS</string>
    <string name="sensitivityoref0">Sensitivity Oref0</string>
    <string name="sensitivityaaps">Sensitivity AAPS</string>
    <string name="absorptionsettings_title">Absorption settings</string>
    <string name="key_absorption_maxtime" translatable="false">absorption_maxtime</string>
    <string name="absorption_maxtime_title">Meal max absorption time [h]</string>
    <string name="absorption_maxtime_summary">Time in hours where is expected all carbs from meal will be absorbed</string>
    <string name="key_rangetodisplay" translatable="false">rangetodisplay</string>
    <string name="danar_visualizeextendedaspercentage_title">Visualize extended bolus as %</string>
    <string name="careportal_sensorage_label_short">SAGE</string>
    <string name="careportal_insulinage_label_short">IAGE</string>
    <string name="careportal_canulaage_label_short">CAGE</string>
    <string name="careportal_pbage_label_short">PBAGE</string>
    <string name="openaps_short">OAPS</string>
    <string name="uploader_short">UPLD</string>
    <string name="basal_short">BAS</string>
    <string name="virtualpump_extendedbolus_label_short">EXT</string>
    <string name="lock_screen">Lock screen</string>
    <string name="lock_screen_short">Lock</string>
    <string name="sensitivity_warning">By turning on Autosense feature remember to enter all eated carbs. Otherwise carbs deviations will be identified wrong as sensitivity change !!</string>
    <string name="sensitivityweightedaverage">Sensitivity WeightedAverage</string>
    <string name="mdtp_ok">OK</string>
    <string name="mdtp_cancel">Cancel</string>
    <string name="cpp_sync_setting_missing">needs to be activated to send values to the pump!</string>
    <string name="cpp_notloadedplugins">Not all profiles loaded!</string>
    <string name="cpp_valuesnotstored">Values not stored!</string>
    <string name="wear_overviewnotifications">Overview Notifications</string>
    <string name="wear_overviewnotifications_summary">Pass the Overview Notifications through as wear confirmation messages.</string>
    <string name="ns_localbroadcasts">Enable broadcasts to other apps (like xDrip).</string>
    <string name="ns_localbroadcasts_title">Enable local Broadcasts.</string>
	<string name="careportal_activity_label">ACTIVITY &amp; FEEDBACK</string>
	<string name="careportal_carbsandbolus_label">CARBS &amp; BOLUS</string>
	<string name="careportal_cgm_label">CGM &amp; OPENAPS</string>
	<string name="careportal_pump_label">PUMP</string>
    <string name="overview_newtempbasal_basalabsolute">Basal value [U/h]</string>
    <string name="careportal_newnstreatment_duration_min_label">Duration [min]</string>
<<<<<<< HEAD
    <string name="openapssmb">OpenAPS SMB</string>
    <string name="smb_shortname">SMB</string>
    <string name="key_use_smb">use_smb</string>
    <string name="key_use_uam">use_uam</string>
    <string name="enableuam">Enable UAM</string>
    <string name="enablesmb">Enable SMB</string>
    <string name="enablesmb_summary">Use Super Micro Boluses instead of temp basal for faster action</string>
    <string name="enableuam_summary">Detection of Unannounced meals</string>
=======
    <string name="key_insulin_oref_peak" translatable="false">insulin_oref_peak</string>
    <string name="insulin_oref_peak">IOB Curve Peak Time</string>
    <string name="insulin_peak_time">Peak Time [min]</string>
    <string name="free_peak_oref">Free-Peak Oref</string>
    <string name="rapid_acting_oref">Rapid-Acting Oref</string>
    <string name="ultrarapid_oref">Ultra-Rapid Oref</string>
    <string name="dia_too_short" formatted="false">"DIA of %s too short - using %s instead!"</string>
    <string name="activate_profile">ACTIVATE PROFILE</string>


>>>>>>> 7884c98f
</resources>
<|MERGE_RESOLUTION|>--- conflicted
+++ resolved
@@ -691,7 +691,6 @@
 	<string name="careportal_pump_label">PUMP</string>
     <string name="overview_newtempbasal_basalabsolute">Basal value [U/h]</string>
     <string name="careportal_newnstreatment_duration_min_label">Duration [min]</string>
-<<<<<<< HEAD
     <string name="openapssmb">OpenAPS SMB</string>
     <string name="smb_shortname">SMB</string>
     <string name="key_use_smb">use_smb</string>
@@ -700,7 +699,6 @@
     <string name="enablesmb">Enable SMB</string>
     <string name="enablesmb_summary">Use Super Micro Boluses instead of temp basal for faster action</string>
     <string name="enableuam_summary">Detection of Unannounced meals</string>
-=======
     <string name="key_insulin_oref_peak" translatable="false">insulin_oref_peak</string>
     <string name="insulin_oref_peak">IOB Curve Peak Time</string>
     <string name="insulin_peak_time">Peak Time [min]</string>
@@ -709,7 +707,4 @@
     <string name="ultrarapid_oref">Ultra-Rapid Oref</string>
     <string name="dia_too_short" formatted="false">"DIA of %s too short - using %s instead!"</string>
     <string name="activate_profile">ACTIVATE PROFILE</string>
-
-
->>>>>>> 7884c98f
 </resources>
