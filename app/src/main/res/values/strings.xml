--- conflicted
+++ resolved
@@ -831,15 +831,11 @@
     <string name="bgsource_upload">BG upload settings</string>
     <string name="wear_detailed_delta_title">Show detailed delta</string>
     <string name="wear_detailed_delta_summary">Show delta with one more decimal place</string>
-<<<<<<< HEAD
     <string name="key_smbinterval" translatable="false">key_smbinterval</string>
     <string name="smbinterval_summary">How frequently SMBs will be given in min</string>
-    <string name="smbmaxminutes" translatable="false">45 60 75 90 105 120</string>
-=======
     <string name="smbmaxminutes">SMB max minutes</string>
->>>>>>> b8ba94fa
     <string name="smbmaxminutes_summary">Max minutes of basal to limit SMB to</string>
-    <string name="uamsmbmaxminutes" translatable="false">45 60 75 90 105 120</string>
+    <string name="uamsmbmaxminutes">UAM SMB max minutes</string>
     <string name="uamsmbmaxminutes_summary">Max minutes of basal to limit SMB to for UAM</string>
     <string name="key_bolus_increment" translatable="false">bolus_increment</string>
     <string name="bolus_increment_summary">Minimum bolus that can be delivered as an SMB</string>
