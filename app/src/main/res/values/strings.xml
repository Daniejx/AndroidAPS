﻿<resources>
    <string name="treatmentssafety_title">Treatments safety</string>
    <string name="treatmentssafety_maxbolus_title">Max allowed bolus [U]</string>
    <string name="treatmentssafety_maxcarbs_title">Max allowed carbs [g]</string>

    <string name="nav_preferences">Preferences</string>
    <string name="nav_refreshtreatments">Refresh treatments from NS</string>
    <string name="nav_resetdb">Reset Databases</string>
    <string name="reset_db_confirm">Do you really want to reset the databases?</string>
    <string name="nav_exit">Exit</string>
    <string name="danar_useextended_title">Use extended boluses for >200%</string>
    <string name="danar_bt_name_title">DanaR Bluetooth device</string>
    <string name="ns_sync_use_absolute_title">Always use basal absolute values</string>
    <string name="alert_dialog_storage_permission_text">Please reboot your phone or restart AndroidAPS from the System Settings \notherwise Android APS will not have logging (important to track and verify that the algorithms are working correctly)!</string>

    <string name="description_actions">Some buttons to quickly access common features</string>
    <string name="description_careportal">Enter advanced log book entries.</string>
    <string name="description_config_builder">Used for configuring the active plugins</string>
    <string name="description_objectives">Learning program</string>
    <string name="description_food">Displays the food presets defined in Nightscout</string>
    <string name="description_insulin_rapid">Insulin preset for Humalog and NovoRapid / NovoLog</string>
    <string name="description_insulin_ultra_rapid">Insulin preset for Fiasp</string>
    <string name="description_insulin_free_peak">Allows you to define the peak of the insulin activity and should only be used by advanced users</string>
    <string name="description_loop">Activate or deactivate the implementation triggering the loop.</string>
    <string name="description_ns_client">Synchronizes your data with Nightscout</string>
    <string name="description_ma">State of the algorithm in 2016</string>
    <string name="description_ama">State of the algorithm in 2017</string>
    <string name="description_smb">Most recent algorithm for advanced users</string>
    <string name="description_overview">Displays the current state of your loop and buttons for most common actions</string>
    <string name="description_persistent_notification">Shows an ongoing notification with a short overview of what your loop is doing</string>
    <string name="description_profile_local">Define a profile which is offline available.</string>
    <string name="description_profile_nightscout">Provides the profile you have defined in Nightscout</string>
    <string name="description_profile_simple">Define a profile with only one time block.</string>
    <string name="description_pump_combo">Pump integration for Accu-Chek Combo pumps, requires having ruffy installed</string>
    <string name="description_pump_dana_r">Pump integration for DANA Diabecare R pumps</string>
    <string name="description_pump_dana_r_korean">Pump integration for domestic DANA Diabecare R pumps</string>
    <string name="description_pump_dana_r_v2">Pump integration for DANA Diabecare R pumps with upgraded firmware</string>
    <string name="description_pump_dana_rs">Pump integration for DANA Diabecare RS pumps</string>
    <string name="description_pump_insight">Pump integration for Accu-Chek Insight pumps, requires having SightRemote installed</string>
    <string name="description_pump_mdi">Pump integration for people who do multiple daily injections for their diabetes therapy</string>
    <string name="description_pump_virtual">Pump integration for pumps which don\'t have any driver yet (Open Loop)</string>
    <string name="description_sensitivity_aaps">Sensitivity is calculated the same way like Oref0, but you can specify timeframe to the past. Minimal carb absorption is calculated from max carb absorption time from preferences.</string>
    <string name="description_sensitivity_oref0">Sensitivity is calculated from 24h data in the past and carbs (if not absorbed) are cut after time specified in preferences.</string>
    <string name="description_sensitivity_oref1">Sensitivity is calculated from 8h data in the past and carbs (if not absorbed) are cut after time specified in preferences. Plugin also calculates UAM.</string>
    <string name="description_sensitivity_weighted_average">Sensitivity is calculated as a weighted average from deviations. Newer deviations have higher weight. Minimal carb absorption is calculated from max carb absorption time from preferences. This algorithm is the fastest in following sensitivity changes.</string>
    <string name="description_source_dexcom_g5">Receive BG values from the patched Dexcom G5 app.</string>
    <string name="description_source_glimp">Receive BG values from Glimp.</string>
    <string name="description_source_mm640g">Receive BG values from the 600SeriesAndroidUploader.</string>
    <string name="description_source_ns_client">Downloads BG data from Nightscout</string>
    <string name="description_source_xdrip">Receive BG values from xDrip.</string>
    <string name="description_treatments">Saves all treatments that were made</string>
    <string name="description_wear">Monitor and control AndroidAPS using your WearOS watch.</string>
    <string name="description_xdrip_status_line">Show information about your loop on your xDrip+ watchface.</string>
    <string name="description_sms_communicator">Remote control AndroidAPS using SMS commands.</string>

    <string name="objectives_button_start">Start</string>
    <string name="objectives_button_verify">Verify</string>
    <string name="nsprofileview_units_label">Units</string>
    <string name="nsprofileview_dia_label">DIA</string>
    <string name="nsprofileview_ic_label">IC</string>
    <string name="nsprofileview_isf_label">ISF</string>
    <string name="nsprofileview_basal_label">Basal</string>
    <string name="nsprofileview_target_label">Target</string>
    <string name="noprofileset">NO PROFILE SET</string>
    <string name="treatments_insulin_label_string">Insulin:</string>
    <string name="treatments_carbs_label_string">Carbs:</string>
    <string name="treatments_iob_label_string">IOB:</string>
    <string name="sms_iob">IOB:</string>
    <string name="treatments_activity_string">Activity:</string>
    <string name="treatments_iobtotal_label_string">Total IOB:</string>
    <string name="treatments_iobactivitytotal_label_string">Total IOB activity:</string>
    <string name="tempbasals_realduration_label_string">Dur:</string>
    <string name="tempbasals_netratio_label_string">Ratio:</string>
    <string name="tempbasals_netinsulin_label_string">Ins:</string>
    <string name="tempbasals_iob_label_string">IOB:</string>
    <string name="tempbasals_iobtotal_label_string">Total IOB:</string>
    <string name="treatments_newtreatment_insulinamount_label">Insulin</string>
    <string name="treatments_newtreatment_carbsamount_label">Carbs</string>
    <string name="treatments_wizard_bg_label">BG</string>
    <string name="treatments_wizard_tt_label">TT</string>
    <string name="treatments_wizard_carbs_label">Carbs</string>
    <string name="treatments_wizard_correction_label">Corr</string>
    <string name="insulin_unit_shortname">U</string>
    <string name="treatments_wizard_bolusiob_label">Bolus IOB</string>
    <string name="openapsma_run">Run now</string>
    <string name="vitualpump_label">VIRTUAL PUMP</string>
    <string name="pump_basebasalrate_label">Base basal rate</string>
    <string name="pump_tempbasal_label">Temp basal</string>
    <string name="virtualpump_extendedbolus_label">Extended bolus</string>
    <string name="pump_battery_label">Battery</string>
    <string name="pump_reservoir_label">Reservoir</string>
    <string name="virtualpump_resultok">OK</string>
    <string name="openapsma_lastrun_label">Last run</string>
    <string name="openapsma_inputparameters_label">Input parameters</string>
    <string name="openapsma_glucosestatus_label">Glucose status</string>
    <string name="openapsma_currenttemp_label">Current temp</string>
    <string name="openapsma_iobdata_label">IOB data</string>
    <string name="openapsma_profile_label">Profile</string>
    <string name="openapsma_mealdata_label">Meal data</string>
    <string name="result">Result</string>
    <string name="openapsma_noglucosedata">No glucose data available</string>
    <string name="nochangerequested">No change requested</string>
    <string name="openapsma_request_label">Request</string>
    <string name="rate">Rate</string>
    <string name="duration">Duration</string>
    <string name="reason">Reason</string>
    <string name="glucose">Glucose</string>
    <string name="delta">Delta</string>
    <string name="sms_delta">Delta:</string>

    <string name="configbuilder">Config Builder</string>
    <string name="objectives">Objectives</string>
    <string name="openapsma">OpenAPS MA</string>
    <string name="overview">Overview</string>
    <string name="nsprofile">NS Profile</string>
    <string name="simpleprofile">Simple profile</string>
    <string name="tempbasal">TempBasal</string>
    <string name="treatments">Treatments</string>
    <string name="virtualpump">Virtual Pump</string>
    <string name="careportal">Careportal</string>


    <string name="configbuilder_pump">Pump</string>
    <string name="configbuilder_pump_description">Which pump would you like to use with AndroidAPS?</string>
    <string name="configbuilder_treatments">Treatments</string>
    <string name="configbuilder_treatments_description">Which plugin should be used for treatment handling?</string>
    <string name="configbuilder_profile">Profile</string>
    <string name="configbuilder_profile_description">Which profile should AndroidAPS use?</string>
    <string name="configbuilder_aps">APS</string>
    <string name="configbuilder_aps_description">Which APS algorithm should make therapy adjustments?</string>
    <string name="configbuilder_general">General</string>
    <string name="configbuilder_general_description">These are some general plugins you might find useful.</string>
    <string name="configbuilder_constraints_description">Which constraints are applied?</string>
    <string name="days">days</string>
    <string name="constraints">Constraints</string>

    <string name="loop">Loop</string>
    <string name="configbuilder_loop">Loop</string>
    <string name="configbuilder_loop_description">Use this to activate AndroidAPS\' loop integration.</string>
    <string name="loop_aps_label">APS</string>
    <string name="loop_constraintsprocessed_label">After processed constraints</string>
    <string name="loop_tbrsetbypump_label">Temp basal set by pump</string>
    <string name="openapsma_lastenact_label">Last enacted</string>
    <string name="ok">OK</string>
    <string name="cancel">Cancel</string>
    <string name="noapsselected">NO APS SELECTED OR PROVIDED RESULT</string>
    <string name="safety">Safety</string>
    <string name="openapsma_disabled">Plugin is disabled</string>
    <string name="constraints_violation">Constraints violation</string>
    <string name="treatmentdeliveryerror">Bolus delivery error</string>
    <string name="tempbasaldeliveryerror">Tempbasal delivery error</string>
    <string name="overview_newtempbasal_basalpercent">Basal value [%]</string>
    <string name="overview_newtempbasal_percent_label">% (100% = current)</string>
    <string name="setbasalquestion">Accept new temp basal:</string>
    <string name="overview_treatment_label">Treatment</string>
    <string name="overview_calculator_label">Calculator</string>
    <string name="constraintapllied">Constraint applied!</string>
    <string name="confirmation">Confirmation</string>
    <string name="entertreatmentquestion">Enter new treatment:</string>
    <string name="bolus">Bolus</string>
    <string name="sms_bolus">Bolus:</string>
    <string name="basal">Basal</string>
    <string name="sms_basal">Basal:</string>
    <string name="carbs">Carbs</string>
    <string name="changeyourinput">Change your input!</string>
    <string name="setextendedbolusquestion">Set new extended bolus:</string>
    <string name="configbuilder_bgsource">BG Source</string>
    <string name="configbuilder_bgsource_description">Where should AndroidAPS gain  it\'s data from?</string>
    <string name="xdrip">xDrip</string>
    <string name="apsmode_title">APS Mode</string>

    <string name="closedloop">Closed Loop</string>
    <string name="openloop">Open Loop</string>
    <string name="disabledloop">Loop Disabled</string>
    <string name="disableloop">Disable loop</string>
    <string name="enableloop">Enable loop</string>

    <string name="openloop_newsuggestion">New suggestion available</string>
    <string name="unsupportedclientver">Unsupported version of NSClient</string>
    <string name="unsupportednsversion">Unsupported version of Nightscout</string>
    <string name="nsclientnotinstalled">NSClient not installed. Record lost!</string>
    <string name="objectives_bgavailableinns">BG available in NS</string>
    <string name="objectives_pumpstatusavailableinns">Pump status available in NS</string>
    <string name="objectives_manualenacts">Manual enacts</string>
    <string name="loopdisabled">LOOP DISABLED BY CONSTRAINTS</string>
    <string name="af_lang" translatable="false">Afrikaans</string>
    <string name="cs_lang" translatable="false">Czech</string>
    <string name="en_lang" translatable="false">English</string>
    <string name="treatments_wizard_basaliob_label">Basal IOB</string>
    <string name="bolusconstraintapplied">Bolus constraint applied</string>
    <string name="carbsconstraintapplied">Carbs constraint applied</string>
    <string name="careportal_bgcheck">BG Check</string>
    <string name="careportal_announcement">Announcement</string>
    <string name="careportal_note">Note</string>
    <string name="careportal_question">Question</string>
    <string name="careportal_exercise">Exercise</string>
    <string name="careportal_pumpsitechange">Pump Site Change</string>
    <string name="careportal_cgmsensorinsert">CGM Sensor Insert</string>
    <string name="careportal_cgmsensorstart">CGM Sensor Start</string>
    <string name="careportal_insulincartridgechange">Insulin Cartridge Change</string>
    <string name="careportal_profileswitch">Profile Switch</string>
    <string name="careportal_snackbolus">Snack Bolus</string>
    <string name="careportal_mealbolus">Meal Bolus</string>
    <string name="careportal_correctionbolus">Correction Bolus</string>
    <string name="careportal_combobolus">Combo Bolus</string>
    <string name="careportal_tempbasalstart">Temp Basal Start</string>
    <string name="careportal_tempbasalend">Temp Basal End</string>
    <string name="careportal_carbscorrection">Carbs correction</string>
    <string name="careportal_openapsoffline">OpenAPS Offline</string>

    <string name="careportal_newnstreatment_eventtype">Event type</string>
    <string name="careportal_newnstreatment_other">Other</string>
    <string name="careportal_newnstreatment_meter">Meter</string>
    <string name="careportal_newnstreatment_sensor">Sensor</string>
    <string name="careportal_newnstreatment_carbs_label">Carbs</string>
    <string name="careportal_newnstreatment_insulin_label">Insulin</string>
    <string name="careportal_newnstreatment_carbtime_label">Carb time</string>
    <string name="careportal_newnstreatment_split_label">Split</string>
    <string name="careportal_newnstreatment_duration_label">Duration</string>
    <string name="careportal_newnstreatment_percent_label">Percent</string>
    <string name="careportal_newnstreatment_absolute_label">Absolute</string>
    <string name="careportal_newnstreatment_notes_label">Notes</string>
    <string name="careportal_newnstreatment_eventtime_label">Event time</string>
    <string name="careportal_newnstreatment_profile_label">Profile</string>
    <string name="careportal_newnstreatment_enteredby_title">Entered By</string>
    <string name="careportal_newnstreatment_glucosetype">Glucose type</string>
    <string name="noprofile">No profile loaded from NS yet</string>
    <string name="overview_tempbasal_button">TempBasal</string>
    <string name="overview_extendedbolus_button">Extended Bolus</string>
    <string name="configbuilder_nightscoutversion_label">Nightscout version:</string>
    <string name="missing">Missing</string>
    <string name="exported">Preferences exported</string>
    <string name="export_to">Export settings to</string>
    <string name="import_from">Import settings from</string>
    <string name="setting_imported">Settings imported</string>
    <string name="filenotfound">File not found</string>
    <string name="nav_export">Export settings</string>
    <string name="nav_import">Import settings</string>
    <string name="nl_lang" translatable="false">Dutch</string>
    <string name="de_lang" translatable="false">German</string>
    <string name="es_lang" translatable="false">Spanish</string>
    <string name="el_lang" translatable="false">Greek</string>
    <string name="it_lang" translatable="false">Italian</string>
    <string name="ro_lang" translatable="false">Romanian</string>
    <string name="pt_lang" translatable="false">Portuguese</string>
    <string name="ru_lang" translatable="false">Russian</string>
    <string name="sk_lang" translatable="false">Slovak</string>
    <string name="sv_lang" translatable="false">Swedish</string>
    <string name="fr_lang" translatable="false">French</string>
    <string name="zh_lang" translatable="false">Chinese</string>
    <string name="tr_lang" translatable="false">Turkish</string>
    <string name="pl_lang" translatable="false">Polish</string>
    <string name="openapsma_maxbasal_title">Max U/hr a Temp Basal can be set to</string>
    <string name="openapsma_maxbasal_summary">This value is called max basal in OpenAPS context</string>
    <string name="openapsma_maxiob_title">Maximum basal IOB OpenAPS can deliver [U]</string>
    <string name="openapsma_maxiob_summary">This value is called Max IOB in OpenAPS context\nThis is maximal insulin in [U] APS can deliver at once.</string>
    <string name="bg_lang" translatable="false">Bulgarian</string>
    <string name="dismiss">DISMISS</string>
    <string name="language" translatable="false">Language</string>

    <string name="danarpump">DanaR</string>
    <string name="connecting">Connecting</string>
    <string name="connected">Connected</string>
    <string name="disconnected">Disconnected</string>
    <string name="danar_pump_settings">DanaR pump settings</string>
    <string name="end_user_license_agreement">End User License Agreement</string>
    <string name="end_user_license_agreement_text">MUST NOT BE USED TO MAKE MEDICAL DECISIONS. THERE IS NO WARRANTY FOR THE PROGRAM, TO THE EXTENT PERMITTED BY APPLICABLE LAW. EXCEPT WHEN OTHERWISE STATED IN WRITING THE COPYRIGHT HOLDERS AND/OR OTHER PARTIES PROVIDE THE PROGRAM “AS IS” WITHOUT WARRANTY OF ANY KIND, EITHER EXPRESSED OR IMPLIED, INCLUDING, BUT NOT LIMITED TO, THE IMPLIED WARRANTIES OF MERCHANTABILITY AND FITNESS FOR A PARTICULAR PURPOSE. THE ENTIRE RISK AS TO THE QUALITY AND PERFORMANCE OF THE PROGRAM IS WITH YOU. SHOULD THE PROGRAM PROVE DEFECTIVE, YOU ASSUME THE COST OF ALL NECESSARY SERVICING, REPAIR OR CORRECTION.</string>
    <string name="end_user_license_agreement_i_understand">I UNDERSTAND AND AGREE</string>
    <string name="save">Save</string>
    <string name="nobtadapter">No bluetooth adapter found</string>
    <string name="devicenotfound">Selected device not found</string>
    <string name="connectionerror">Pump connection error</string>
    <string name="danar_iob_label">Pump IOB</string>
    <string name="danar_dailyunits">Daily units</string>
    <string name="pump_lastbolus_label">Last bolus</string>
    <string name="hoursago">%.1fh ago</string>
    <string name="danar_invalidinput">Invalid input data</string>
    <string name="danar_valuenotsetproperly">Value not set properly</string>
    <string name="reloadprofile">Reload profile</string>
    <string name="danar_viewprofile">View profile</string>
    <string name="enacted">Enacted</string>
    <string name="comment">Comment</string>
    <string name="success">Success</string>
    <string name="percent">Percent</string>
    <string name="absolute">Absolute</string>
    <string name="canceltemp">Cancel temp basal</string>
    <string name="smscommunicator">SMS Communicator</string>
    <string name="waitingforpumpresult">Waiting for result</string>
    <string name="smscommunicator_allowednumbers">Allowed phone numbers</string>
    <string name="smscommunicator_allowednumbers_summary">+XXXXXXXXXX;+YYYYYYYYYY</string>
    <string name="smscommunicator_bolusreplywithcode">To deliver bolus %1$.2fU reply with code %2$s</string>
    <string name="smscommunicator_calibrationreplywithcode">To send calibration %1$.2f reply with code %2$s</string>
    <string name="smscommunicator_bolusfailed">Bolus failed</string>
    <string name="bolusdelivered" formatted="false">Bolus %.2fU delivered successfully</string>
    <string name="bolusrequested" formatted="false">Going to deliver %.2fU</string>
    <string name="smscommunicator_bolusdelivered" formatted="false">Bolus %.2fU delivered successfully</string>
    <string name="bolusdelivering" formatted="false">Delivering %.2fU</string>
    <string name="smscommunicator_remotecommandsallowed">Allow remote commands via SMS</string>
    <string name="smscommunicator_remotebolusnotallowed">Remote bolus not allowed</string>
    <string name="glucosetype_finger">Finger</string>
    <string name="glucosetype_sensor">Sensor</string>
    <string name="manual">Manual</string>
    <string name="careportal_temporarytarget">Temporary Target</string>
    <string name="careportal_temporarytargetcancel">Temporary Target Cancel</string>
    <string name="danarprofile">DanaR profile settings</string>
    <string name="danarprofile_dia">DIA [h]</string>
    <string name="danarprofile_dia_summary">Duration of Insulin Activity</string>
    <string name="failedupdatebasalprofile">Failed to update basal profile</string>
    <string name="danar_historyreload">Reload</string>
    <string name="uploading">Uploading</string>
    <string name="danar_ebolus">E bolus</string>
    <string name="danar_dsbolus">DS bolus</string>
    <string name="danar_debolus">DE bolus</string>
    <string name="danar_error">error</string>
    <string name="danar_refill">refill</string>
    <string name="danar_basalhour">basal hour</string>
    <string name="danar_glucose">glucose</string>
    <string name="danar_carbohydrate">carbohydrate</string>
    <string name="danar_alarm">alarm</string>
    <string name="danar_totaluploaded">Total %1$d records uploaded</string>
    <string name="danar_sbolus">S bolus</string>
    <string name="danar_history_alarm">Alarms</string>
    <string name="danar_history_basalhours">Basal Hours</string>
    <string name="danar_history_bolus">Boluses</string>
    <string name="danar_history_carbohydrates">Carbohydrates</string>
    <string name="danar_history_dailyinsulin">Daily insulin</string>
    <string name="danar_history_errors">Errors</string>
    <string name="danar_history_glucose">Glucose</string>
    <string name="danar_history_refill">Refill</string>
    <string name="danar_history_syspend">Suspend</string>
    <string name="danar_history_connectingfor">Connecting for %1$d s</string>
    <string name="danar_password_title">Pump password</string>
    <string name="wrongpumppassword">Wrong pump password!</string>
    <string name="pumpbusy">Pump is busy</string>
    <string name="overview_bolusprogress_delivered">Delivered</string>
    <string name="overview_bolusprogress_stoped">Stopped</string>
    <string name="bolusstopped">Bolus stopped</string>
    <string name="bolusstopping">Stopping bolus</string>
    <string name="occlusion">Occlusion</string>
    <string name="overview_bolusprogress_stop">Stop</string>
    <string name="overview_bolusprogress_stoppressed">STOP PRESSED</string>
    <string name="waitingforpump">Waiting for pump</string>
    <string name="overview_bolusprogress_goingtodeliver" formatted="false">Going to deliver %.2fU</string>
    <string name="objectives_0_objective">Setting up visualization and monitoring, and analyzing basals and ratios</string>
    <string name="objectives_0_gate">Verify that BG is available in Nightscout, and pump insulin data is being uploaded</string>
    <string name="objectives_1_objective">Starting on an open loop</string>
    <string name="objectives_1_gate">Run in Open Loop mode for a few days and manually enact lots of temp basals. Set up and use temporary and default temporary targets (e.g. for activity or hypo treatment carbs)</string>
    <string name="objectives_2_objective">Understanding your open loop, including its temp basal recommendations</string>
    <string name="objectives_2_gate">Based on that experience, decide what max basal should be, and set it on the pump and preferences</string>
    <string name="objectives_3_objective">Starting to close the loop with Low Glucose Suspend</string>
    <string name="objectives_3_gate">Run in closed loop with max IOB = 0 for a few days without too many LGS events</string>
    <string name="objectives_4_objective">Tuning the closed loop, raising max IOB above 0 and gradually lowering BG targets</string>
    <string name="objectives_4_gate">Run for a few days, and at least one night with no low BG alarms, before dropping BG</string>
    <string name="objectives_5_objective">Adjust basals and ratios if needed, and then enable auto-sens</string>
    <string name="objectives_5_gate">1 week successful daytime looping with regular carb entry</string>
    <string name="objectives_6_objective">Enabling additional features for daytime use, such as advanced meal assist</string>
    <string name="objectives_7_objective">Enabling additional features for daytime use, such as SMB</string>
    <string name="objectives_7_gate">You must read the wiki and rise maxIOB to get SMBs working fine! A good start is maxIOB=average mealbolus + 3 x max daily basal</string>
    <string name="youareonallowedlimit">You reached allowed limit</string>
    <string name="noprofileselected">No profile selected</string>
    <string name="smscommunicator_loophasbeendisabled">Loop has been disabled</string>
    <string name="smscommunicator_loophasbeenenabled">Loop has been enabled</string>
    <string name="smscommunicator_loopisdisabled">Loop is disabled</string>
    <string name="smscommunicator_loopisenabled">Loop is enabled</string>
    <string name="valuelimitedto">%1$.2f limited to %2$.2f</string>
    <string name="valueoutofrange" formatted="false">Value %s is out of hard limits</string>
    <string name="smscommunicator_remotebasalnotallowed">Remote basal setting is not allowed</string>
    <string name="smscommunicator_remotecommandnotallowed">Remote command is not allowed</string>
    <string name="smscommunicator_basalreplywithcode">To start basal %1$.2fU/h reply with code %2$s</string>
    <string name="smscommunicator_suspendreplywithcode">To suspend loop for %1$d minutes reply with code %2$s</string>
    <string name="smscommunicator_tempbasalset">Temp basal %1$.2fU/h for %2$d min started successfully</string>
    <string name="smscommunicator_tempbasalfailed">Temp basal start failed</string>
    <string name="smscommunicator_basalstopreplywithcode" formatted="false">To stop temp basal reply with code %s</string>
    <string name="smscommunicator_tempbasalcanceled">Temp basal canceled</string>
    <string name="smscommunicator_tempbasalcancelfailed">Canceling temp basal failed</string>
    <string name="smscommunicator_unknowncommand">Uknown command or wrong reply</string>

    <string name="quickwizard">QuickWizard</string>
    <string name="quickwizardsettings">QuickWizard settings</string>
    <string name="overview_editquickwizard_buttontext">Button text:</string>
    <string name="overview_editquickwizard_carbs">Carbs:</string>
    <string name="overview_editquickwizard_valid">Valid:</string>
    <string name="overview_editquickwizardlistactivity_add">Add</string>
    <string name="overview_quickwizard_item_edit_button">Edit</string>
    <string name="overview_quickwizard_item_remove_button">Remove</string>
    <string name="mealbolus">Meal</string>
    <string name="correctionbous">Corr</string>
    <string name="ko_lang" translatable="false">Korean</string>
    <string name="actions">Actions</string>
    <string name="androidaps_start">AndroidAPS started</string>
    <string name="ns_upload_only">NS upload only (disabled sync)</string>
    <string name="ns_upload_only_summary">NS upload only. Not effective on SGV unless a local source like xDrip is selected. Not effective on Profiles while NS-Profiles is used.</string>
    <string name="pumpNotInitialized">Pump not initialized!</string>
    <string name="pumpNotInitializedProfileNotSet">Pump not initialized, profile not set!</string>
    <string name="primefill">Prime/Fill</string>
    <string name="fillwarning">Please make sure the amount matches the specification of your infusion set!</string>
    <string name="othersettings_title">Other</string>
    <string name="fillbolus_title">Fill/Prime standard insulin amounts.</string>
    <string name="button1">Button 1</string>
    <string name="button2">Button 2</string>
    <string name="button3">Button 3</string>
    <string name="units">Units:</string>
    <string name="mgdl">mg/dl</string>
    <string name="mmol">mmol/l</string>
    <string name="dia">DIA:</string>
    <string name="target_range">Target range:</string>
    <string name="prefs_range_title">Range for Visualization</string>
    <string name="prefs_range_summary">High and low mark for the charts in Overview and Smartwatch</string>
    <string name="low_mark">LOW mark</string>
    <string name="high_mark">HIGH mark</string>
    <string name="wear">Wear</string>
    <string name="resend_all_data">Resend All Data</string>
    <string name="open_settings_on_wear">Open Settings on Wear</string>
    <string name="pumperror">Pump Error</string>
    <string name="lowbattery">Low Battery</string>
    <string name="pumpshutdown">Pump Shutdown</string>
    <string name="batterydischarged">Pump Battery Discharged</string>
    <string name="danarkoreanpump">DanaR Korean</string>
    <string name="basal_rate">Basal rate:</string>
    <string name="profile_set_failed">Setting of basal profile failed</string>
    <string name="profile_set_ok">Basal profile in pump updated</string>
    <string name="danar_disableeasymode">Disable EasyUI mode in pump</string>
    <string name="danar_enableextendedbolus">Enable extended boluses on pump</string>
    <string name="danar_switchtouhmode">Change mode from U/d to U/h on pump</string>
    <string name="basalvaluebelowminimum">Basal value below minimum. Profile not set!</string>
    <string name="sms_actualbg">BG:</string>
    <string name="sms_lastbg">Last BG:</string>
    <string name="mdi">MDI</string>
    <string name="MM640g">MM640g</string>
    <string name="ongoingnotificaction">Ongoing Notification</string>
    <string name="old_data">OLD DATA</string>
    <string name="minago">%1$d min ago</string>
    <string name="sms_minago">%1$dmin ago</string>
    <string name="localprofile">Local Profile</string>
    <string name="openapsama">OpenAPS AMA</string>
    <string name="short_avgdelta">Short avg. delta</string>
    <string name="long_avgdelta">Long avg. delta</string>
    <string name="array_of_elements">Array of %1$d elements.\nActual value:</string>
    <string name="openapsma_autosensdata_label">Autosens data</string>
    <string name="openapsma_scriptdebugdata_label">Script debug</string>
    <string name="openapsama_useautosens">Use AMA autosens feature</string>
    <string name="refresheventsfromnightscout">Refresh events from NS</string>
    <string name="deletefuturetreatments">Delete treatments in the future</string>
    <string name="eatingsoon">Eating Soon</string>
    <string name="hypo">Hypo</string>
    <string name="activity">Activity</string>
    <string name="removerecord">Remove record:</string>
    <string name="danar_stats">DanaR Stats</string>
    <string name="danar_stats_cumulative_tdd">Cumulative TDD</string>
    <string name="danar_stats_expweight">Exponentially Weighted TDD</string>
    <string name="danar_stats_basalrate">Basal</string>
    <string name="danar_stats_bolus">Bolus</string>
    <string name="danar_stats_tdd">TDD</string>
    <string name="danar_stats_date">Date</string>
    <string name="danar_stats_ratio">Ratio</string>
    <string name="danar_stats_amount_days"># Days</string>
    <string name="danar_stats_weight">Weight</string>
    <string name="danar_stats_warning_Message">Possibly inaccurate if using boluses for priming/filling!</string>
    <string name="danar_stats_olddata_Message">Old Data Please Press "RELOAD"</string>
    <string name="danar_stats_tbb">Total Base Basal</string>
    <string name="danar_stats_tbb2">TBB * 2</string>
    <string name="initializing">Initializing ...</string>
    <string name="actions_shortname">ACT</string>
    <string name="configbuilder_shortname">CONF</string>
    <string name="loop_shortname">LOOP</string>
    <string name="simpleprofile_shortname">SP</string>
    <string name="oaps_shortname">OAPS</string>
    <string name="localprofile_shortname">LP</string>
    <string name="danarpump_shortname">DANA</string>
    <string name="overview_shortname">HOME</string>
    <string name="virtualpump_shortname">VPUMP</string>
    <string name="profileviewer_shortname">NSPROFILE</string>
    <string name="treatments_shortname">TREAT</string>
    <string name="careportal_shortname">CP</string>
    <string name="objectives_shortname">OBJ</string>
    <string name="wear_shortname">WEAR</string>
    <string name="smscommunicator_shortname">SMS</string>
    <string name="short_tabtitles">Shorten tab titles</string>
    <string name="always_use_shortavg">Always use short average delta instead of simple delta</string>
    <string name="always_use_shortavg_summary">Useful when data from unfiltered sources like xDrip gets noisy.</string>
    <string name="advancedsettings_title">Advanced Settings</string>
    <string name="danar_model">Model: %1$02X Protocol: %2$02X Code: %3$02X</string>
    <string name="profile">Profile</string>
    <string name="openapsama_max_daily_safety_multiplier_summary">Default value: 3 This is a key OpenAPS safety cap. What this does is limit your basals to be 3x (in this people) your biggest basal rate. You likely will not need to change this, but you should be aware that’s what is discussed about “3x max daily; 4x current” for safety caps.</string>
    <string name="openapsama_current_basal_safety_multiplier_summary">Default value: 4 This is the other half of the key OpenAPS safety caps, and the other half of “3x max daily; 4x current” of the safety caps. This means your basal, regardless of max basal set on your pump, cannot be any higher than this number times the current level of your basal. This is to prevent people from getting into dangerous territory by setting excessively high max basals before understanding how the algorithm works. Again, the default is 4x; most people will never need to adjust this and are instead more likely to need to adjust other settings if they feel like they are “running into” this safety cap.</string>
    <string name="key_openapsama_autosens_max" translatable="false">autosens_max</string>
    <string name="openapsama_autosens_max_summary">Default value: 1.2\nThis is a multiplier cap for autosens (and soon autotune) to set a 20% max limit on how high the autosens ratio can be, which in turn determines how high autosens can adjust basals, how low it can adjust ISF, and how low it can set the BG target.</string>
    <string name="key_openapsama_autosens_min" translatable="false">autosens_min</string>
    <string name="openapsama_autosens_min_summary">Default value: 0.7\nThe other side of the autosens safety limits, putting a cap on how low autosens can adjust basals, and how high it can adjust ISF and BG targets.</string>
    <string name="key_openapsama_autosens_adjusttargets" translatable="false">autosens_adjust_targets</string>
    <string name="openapsama_autosens_adjusttargets">Autosens adjust targets too</string>
    <string name="openapsama_autosens_adjusttargets_summary">Default value: true\nThis is used to allow autosens to adjust BG targets, in addition to ISF and basals.</string>
    <string name="key_openapsama_bolussnooze_dia_divisor" translatable="false">bolussnooze_dia_divisor</string>
    <string name="openapsama_bolussnooze_dia_divisor_summary">Default value: 2\nBolus snooze is enacted after you do a meal bolus, so the loop won’t counteract with low temps when you’ve just eaten. The example here and default is 2; so a 3 hour DIA means that bolus snooze will be gradually phased out over 1.5 hours (3DIA/2).</string>
    <string name="openapsama_min_5m_carbimpact" translatable="false">min_5m_carbimpact</string>
    <string name="openapsama_min_5m_carbimpact_summary">Default value: 3.0 (AMA) or 8.0 (SMB). This is a setting for default carb absorption impact per 5 minutes. The default is an expected 3mg/dl/5min. This affects how fast COB are decayed, and how much carb absorption is assumed in calculating future predicted BG, when BG is falling more than expected, or not rising as much as expected.</string>
    <string name="openapsama_link_to_preferncejson_doc_txt">Attention!\nNormally you do not have to change these values below. Please CLICK HERE and READ the text and make sure you UNDERSTAND it before change any of these values.</string>
    <string name="openapsama_link_to_preferncejson_doc" translatable="false">http://openaps.readthedocs.io/en/latest/docs/walkthrough/phase-3/beyond-low-glucose-suspend.html</string>
    <string name="error_only_numeric_digits_allowed">Only numeric digits are allowed.</string>
    <string name="error_only_numeric_digits_range_allowed">Only numeric digits within the range %1$s - %2$s are allowed.</string>
    <string name="error_field_must_not_be_empty">The field must not be empty</string>
    <string name="error_phone_not_valid">Phone number not valid</string>
    <string name="smscommunicator_invalidphonennumber">Invalid SMS phone number</string>
    <string name="overview_calibration">Calibration</string>
    <string name="send_calibration" formatted="false">Send calibration %.1f to xDrip?</string>
    <string name="xdripnotinstalled">xDrip+ not installed</string>
    <string name="calibrationsent">Calibration sent to xDrip</string>
    <string name="smscommunicator_remotecalibrationnotallowed">Remote calibration not allowed</string>
    <string name="smscommunicator_calibrationsent">Calibration sent. Receiving must be enabled in xDrip.</string>
    <string name="smscommunicator_calibrationfailed">xDrip is not receiving calibrations</string>
    <string name="pumpsuspended">Pump suspended</string>
    <string name="gettingpumpstatus">Getting pump status</string>
    <string name="settingtempbasal">Setting temp basal</string>
    <string name="stoppingtempbasal">Stopping temp basal</string>
    <string name="settingextendedbolus">Setting extended bolus</string>
    <string name="stoppingextendedbolus">Stopping extended bolus</string>
    <string name="updatingbasalrates">Updating basal rates</string>
    <string name="disconnecting">Disconnecting</string>
    <string name="executing">Executing</string>
    <string name="virtualpump_settings">Virtual pump settings</string>
    <string name="virtualpump_uploadstatus_title">Upload status to NS</string>
    <string name="wrongpassword">Wrong password</string>
    <string name="settings_password">Password for settings</string>
    <string name="unlock_settings">Unlock settings</string>
    <string name="approachingdailylimit">Approaching insulin daily limit</string>
    <string name="nsclientinternal">NSClient</string>
    <string name="nsclientinternal_shortname">NSCI</string>
    <string name="nsclientinternal_url">URL:</string>
    <string name="nsclientinternal_autoscroll">Autoscroll</string>
    <string name="restart">Restart</string>
    <string name="nsclientinternal_title">NSClient</string>
    <string name="nsclientinternal_url_title">Nightscout URL</string>
    <string name="nsclientinternal_url_dialogmessage">Enter Your Nightscout URL</string>
    <string name="nsclientinternal_secret_title">NS API secret</string>
    <string name="nsclientinternal_secret_dialogtitle">NS API secret</string>
    <string name="nsclientinternal_secret_dialogmessage">Enter NS API secret (min 12 chars)</string>
    <string name="deliver_now">Deliver now</string>
    <string name="clear_queue">Clear queue</string>
    <string name="show_queue">Show queue</string>
    <string name="queue">Queue:</string>
    <string name="status">Status:</string>
    <string name="paused">Paused</string>
    <string name="key_nsclientinternal_url" translatable="false">nsclientinternal_url</string>
    <string name="key_nsclientinternal_api_secret" translatable="false">nsclientinternal_api_secret</string>
    <string name="key_danar_bt_name" translatable="false">danar_bt_name</string>
    <string name="key_danar_password" translatable="false">danar_password</string>
    <string name="key_danar_useextended" translatable="false">danar_useextended</string>
    <string name="key_danar_visualizeextendedaspercentage" translatable="false">danar_visualizeextendedaspercentage"</string>
    <string name="key_danarprofile_dia" translatable="false">danarprofile_dia</string>
    <string name="clearlog">Clear log</string>
    <string name="key_nsclientinternal_autoscroll" translatable="false">nsclientinternal_autoscroll</string>
    <string name="key_nsclientinternal_paused" translatable="false">nsclientinternal_paused</string>
    <string name="nowritepermission">NSCLIENT has no write permission. Wrong API secret?</string>
    <string name="wear_settings">Wear settings</string>
    <string name="wear_detailedIOB_title">Show detailed IOB</string>
    <string name="wear_detailedIOB_summary">Break down IOB into bolus and basal IOB on the watchface</string>
    <string name="nosuccess">not successful - please check phone</string>
    <string name="notavailable">Not available</string>
    <string name="key_smscommunicator_allowednumbers" translatable="false">smscommunicator_allowednumbers</string>
    <string name="key_smscommunicator_remotecommandsallowed" translatable="false">smscommunicator_remotecommandsallowed</string>
    <string name="patientage">Patient age</string>
    <string name="child">Child</string>
    <string name="teenage">Teenage</string>
    <string name="adult">Adult</string>
    <string name="resistantadult">Insulin resistant adult</string>
    <string name="key_age" translatable="false">age</string>
    <string name="key_child" translatable="false">child</string>
    <string name="key_teenage" translatable="false">teenage</string>
    <string name="key_adult" translatable="false">adult</string>
    <string name="key_resistantadult" translatable="false">resistantadult</string>
    <string name="patientage_summary">Please select patient age to setup safety limits</string>
    <string name="key_i_understand" translatable="false">I_understand</string>
    <string name="Glimp">Glimp</string>
    <string name="needwhitelisting">%s needs battery optimalization whitelisting for proper performance</string>
    <string name="loopsuspended">Loop suspended</string>
    <string name="loopsuspendedfor">Suspended (%1$d m)</string>
    <string name="loopsuperbolusfor">Superbolus (%1$d m)</string>
    <string name="suspendloopfor1h">Suspend loop for 1h</string>
    <string name="suspendloopfor2h">Suspend loop for 2h</string>
    <string name="suspendloopfor3h">Suspend loop for 3h</string>
    <string name="suspendloopfor10h">Suspend loop for 10 h</string>
    <string name="disconnectpumpfor15m">Disconnect pump for 15 min</string>
    <string name="disconnectpumpfor30m">Disconnect pump for 30 min</string>
    <string name="disconnectpumpfor1h">Disconnect pump for 1 h</string>
    <string name="disconnectpumpfor2h">Disconnect pump for 2 h</string>
    <string name="disconnectpumpfor3h">Disconnect pump for 3 h</string>
    <string name="resume">Resume</string>
    <string name="reconnect">Reconnect Pump</string>
    <string name="smscommunicator_wrongduration">Wrong duration</string>
    <string name="smscommunicator_loopsuspended">Loop suspended</string>
    <string name="smscommunicator_loopresumed">Loop resumed</string>
    <string name="treatments_wizard_bgtrend_label">15min trend</string>
    <string name="treatments_wizard_cob_label">COB</string>
    <string name="superbolus">Superbolus</string>
    <string name="ns_logappstartedevent">Log app start to NS</string>
    <string name="key_ns_logappstartedevent" translatable="false">ns_logappstartedevent</string>
    <string name="restartingapp">Exiting application to apply settings.</string>
    <string name="danarv2pump">DanaRv2</string>
    <string name="configbuilder_insulin">Insulin</string>
    <string name="configbuilder_insulin_description">Which type of insulin are you using?</string>
    <string name="fastactinginsulin">Fast Acting Insulin</string>
    <string name="fastactinginsulincomment">Novorapid, Novolog, Humalog</string>
    <string name="ultrafastactinginsulincomment">Fiasp</string>
    <string name="insulin_shortname">INS</string>
    <string name="key_usesuperbolus" translatable="false">key_usersuperbolus</string>
    <string name="enablesuperbolus">Enable superbolus in wizard</string>
    <string name="enablesuperbolus_summary">Enable superbolus functionality in wizard. Do not enable until you learn what it really does. IT MAY CAUSE INSULIN OVERDOSE IF USED BLINDLY!</string>
    <string name="iob">IOB</string>
    <string name="cob">COB</string>
    <string name="virtualpump_firmware_label">Firmware</string>
    <string name="pump_lastconnection_label">Last connection</string>
    <string name="danar_bluetooth_status">Bluetooth status</string>
    <string name="nav_about">About</string>
    <string name="smscommunicator_missingsmspermission">Missing SMS permission</string>
    <string name="smscommunicator_missingphonestatepermission">Missing phone state permission</string>
    <string name="xdripstatus_settings">xDrip Status (watch)</string>
    <string name="xdripstatus">xDrip Statusline (watch)</string>
    <string name="xdripstatus_shortname">xds</string>
    <string name="wear_showbgi_title">Show BGI</string>
    <string name="wear_showbgi_summary">Add BGI to status line</string>
    <string name="ns_noupload">No upload to NS</string>
    <string name="ns_noupload_summary">All data sent to NS are dropped. AAPS is connected to NS but no change in NS is done</string>
    <string name="key_ns_upload_only" translatable="false">ns_upload_only</string>
    <string name="key_ns_noupload" translatable="false">ns_noupload</string>
    <string name="basal_step">Basal Step</string>
    <string name="bolus_step">Bolus Step</string>
    <string name="extendedbolus">ExtendedBolus</string>
    <string name="temptarget">TempTarget</string>
    <string name="overview_extendedbolus_cancel_button">Cancel Extended Bolus</string>
    <string name="careportal_sensorage_label">Sensor age</string>
    <string name="careportal_canulaage_label">Canula age</string>
    <string name="careportal_insulinage_label">Insulin age</string>
    <string name="hours">hours</string>
    <string name="overview_newtempbasal_basaltype_label">Basal type</string>
    <string name="invalidprofile">Invalid profile !!!</string>
    <string name="profileswitch">ProfileSwitch</string>
    <string name="careportal_pbage_label">Pump battery age</string>
    <string name="careportal_pumpbatterychange">Pump Battery Change</string>
    <string name="ns_alarmoptions">Alarm options</string>
    <string name="key_nsalarm_urgent_high" translatable="false">nsalarm_urgent_high</string>
    <string name="key_nsalarm_high" translatable="false">nsalarm_high</string>
    <string name="key_nsalarm_low" translatable="false">nsalarm_low</string>
    <string name="key_nsalarm_urgent_low" translatable="false">nsalarm_urgent_low</string>
    <string name="key_nsalarm_staledata" translatable="false">nsalarm_staledata</string>
    <string name="key_nsalarm_urgent_staledata" translatable="false">nsalarm_urgent_staledata</string>
    <string name="key_nsalarm_staledatavalue" translatable="false">nsalarm_staledatavalue</string>
    <string name="key_nsalarm_urgent_staledatavalue" translatable="false">nsalarm_urgent_staledatavalue</string>
    <string name="nsalarm_urgenthigh">Urgent high</string>
    <string name="nsalarm_high">High</string>
    <string name="nsalarm_low">Low</string>
    <string name="nsalarm_urgentlow">Urgent low</string>
    <string name="nsalarm_staledata">Stale data</string>
    <string name="nsalarm_urgentstaledata">Urgent stale data</string>
    <string name="nsalarm_staledatavalue_label">Stale data threshold [min]</string>
    <string name="nsalarm_urgent_staledatavalue_label">Urgent stale data threshold [min]</string>
    <string name="openapsama_autosens_period">Interval for autosens [h]</string>
    <string name="openapsama_autosens_period_summary">Amount of hours in the past for sensitivity detection (carbs absorption time is excluded)</string>
    <string name="key_openapsama_autosens_period" translatable="false">openapsama_autosens_period</string>
    <string name="key_nsclient_localbroadcasts" translatable="false">nsclient_localbroadcasts</string>
    <string name="pump">Pump</string>
    <string name="openaps">OpenAPS</string>
    <string name="uploader">Uploader</string>
    <string name="configbuilder_sensitivity">Sensitivity detection</string>
    <string name="configbuilder_sensitivity_description">Which sensitivity algorithm should be used?</string>
    <string name="sensitivity_shortname">SENS</string>
    <string name="sensitivityoref0">Sensitivity Oref0</string>
    <string name="sensitivityoref1">Sensitivity Oref1</string>
    <string name="sensitivityaaps">Sensitivity AAPS</string>
    <string name="absorptionsettings_title">Absorption settings</string>
    <string name="key_absorption_maxtime" translatable="false">absorption_maxtime</string>
    <string name="key_absorption_cutoff" translatable="false">absorption_cutoff</string>

    <string name="absorption_maxtime_title">Meal max absorption time [h]</string>
    <string name="absorption_maxtime_summary">Time in hours where is expected all carbs from meal will be absorbed</string>
    <string name="key_rangetodisplay" translatable="false">rangetodisplay</string>
    <string name="danar_visualizeextendedaspercentage_title">Visualize extended bolus as %</string>
    <string name="careportal_sensorage_label_short">SAGE</string>
    <string name="careportal_insulinage_label_short">IAGE</string>
    <string name="careportal_canulaage_label_short">CAGE</string>
    <string name="careportal_pbage_label_short">PBAGE</string>
    <string name="openaps_short">OAPS</string>
    <string name="uploader_short">UPLD</string>
    <string name="basal_short">BAS</string>
    <string name="virtualpump_extendedbolus_label_short">EXT</string>
    <string name="keep_screen_on_title">Keep screen on</string>
    <string name="keep_screen_on_summary">Prevent Android to turn screen off. It will consume lot of energy when not plugged to power outlet.</string>
    <string name="sensitivity_warning">By turning on Autosense feature remember to enter all eated carbs. Otherwise carbs deviations will be identified wrong as sensitivity change !!</string>
    <string name="sensitivityweightedaverage">Sensitivity WeightedAverage</string>
    <string name="mdtp_ok">OK</string>
    <string name="mdtp_cancel">Cancel</string>
    <string name="notloadedplugins">Not all profiles loaded!</string>
    <string name="valuesnotstored">Values not stored!</string>
    <string name="combopump" translatable="false">Accu-Chek Combo</string>
    <string name="combopump_shortname" translatable="false">COMBO</string>
    <string name="ns_localbroadcasts">Enable broadcasts to other apps (like xDrip).</string>
    <string name="ns_localbroadcasts_title">Enable local Broadcasts.</string>
    <string name="careportal_activity_label">ACTIVITY &amp; FEEDBACK</string>
    <string name="careportal_carbsandbolus_label">CARBS &amp; BOLUS</string>
    <string name="careportal_cgm_label">CGM &amp; OPENAPS</string>
    <string name="careportal_pump_label">PUMP</string>
    <string name="overview_newtempbasal_basalabsolute">Basal value [U/h]</string>
    <string name="careportal_newnstreatment_duration_min_label">Duration [min]</string>
    <string name="openapssmb">OpenAPS SMB</string>
    <string name="smb_shortname">SMB</string>
    <string name="key_use_smb" translatable="false">use_smb</string>
    <string name="key_use_uam" translatable="false">use_uam</string>
    <string name="enableuam">Enable UAM</string>
    <string name="enablesmb">Enable SMB</string>
    <string name="enablesmb_summary">Use Super Micro Boluses instead of temp basal for faster action</string>
    <string name="enableuam_summary">Detection of Unannounced meals</string>
    <string name="key_insulin_oref_peak" translatable="false">insulin_oref_peak</string>
    <string name="insulin_oref_peak">IOB Curve Peak Time</string>
    <string name="insulin_peak_time">Peak Time [min]</string>
    <string name="free_peak_oref">Free-Peak Oref</string>
    <string name="rapid_acting_oref">Rapid-Acting Oref</string>
    <string name="ultrarapid_oref">Ultra-Rapid Oref</string>
    <string name="dia_too_short">DIA of %1$f too short - using %2$f instead!</string>
    <string name="activate_profile">Activate profile</string>
    <string name="date">Date</string>
    <string name="invalid">INVALID</string>
    <string name="waitingforpairing">Waiting for pairing on pump</string>
    <string name="pairingok">Pairing OK</string>
    <string name="pairingtimedout">Pairing timed out</string>
    <string name="pairing">PAIRING</string>
    <string name="key_danars_pairingkey" translatable="false">danars_pairing_key_</string>
    <string name="key_danars_address" translatable="false">danars_address</string>
    <string name="key_danars_name" translatable="false">danars_name</string>
    <string name="danars_nodeviceavailable">No device found so far</string>
    <string name="emptyreservoir">Empty reservoir</string>
    <string name="bloodsugarmeasurementalert">Blood sugar measurement alert</string>
    <string name="remaininsulinalert">Remaining insulin level</string>
    <string name="danarspump">DanaRS</string>
    <string name="danarspump_shortname">Dana</string>
    <string name="selectedpump">Selected pump</string>
    <string name="pairpump">Pair new pump</string>
    <string name="bolusspeed">Bolus speed</string>
    <string name="key_danars_bolusspeed" translatable="false">danars_bolusspeed</string>
    <string name="danar_setbasalstep001">Set basal step to 0.01 U/h</string>
    <string name="serialnumber">Serial number</string>
    <string name="key_wizard_include_cob" translatable="false">wizard_include_cob</string>
    <string name="key_wizard_include_trend_bg" translatable="false">wizard_include_trend_bg</string>
    <string name="careportal_newnstreatment_percentage_label">Percentage</string>
    <string name="careportal_newnstreatment_timeshift_label">Time shift</string>
    <string name="default_temptargets">Default Temp-Targets</string>
    <string name="eatingsoon_duration">eatingsoon duration</string>
    <string name="eatingsoon_target">eatingsoon target</string>
    <string name="activity_duration">activity duration</string>
    <string name="activity_target">activity target</string>
    <string name="hypo_duration">hypo duration</string>
    <string name="hypo_target">hypo target</string>
    <string name="key_eatingsoon_duration" translatable="false">eatingsoon_duration</string>
    <string name="key_eatingsoon_target" translatable="false">eatingsoon_target</string>
    <string name="key_activity_duration" translatable="false">activity_duration</string>
    <string name="key_activity_target" translatable="false">activity_target</string>
    <string name="key_hypo_duration" translatable="false">hypo_duration</string>
    <string name="key_hypo_target" translatable="false">hypo_target</string>
    <string name="danar_history_prime">Prime</string>
    <string name="gettingextendedbolusstatus">Getting extended bolus status</string>
    <string name="gettingbolusstatus">Getting bolus status</string>
    <string name="gettingtempbasalstatus">Getting temporary basal status</string>
    <string name="gettingpumpsettings">Getting pump settings</string>
    <string name="gettingpumptime">Getting pump time</string>
    <string name="reuse">reuse</string>
    <string name="wearcontrol_title">Controls from Watch</string>
    <string name="wearcontrol_summary">Set Temp-Targets and enter Treatments from the watch.</string>
    <string name="connectiontimedout">Connection timed out</string>
    <string name="food">Food</string>
    <string name="shortgramm">g</string>
    <string name="shortminute">m</string>
    <string name="shorthour">h</string>
    <string name="none"><![CDATA[<none>]]></string>
    <string name="shortkilojoul">kJ</string>
    <string name="shortenergy">En</string>
    <string name="shortprotein">Pr</string>
    <string name="shortfat">Fat</string>
    <string name="active"><![CDATA[<Active>]]></string>
    <string name="waitingforestimatedbolusend">Waiting for bolus end. Remaining %1$d sec.</string>
    <string name="processinghistory">Processing event</string>
    <string name="startingbolus">Starting bolus delivery</string>
    <string name="executingrightnow">Command is executed right now</string>
    <string name="pumpdrivercorrected">Pump driver corrected</string>
    <string name="pump_unreachable">Pump unreachable</string>
    <string name="missed_bg_readings">Missed BG readings</string>
    <string name="key_raise_notifications_as_android_notifications" translatable="false">raise_urgent_alarms_as_android_notification</string>
    <string name="raise_notifications_as_android_notifications">Use system notifications for alerts and notifications</string>
    <string name="key_enable_pump_unreachable_alert" translatable="false">enable_pump_unreachable_alert</string>
    <string name="key_enable_missed_bg_readings_alert" translatable="false">enable_missed_bg_readings</string>
    <string name="localalertsettings_title">Local alerts</string>
    <string name="enable_missed_bg_readings_alert">Alert if no BG data is received</string>
    <string name="enable_pump_unreachable_alert">Alert if pump is unreachable</string>
    <string name="pump_unreachable_threshold">Pump unreachable threshold [min]</string>
    <string name="key_pump_unreachable_threshold" translatable="false">pump_unreachable_threshold</string>
    <string name="key_missed_bg_readings_threshold" translatable="false">missed_bg_readings_threshold</string>
    <string name="urgent_alarm">Urgent Alarm</string>
    <string name="info">INFO</string>
    <string name="key_btwatchdog" translatable="false">bt_watchdog</string>
    <string name="key_btwatchdog_lastbark" translatable="false">bt_watchdog_last</string>
    <string name="bluetooth">Bluetooth</string>
    <string name="btwatchdog_title">BT Watchdog</string>
    <string name="btwatchdog_summary">Switches off the phone\'s bluetooth for one second if no connection to the pump is possible. This may help on some phones where the bluetooth stack freezes.</string>
    <string name="DexcomG5">DexcomG5 App (patched)</string>
    <string name="dexcomg5_nsupload_title">Upload BG data to NS</string>
    <string name="key_dexcomg5_nsupload" translatable="false">dexcomg5_nsupload</string>
    <string name="dexcomg5_upload">G5 upload settings</string>
    <string name="poctech_upload">Poctech upload settings</string>
    <string name="wear_detailed_delta_title">Show detailed delta</string>
    <string name="wear_detailed_delta_summary">Show delta with one more decimal place</string>
    <string name="smbmaxminutes" translatable="false">45 60 75 90 105 120</string>
    <string name="smbmaxminutes_summary">Max minutes of basal to limit SMB to</string>
    <string name="unsupportedfirmware">Unsupported pump firmware</string>
    <string name="dexcomg5_xdripupload_title">Send BG data to xDrip+</string>
    <string name="key_dexcomg5_xdripupload" translatable="false">dexcomg5_xdripupload</string>
    <string name="dexcomg5_xdripupload_summary">In xDrip+ select 640g/Eversense data source</string>
    <string name="nsclientbg">NSClient BG</string>
    <string name="minimalbasalvaluereplaced">Basal value replaced by minimal supported value: %s</string>
    <string name="maximumbasalvaluereplaced">Basal value replaced by maximum supported value: %s</string>
    <string name="overview_editquickwizard_usebg">BG calculation</string>
    <string name="overview_editquickwizard_usebolusiob">Bolus IOB calculation</string>
    <string name="overview_editquickwizard_usebasaliob">Basal IOB calculation</string>
    <string name="overview_editquickwizard_usetrend">Trend calculation</string>
    <string name="overview_editquickwizard_usesuperbolus">Superbolus calculation</string>
    <string name="yes">Yes</string>
    <string name="no">No</string>
    <string name="positiveonly">Positive only</string>
    <string name="negativeonly">Negative only</string>
    <string name="overview_editquickwizard_usecob">COB calculation</string>
    <string name="overview_editquickwizard_usetemptarget">Temporary target calculation</string>
    <string name="loopenabled">Loop enabled</string>
    <string name="apsselected">APS selected</string>
    <string name="nsclienthaswritepermission">NSClient has write permission</string>
    <string name="closedmodeenabled">Closed mode enabled</string>
    <string name="maxiobset">Maximal IOB set properly</string>
    <string name="hasbgdata">BG available from selected source</string>
    <string name="basalprofilenotaligned" formatted="false">Basal values not aligned to hours: %s</string>
    <string name="zerovalueinprofile" formatted="false">Invalid profile: %s</string>
    <string name="combo_programming_bolus">Programming pump for bolusing</string>
    <string name="combo_refresh">Refresh</string>
    <string name="combo_pump_state_label">State</string>
    <string name="combo_pump_activity_label">Activity</string>
    <string name="combo_no_pump_connection">No connection for %1$d min</string>
    <string name="combo_tbr_remaining">%1$d%% (%2$d min remaining)</string>
    <string name="combo_last_bolus" translatable="false">%1$.1f %2$s (%3$s)</string>
    <string name="combo_pump_state_initializing">Initializing</string>
    <string name="combo_pump_state_suspended_due_to_error">Suspended due to error</string>
    <string name="combo_pump_state_suspended_by_user">Suspended by user</string>
    <string name="combo_pump_state_running">Running</string>
    <string name="combo_pump_action_cancelling_tbr">Cancelling TBR</string>
    <string name="combo_pump_action_setting_tbr">Setting TBR (%1$d%% / %2$d min)</string>
    <string name="combo_pump_action_bolusing">Bolusing (%.1f U)</string>
    <string name="combo_pump_action_refreshing">Refreshing</string>
    <string name="combo_pump_unsupported_operation">Requested operation not supported by pump</string>
    <string name="combo_low_suspend_forced_notification">Unsafe usage: extended or multiwave boluses are active. Loop mode has been set to low-suspend only 6 hours. Only normal boluses are supported in loop mode</string>
    <string name="combo_force_disabled_notification">Unsafe usage: the pump uses a different basal rate profile than the first. The loop has been disabled. Select the first profile on the pump and refresh.</string>
    <string name="bolus_frequency_exceeded">A bolus with the same amount was requested within the last two minutes. To prevent accidental double boluses and to guard against bugs this is disallowed.</string>
    <string name="combo_pump_connected_now">Now</string>
    <string name="combo_activity_reading_pump_history">Reading pump history</string>
    <string name="danar_history">pump history</string>
    <string name="combo_activity_setting_basal_profile">Setting basal profile</string>
    <string name="combo_pump_cartridge_low_warrning">Pump cartridge level is low</string>
    <string name="combo_pump_battery_low_warrning">Pump battery is low</string>
    <string name="combo_is_in_error_state">The pump is showing the error E%1$d: %2$s</string>
    <string name="combo_reservoir_low">Low</string>
    <string name="combo_reservoir_empty">Empty</string>
    <string name="combo_reservoir_normal">Normal</string>
    <string name="combo_notification_check_time_date">Pump clock update needed</string>
    <string name="combo_warning">Warning</string>
    <string name="combo_pump_tbr_cancelled_warrning">TBR CANCELLED warning was confirmed</string>
    <string name="combo_error_no_connection_no_bolus_delivered">The pump could not be reached. No bolus was given</string>
    <string name="combo_error_no_bolus_delivered">Bolus delivery failed. It appears no bolus was delivered. To be sure, please check the pump to avoid a double bolus and then bolus again. To guard against bugs, boluses are not automatically retried.</string>
    <string name="combo_error_partial_bolus_delivered">Only %1$.2f U of the requested bolus of %2$.2f U was delivered due to an error. Please check the pump to verify this and take appropriate actions.</string>
    <string name="combo_error_bolus_verification_failed">Delivering the bolus and verifying the pump\'s history failed, please check the pump. If a bolus was delivered, it will be added to treatments during the next connection to the pump.</string>
    <string name="combo_reservoir_level_insufficient_for_bolus">Not enough insulin for bolus left in reservoir</string>
    <string name="extendedbolusdeliveryerror">Extended bolus delivery error</string>
    <string name="insightpump_shortname">Insight</string>
    <string name="insightpump">Insight Pump</string>
    <string name="status_no_colon">Status</string>
    <string name="changed">Changed</string>
    <string name="pump_stopped_uppercase">PUMP STOPPED</string>
    <string name="status_updated">Status Updated</string>
    <string name="ago">ago</string>
    <string name="with">with</string>
    <string name="insight_active_tbr">Active TBR</string>
    <string name="insight_min_left">min left</string>
    <string name="log_book">Log book</string>
    <string name="insight_last_completed_action">Last Completed Action</string>
    <string name="insight_min">min</string>
    <string name="insight_remaining_over">remaining over</string>
    <string name="insight_total_with">total with</string>
    <string name="insight_upfront_with">upfront with</string>
    <string name="insight_stay_always_connected">Stay always connected</string>
    <string name="insight_history_idle">IDLE</string>
    <string name="insight_history_syncing">SYNCING</string>
    <string name="insight_history_busy">BUSY</string>
    <string name="insight_history_synced">SYNCED</string>
    <string name="insight_startup_uppercase">STARTUP</string>
    <string name="insight_needs">needs</string>
    <string name="insight_not_connected_to_companion_app">Not connected to companion app!</string>
    <string name="insight_companion_app_not_installed">Companion app does not appear to be installed!</string>
    <string name="insight_incompatible_compantion_app_we_need_version">Incompatible companion app, we need version</string>
    <string name="insight_unknown">Unknown</string>
    <string name="insight_waiting_for_code">Waiting for code confirmation</string>
    <string name="insight_code_rejected">Code rejected</string>
    <string name="insight_app_binding">App binding</string>
    <string name="insight_not_authorized">Not authorized</string>
    <string name="insight_incompatible">Incompatible</string>
    <string name="second">second</string>
    <string name="minute">minute</string>
    <string name="hour">hour</string>
    <string name="day">day</string>
    <string name="week">week</string>
    <string name="time_plural">s</string>
    <string name="insight_keepalive_format_string">%1$ds expires %2$s</string>
    <string name="insight_keep_alive_status">Keep-alive status</string>
    <string name="statistics">Statistics</string>
    <string name="connect_preemptively">Connect preemptively</string>
    <string name="automatically_connect_when">Automatically connect when AndroidAPS screens are opened, before any pump command is requested, to reduce connection delay</string>
    <string name="not_recommended_due_to_battery_drain">Not recommended due to battery drain</string>
    <string name="key_enableSMB_always" translatable="false">enableSMB_always</string>
    <string name="key_enableSMB_with_COB" translatable="false">enableSMB_with_COB</string>
    <string name="key_enableSMB_with_temptarget" translatable="false">enableSMB_with_temptarget</string>
    <string name="key_enableSMB_after_carbs" translatable="false">enableSMB_after_carbs</string>
    <string name="key_allowSMB_with_high_temptarget" translatable="false">enableSMB_with_high_temptarget</string>
    <string name="enablesmbalways">Enable SMB always</string>
    <string name="enablesmbalways_summary">Enable SMB always independently to boluses. Possible only with BG source with nice filtering of data like G5</string>
    <string name="enablesmbaftercarbs">Enable SMB after carbs</string>
    <string name="enablesmbaftercarbs_summary">Enable SMB for 6h after carbs, even with 0 COB. Possible only with BG source with nice filtering of data like G5</string>
    <string name="enablesmbwithcob">Enable SMB with COB</string>
    <string name="enablesmbwithcob_summary">Enable SMB when there is COB active.</string>
    <string name="enablesmbwithtemptarget">Enable SMB with temp targets</string>
    <string name="enablesmbwithtemptarget_summary">Enable SMB when there is temp target active (eating soon, exercise)</string>
    <string name="enablesmbwithhightemptarget">Enable SMB with high temp targets</string>
    <string name="enablesmbwithhightemptarget_summary">Enable SMB when there is high temp target active (exercise)</string>
    <string name="let_temp_basal_run">Let temp basal run</string>
    <string name="mute">Mute</string>
    <string name="overview_insulin_label">Insulin</string>
    <string name="overview_carbs_label">Carbs</string>
    <string name="overview_buttons_selection">Buttons</string>
    <string name="key_show_calibration_button" translatable="false">show_calibration_button</string>
    <string name="key_show_cgm_button" translatable="false">show_cgm_button</string>
    <string name="key_show_carbs_button" translatable="false">show_carbs_button</string>
    <string name="key_show_wizard_button" translatable="false">show_wizard_button</string>
    <string name="key_show_insulin_button" translatable="false">show_insulin_button</string>
    <string name="key_show_treatment_button" translatable="false">show_treatment_button</string>
    <string name="show_calibration_button_summary">Sends a calibration to xDrip+ or open G5 calibration dialog</string>
    <string name="show_cgm_button_summary">Opens xDrip+, back buttons returns to AAPS</string>
    <string name="key_insulin_button_increment_1" translatable="false">insulin_button_increment_1</string>
    <string name="key_insulin_button_increment_2" translatable="false">insulin_button_increment_2</string>
    <string name="key_insulin_button_increment_3" translatable="false">insulin_button_increment_3</string>
    <string name="key_carbs_button_increment_1" translatable="false">carbs_button_increment_1</string>
    <string name="key_carbs_button_increment_2" translatable="false">carbs_button_increment_2</string>
    <string name="key_carbs_button_increment_3" translatable="false">carbs_button_increment_3</string>
    <string name="carb_increment_button_message">Number of carbs to add when button is pressed</string>
    <string name="insulin_increment_button_message">Amount of insulin to add when button is pressed</string>
    <string name="error_starting_cgm">Could not launch CGM application.  Make sure it is installed.</string>
    <string name="overview_cgm">CGM</string>
    <string name="nav_historybrowser">History browser</string>
    <string name="wear_notifysmb_title">Notify on SMB</string>
    <string name="wear_notifysmb_summary">Show SMB on the watch like a standard bolus.</string>
    <string name="key_ns_create_announcements_from_errors" translatable="false">ns_create_announcements_from_errors</string>
    <string name="ns_create_announcements_from_errors_title">Create announcements from errors</string>
    <string name="ns_create_announcements_from_errors_summary">Create Nightscout announcement for error dialogs and local alerts (also viewable in Careportal under Treatments)</string>
    <string name="dexcomG5_shortname" translatable="false">G5</string>
    <string name="wear_predictions_summary">Show the predictions on the watchface.</string>
    <string name="wear_predictions_title">Predictions</string>
    <string name="data_choices">Data Choices</string>
    <string name="fabric_upload">Fabric Upload</string>
    <string name="allow_automated_crash_reporting">Allow automated crash reporting and feature usage data to be sent to the developers via the fabric.io service.</string>
    <string name="g5appnotdetected">Please update your G5 app to supported version</string>
    <string name="start_activity_tt">Start Activity TT</string>
    <string name="start_eating_soon_tt">Start Eating soon TT</string>
    <string name="temptargetshort">TT</string>
    <string name="do_not_bolus_record_only">Do not bolus, record only</string>
    <string name="category">Category</string>
    <string name="subcategory">Subcategory</string>
    <string name="bolusrecordedonly">Bolus will be recorded only</string>
    <string name="ns_autobackfill_summary">Autobackfill missig BGs from NS</string>
    <string name="key_ns_autobackfill" translatable="false">ns_autobackfill</string>
    <string name="loop_smbsetbypump_label">SMB set by pump</string>
    <string name="overview_show_sensitivity">Sensitivity</string>
    <string name="overview_show_deviations">Deviations</string>
    <string name="overview_show_cob">Carbs On Board</string>
    <string name="overview_show_iob">Insulin On Board</string>
    <string name="overview_show_basals">Basals</string>
    <string name="no_action_selected">No action selected, nothing will happen</string>
    <string name="start_hypo_tt">Start Hypo TT</string>
    <string name="closed_loop_disabled_on_dev_branch">Running dev version. Closed loop is disabled.</string>
    <string name="key_fromNSAreCommingFakedExtendedBoluses" translatable="false">fromNSAreCommingFakedExtendedBoluses</string>
    <string name="engineering_mode_enabled">Engineering mode enabled</string>
    <string name="not_eng_mode_or_release">Engineering mode not enabled and not on release branch</string>
    <string name="pump_basebasalrate">%.2f U/h</string>
    <string name="combo_actvity_reading_basal_profile">Reading basal profile</string>
    <string name="combo_bolus_rejected_due_to_pump_history_change">The pump history has changed after the bolus calculation was performed. The bolus was not delivered. Please recalculate if a bolus is still needed.</string>
    <string name="combo_error_updating_treatment_record">Bolus successfully delivered, but adding the treatment entry failed. This can happen if two small boluses of the same size are administered within the last two minutes. Please check the pump history and treatment entries and use the Careportal to add missing entries. Make sure not to add any entries for the exact same minute and same amount.</string>
    <string name="combo_high_temp_rejected_due_to_pump_history_changes">Rejecting high temp since calculation didn\'t consider recently changed pump history</string>
    <string name="combo_activity_checking_pump_state">Refreshing pump state</string>
    <string name="combo_warning_pump_basal_rate_changed">The basal rate on the pump has changed and will be updated soon</string>
    <string name="combo_error_failure_reading_changed_basal_rate">Basal rate changed on pump, but reading it failed</string>
    <string name="combo_activity_checking_for_history_changes">Checking for history changes</string>
    <string name="combo_error_multiple_boluses_with_identical_timestamp">Multiple boluses with the same amount within the same minute were just imported. Only one record could be added to treatments. Please check the pump and manually add a bolus record using the Careportal tab. Make sure to create a bolus with a time no other bolus uses.</string>
    <string name="about_link_urls">\n\nhttp://www.androidaps.org\nhttp://www.androidaps.de (de)\n\nfacebook:\nhttp://facebook.androidaps.org\nhttp://facebook.androidaps.de (de)</string>
    <string name="combo_check_date">The last bolus is older than 24 hours or is in the future. Please check the date on the pump is set correctly.</string>
    <string name="combo_suspious_bolus_time">Time/date of the delivered bolus on pump seems wrong, IOB is likely incorrect. Please check pump time/date.</string>
    <string name="profileswitch_ismissing">ProfileSwitch missing. Please do a profile switch or press \"Activate Profile\" in the LocalProfile.</string>
    <string name="combo_bolus_count">Bolus count</string>
    <string name="combo_tbr_count">TBR count</string>
    <string name="objectivenotstarted">Objective %1$d not started</string>
    <string name="objectivenotfinished">Objective %1$d not finished</string>
    <string name="pumpisnottempbasalcapable">Pump is not temp basal capable</string>
    <string name="novalidbasalrate">No valid basal rate read from pump</string>
    <string name="closedmodedisabledinpreferences">Closed loop mode disabled in preferences</string>
    <string name="autosensdisabledinpreferences">Autosens disabled in preferences</string>
    <string name="smbdisabledinpreferences">SMB disabled in preferences</string>
    <string name="uamdisabledinpreferences">UAM disabled in preferences</string>
    <string name="uamdisabledoref1notselected">UAM disabled because it rely on Oref1 sensitivity plugin</string>
    <string name="limitingbasalratio">Limiting max basal rate to %1$.2f U/h because of %2$s</string>
    <string name="pumplimit">pump limit</string>
    <string name="key_openapsma_max_basal" translatable="false">openapsma_max_basal</string>
    <string name="key_openapsama_current_basal_safety_multiplier" translatable="false">openapsama_current_basal_safety_multiplier</string>
    <string name="key_openapsama_max_daily_safety_multiplier" translatable="false">openapsama_max_daily_safety_multiplier</string>
    <string name="itmustbepositivevalue">it must be positive value</string>
    <string name="maxbasalmultiplier">max basal multiplier</string>
    <string name="maxdailybasalmultiplier">max daily basal multiplier</string>
    <string name="key_openapsma_max_iob" translatable="false">openapsma_max_iob</string>
    <string name="smb_frequency_exceeded">A bolus was delivered within the last 3 minutes, skipping SMB</string>
    <string name="basal_set_correctly">Basal set correctly</string>
    <string name="limitingpercentrate">Limiting max percent rate to %1$d%% because of %2$s</string>
    <string name="key_treatmentssafety_maxbolus" translatable="false">treatmentssafety_maxbolus</string>
    <string name="limitingbolus">Limiting bolus to %1$.1f U because of %2$s</string>
    <string name="limitingextendedbolus">Limiting extended bolus to %1$.1f U because of %2$s</string>
    <string name="limitingmaxiob">Limiting max IOB to %1$.1f U because of %2$s</string>
    <string name="limitingcarbs">Limiting carbs to %1$d g because of %2$s</string>
    <string name="limitingiob">Limiting IOB to %1$.1f U because of %2$s</string>
    <string name="maxvalueinpreferences">max value in preferences</string>
    <string name="hardlimit">hard limit</string>
    <string name="key_treatmentssafety_maxcarbs" translatable="false">treatmentssafety_maxcarbs</string>
    <string name="unsafeusage">unsafe usage</string>
    <string name="key_openapsama_useautosens" translatable="false">openapsama_useautosens</string>
    <string name="readstatusfailed">Read status failed</string>
    <string name="record_pump_site_change">Record pump site change</string>
    <string name="record_insulin_cartridge_change">Record insulin cartridge change</string>
    <string name="smbalwaysdisabled">SMB always and after carbs disabled because active BG source doesn\'t support advanced filtering</string>
    <string name="smbnotallowedinopenloopmode">SMB not allowed in open loop mode</string>
    <string name="food_short">Food</string>
    <string name="iobcobcalculator" translatable="false">IobCobCalculator</string>
    <string name="reset">reset</string>
    <string name="waitingfortimesynchronization">Waiting for time synchronization (%1$d sec)</string>
    <string name="loopdisconnectedfor">Disconnected (%1$d m)</string>
    <string name="automatic_careportal_events">Automatic careportal events</string>
    <string name="automatically_upload_insulin_cannula_and_battery_changes_to_nightscout">Automatically upload insulin, cannula and battery changes and pump alarms to Nightscout</string>
    <string name="key_openapssmb_max_iob" translatable="false">openapsmb_max_iob</string>
    <string name="openapssmb_maxiob_title">Maximum total IOB OpenAPS can\'t go over [U]</string>
    <string name="openapssmb_maxiob_summary">This value is called Max IOB in OpenAPS context\nOpenAPS will not add more insulin if current IOB is greater than this value</string>
    <string name="pump_stopped">Pump stopped</string>
    <string name="pump_started">Pump started</string>
    <string name="pump_paused">Pump paused</string>
    <string name="absorption_cutoff_title">Meal max absorption time [h]</string>
    <string name="absorption_cutoff_summary">Time at which any meal is considered absorbed. Remaining carbs will be cut off.</string>
    <string name="time">Time</string>
    <string name="key_show_notes_entry_dialogs" translatable="false">show_notes_entry_dialogs</string>
    <string name="overview_show_notes_field_in_dialogs_title">Show notes field in treatment dialogs</string>
    <string name="title_activity_setup_wizard" translatable="false">SetupWizardActivity</string>
    <string name="next_button">Next</string>
    <string name="previous_button">Prev</string>
    <string name="nav_setupwizard">Setup Wizard</string>
    <string name="setupwizard_finish">FINISH</string>
    <string name="setupwizard_language_prompt">Select your language</string>
    <string name="key_language" translatable="false">language</string>
    <string name="key_openapsama_min_5m_carbimpact" translatable="false">openapsama_min_5m_carbimpact</string>
    <string name="boluserrorcode">Asked: %1$.2fU Delivered: %2$.2fU Error code: %3$s</string>
    <string name="firstinsulinincrement">First insulin increment</string>
    <string name="secondinsulinincrement">Second insulin increment</string>
    <string name="thirdinsulinincrement">Third insulin increment</string>
    <string name="firstcarbsincrement">First carbs increment</string>
    <string name="secondcarbsincrement">Second carbs increment</string>
    <string name="thirdcarbsincrement">Third carbs increment</string>
    <string name="cgm">CGM</string>
    <string name="key_ns_wifionly" translatable="false">ns_wifionly</string>
    <string name="key_ns_wifi_ssids" translatable="false">ns_wifi_ssids</string>
    <string name="key_ns_allowroaming" translatable="false">ns_allowroaming</string>
    <string name="key_ns_chargingonly" translatable="false">ns_chargingonly</string>
    <string name="ns_wifionly">Use WiFi connection only</string>
    <string name="ns_wifi_ssids">WiFi SSID</string>
    <string name="ns_chargingonly">Only if charging</string>
    <string name="connectionsettings_title">Connection settings</string>
    <string name="ns_wifi_allowedssids">Allowed SSIDs (semicolon separated)</string>
    <string name="ns_allowroaming">Allow connection in roaming</string>
    <string name="key_always_use_shortavg" translatable="false">always_use_shortavg</string>
    <string name="openapsama_autosens_max">Max autosens ratio</string>
    <string name="openapsama_autosens_min">Min autosens ratio</string>
    <string name="openapsama_bolussnooze_dia_divisor">Bolus snooze dia divisor</string>
    <string name="openapsama_max_daily_safety_multiplier">Max daily safety multiplier</string>
    <string name="openapsama_current_basal_safety_multiplier">Current basal safety multiplier</string>
    <string name="value_unavailable_short">n/a</string>
    <string translatable="false" name="key_virtualpump_type">virtualpump_type</string>
    <string name="virtualpump_type">Virtual Pump Type</string>
    <string name="virtualpump_definition">Pump Definition</string>
    <string name="virtualpump_pump_def">Bolus: Step=%1$s\nExtended Bolus: [Step=%2$s, Duration=%3$smin-%4$sh]\nBasal: Step=%5$s\nTBR: %6$s (by %7$s), Duration=%8$smin-%9$sh\n%10$s</string>
    <string name="virtualpump_pump_def_extended_note">* Only discrete values no ranges are supported as granularity for basal/bolus in virtual pump.</string>
    <string name="ns_autobackfill_title">Autobackfill BG</string>
    <string name="ga_lang" translatable="false">Irish</string>
    <string name="wear_wizard_settings">Wizard Settings</string>
    <string translatable="false" name="key_wearwizard_bg">wearwizard_bg</string>
    <string translatable="false" name="key_wearwizard_tt">wearwizard_tt</string>
    <string translatable="false" name="key_wearwizard_trend">wearwizard_trend</string>
    <string translatable="false" name="key_wearwizard_cob">wearwizard_cob</string>
    <string translatable="false" name="key_wearwizard_bolusiob">wearwizard_bolusiob</string>
    <string translatable="false" name="key_wearwizard_basaliob">wearwizard_basaliob</string>
    <string name="wear_wizard_settings_summary">Calculations included in the Wizard result:</string>
    <string name="wear_display_settings">Display Settings</string>
    <string name="wear_general_settings">General Settings</string>
    <string name="enable_nsclient">Enable NSClient</string>
    <string name="welcometosetupwizard">Welcome to setup wizard. It will guide you through the setup process\n</string>
    <string name="pumpsetup">Pump setup</string>
    <string name="readstatus">Read status</string>
    <string name="adjustprofileinns">Changes must be done in NS</string>
    <string name="exitwizard">Skip setup wizard</string>
    <string name="setupwizard_loop_description">Press the button below to enable AndroidAPS to suggest/make basal changes</string>
    <string name="setupwizard_objectives_description">Press the button below to enable Objectives. Look in the Objectives tab, after you finish this wizard, to make AndroidAPS completely functional.\n</string>
    <string name="enableobjectives">Enable Objectives</string>
    <string name="apssetup">Configure APS plugin</string>
    <string name="key_setupwizard_processed" translatable="false">startupwizard_processed</string>
    <string name="sensitivitysetup">Configure Sensitivity plugin</string>
    <string name="setupwizard_sensitivity_description">Sensitivity plugin is used for sensitivity detection and COB calculation. For more info visit:</string>
    <string name="setupwizard_sensitivity_url">https://github.com/MilosKozak/AndroidAPS/wiki/Sensitivity-detection-and-COB</string>
    <string name="nsclientinfotext">NSClient handles connection to Nightscout. You can skip this part now but you will not be able to pass objectives until you setup it.</string>
    <string name="diawarning">Please remember: new insulin profiles require DIA at least 5h. DIA 5–6h on new profile is equal to DIA 3h on old insulin profiles.</string>
    <string name="bgsourcesetup">Configure BG source</string>
    <string name="setupwizard_profile_description">Please select source of profile. If patient is a child you should use NS profile. If there is nobody following you on Nightscout you will probably prefer Local profile. Please remember that you are only selecting the profile source. To use it you must activate it by executing \"Profile switch\"</string>
    <string name="setupwizard_aps_description">Select one from availables algorithms. They are sorted from oldest to newest. Newer algorithm is usually more powerful and more aggressive. Thus if you are new looper you may probably start with AMA and not with latest one. Do not forget to read the OpenAPS documentation and configure it before use.</string>
    <string name="startobjective">Start your first objective</string>
    <string name="permission">Permission</string>
    <string name="askforpermission">Ask for permission</string>
    <string name="needlocationpermission">Application needs location permission for BT scan</string>
    <string name="needstoragepermission">Application needs storage permission to be able store log files</string>
    <string name="request">Request</string>
    <string name="insulinsourcesetup">Configure Insulin plugin</string>
    <string name="exit">Exit</string>
    <string name="danar_useroptions">User options</string>
    <string name="danar_timedisplay">Display time format</string>
    <string name="danar_buttonscroll">Button scroll</string>
    <string name="danar_beep">Beep on button press</string>
    <string name="danar_pumpalarm">Alarm</string>
    <string name="danar_pumpalarm_sound">Sound</string>
    <string name="danar_pumpalarm_vibrate">Vibrate</string>
    <string name="danar_pumpalarm_both">Both</string>
    <string name="danar_screentimeout">LCD on time [s]</string>
    <string name="danar_backlight">Backlight on time [s]</string>
    <string name="danar_glucoseunits">Glucose units</string>
    <string name="danar_shutdown">Shutdown(hours)</string>
    <string name="danar_lowreservoir">Low reservoir (Units)</string>
    <string name="danar_saveuseroptions">Save options to pump</string>
    <string name="option_on">On</string>
    <string name="option_off">Off</string>
    <string name="open_navigation">Open navigation</string>
    <string name="close_navigation">Close navigation</string>
    <string name="nav_plugin_preferences">Plugin preferences</string>
    <string name="completed_well_done">Completed, well done!</string>
    <string name="not_completed_yet">Not completed yet</string>
    <string name="time_elapsed">Time elapsed</string>
    <string name="nth_objective">%1$d. Objective</string>
    <string name="poctech">Poctech</string>
    <string name="description_source_poctech">Receive BG values from Poctech app</string>
    <string translatable="false" name="key_high_temptarget_raises_sensitivity">high_temptarget_raises_sensitivity</string>
    <string translatable="false" name="key_low_temptarget_lowers_sensitivity">low_temptarget_lowers_sensitivity</string>
    <string name="high_temptarget_raises_sensitivity_title">High temptarget raises sensitivity</string>
    <string name="high_temptarget_raises_sensitivity_summary"><![CDATA[Raise sensitivity for temptargets >= 100]]></string>
    <string name="low_temptarget_lowers_sensitivity_title">Low temptarget lowers sensitivity</string>
    <string name="low_temptarget_lowers_sensitivity_summary"><![CDATA[Lower sensitivity for temptargets < 100]]></string>
    <string name="combo_invalid_setup">Invalid pump setup, check the docs and verify that the Quick Info menu is named QUICK INFO using the 360 configuration software.</string>
    <string name="custom">Custom</string>
    <string name="largetimedifftitle">Large Time Difference</string>
    <string name="largetimediff">Large time difference:\nTime in pump is off by more than 1.5 hours.\nPlease adjust the time manually on the pump and make sure that reading the history from the pump does not cause unexpected behaviour.\nIf possible, remove the history from the pump before changing the time or disable the closed loop for one DIA after the last wrong history entry but minimum one DIA from now.</string>
    <string name="key_keep_screen_on" translatable="false">keep_screen_on</string>
    <string name="careportal_removestartedevents">Clean AndroidAPS started</string>
    <string name="storedsettingsfound">Stored settings found</string>
    <string name="allow_hardware_pump_text">Attention: If you activate and connect to a hardware pump, AndroidAPS will copy the basal settings from the profile to the pump, overwriting the existing basal rate stored on the pump. Make sure you have the correct basal setting in AndroidAPS. If you are not sure or don\'t want to overwrite the basal settings on your pump, press cancel and repeat switching to the pump at a later time.</string>
    <string name="error_adding_treatment_title">Treatment data incomplete</string>
    <string name="maintenance_settings">Maintenance Settings</string>
    <string name="maintenance_email">Email</string>
    <string name="key_maintenance_logs_email" translatable="false">maintenance_logs_email</string>
    <string name="invalid_email_message">Invalid Email</string>
    <string name="key_maintenance_logs_amount" translatable="false">maintenance_logs_amount</string>
    <string name="key_logshipper_amount" translatable="false">logshipper_amount</string>
    <string name="maintenance_amount">No of Logs to send</string>
    <string name="maintenance">Maintenance</string>
    <string name="maintenance_shortname">MAINT</string>
    <string name="description_maintenance">Provides several functions for maintenance (eg. log sending, log deletion).</string>
    <string name="send_all_logs">Send Logs by Email</string>
    <string name="delete_logs">Delete Logs</string>

    <string name="error_adding_treatment_message">A treatment (insulin: %1$.2f, carbs: %2$d, at: %3$s) could not be added to treatments. Please check and manually add a record as appropriate.</string>
    <string name="generated_ecarbs_note">eCarbs: %1$d g (%2$d h), delay: %3$d m</string>
    <string name="key_plugin_stats_report_timestamp" translatable="false">key_plugin_stats_report_timestamp</string>
    <string name="openaps_noasdata">No autosens data available</string>
    <string name="nav_logsettings">Log settings</string>
    <string name="resettodefaults">Reset to defaults</string>
    <string name="nsmalfunction">NSClient malfunction. Consider NS and NSClient restart.</string>
    <string name="as">AS</string>
    <string name="versionavailable">Version %1$s available</string>
    <string name="time_offset">Time offset</string>
    <string name="key_aps_mode" translatable="false">aps_mode</string>
    <string name="setupwizard_preferred_aps_mode">Preferred APS mode</string>
    <string name="treatments_wizard_total_label">Total</string>
    <string name="calculation_short">Calc</string>
    <string name="handshaking">Handshaking</string>
    <string name="sendlogfiles">Send today\'s log files to developers along with this time. Unexpected situation.</string>
    <string name="maxbolusviolation">Max bolus violation</string>
    <string name="commanderror">Command error</string>
    <string name="speederror">Speed error</string>
    <string name="insulinlimitviolation">Insulin limit violation</string>
    <string name="key_loop_openmode_min_change" translatable="false">loop_openmode_min_change</string>
    <string name="loop_openmode_min_change">Minimal request change [%]</string>
    <string name="loop_openmode_min_change_summary">Loop will popup new change request only if change is bigger than this value. Default value is 20%</string>
    <string name="key_short_tabtitles" translatable="false">short_tabtitles</string>
    <string name="pairfirst">Please pair your pump with your phone!</string>

<<<<<<< HEAD
    <!-- Pump Abstract -->
    <string name="pump_operation_not_supported_by_pump_driver">Operation not supported by pump and/or driver.</string>
    <string name="pump_operation_not_yet_supported_by_pump">Operation not YET supported by pump.</string>
    <string name="location_not_found_title">Location Is Not Enabled</string>
    <string name="location_not_found_message">For Bluetooth discovery to work on newer devices, location must be enabled. AAPS does not track your location and it can be disabled after pairing is successful.</string>
    <string name="location_yes">Enable</string>
    <string name="location_no">No</string>

    <!-- Medtronic (MDT) - Base -->
    <string name="medtronic_name" translatable="false">Medtronic</string>
    <string name="medtronic_name_short" translatable="false">MDT</string>
    <string name="description_pump_medtronic">Pump integration for Medtronic, requires RileyLink device and specific Pump Model</string>

    <!-- MDT Configuration -->
    <string name="medtronic_serial_number">Pump Serial Number</string>
    <string name="medtronic_pump_type">Pump Type</string>
    <string name="medtronic_pump_frequency">Pump Frequency</string>
    <string name="medtronic_pump_bolus_delay">Delay before Bolus is started (s)</string>
    <string name="medtronic_pump_max_bolus">Max Bolus on Pump</string>
    <string name="medtronic_pump_max_basal">Max Basal on Pump</string>
    <string name="medtronic_pump_encoding">Medtronic Encoding</string>
    <string name="medtronic_pump_frequency_us_ca">US &amp; Canada (916 MHz)</string>
    <string name="medtronic_pump_frequency_worldwide">Worldwide (868 Mhz)</string>
    <string name="medtronic_pump_encoding_4b6b_local">Local 4b6b Encoding</string>
    <string name="medtronic_pump_encoding_4b6b_rileylink">RileyLink 4b6b Encoding</string>
    <string name="rileylink_mac_address">RileyLink MAC Address</string>
    <string name="rileylink_scanner_selected_device">Selected</string>
    <string name="rileylink_scanner_scan">Scan</string>
    <string name="rileylink_scanner_title">RileyLink Scan</string>
    <string name="rileylink_scanner_scan_menu">Scan for RileyLink</string>
    <string name="medtronic_custom_action_wake_and_tune">Wake and Tune Up</string>

    <!-- RL Status Page -->
    <string name="rileylink_settings_tab1">Settings</string>
    <string name="rileylink_settings_tab2">History</string>
    <string name="rileylink_settings_tab3">Device</string>
    <string name="rileylink_status">RileyLink Status</string>
    <string name="medtronic_pump_status">Pump Status</string>
    <string name="rileylink_settings_title">RileyLink Settings</string>
    <string name="title_activity_rileylink_settings">RileyLink Settings</string>
    <string name="rileylink_title">RileyLink</string>
    <string name="rileylink_configured_address">Configured Address</string>
    <string name="rileylink_connected_device">Connected Device</string>
    <string name="rileylink_connection_status">Connection Status</string>
    <string name="rileylink_connection_error">Connection Error</string>
    <string name="rileylink_device">Device</string>
    <string name="rileylink_device_type">Device Type</string>
    <string name="rileylink_device_model">Device Model</string>
    <string name="rileylink_last_used_frequency">Last used frequency</string>
    <string name="rileylink_last_device_contact">Last device contact</string>

    <!-- RL State -->
    <string name="rileylink_state_bt_init">Bluetooth Initializing…</string>
    <string name="rileylink_state_bt_error">Bluetooth Error</string>
    <string name="rileylink_state_bt_ready">Bluetooth Ready</string>
    <string name="rileylink_state_not_started">Not Started</string>
    <string name="rileylink_state_rl_init">RileyLink Initialization…</string>
    <string name="rileylink_state_rl_error">RileyLink Error</string>
    <string name="rileylink_state_pc_tune_up">Tunning up RileyLink and Pump</string>
    <string name="rileylink_state_pc_error">Problem connecting to Pump</string>
    <string name="rileylink_state_connected">Connected</string>

    <!-- RL Errors -->
    <string name="rileylink_error_not_rl">Device is not RileyLink</string>
    <string name="rileylink_error_unreachable">RileyLink unreachable</string>
    <string name="rileylink_error_bt_disabled">Bluetooth disabled</string>
    <string name="rileylink_error_no_bt_adapter">No Bluetooth Adapter</string>
    <string name="rileylink_error_tuneup_failed">TuneUp Failed</string>
    <string name="rileylink_error_pump_unreachable">Pump unreachable</string>
    <string name="rileylink_error_pod_unreachable">Pod unreachable</string>
    <string name="rileylink_error_address_not_set_short">Not set</string>

    <!-- RL Target Device -->
    <string name="rileylink_target_device_medtronic">Medtronic Pump</string>
    <string name="rileylink_target_device_omnipod">Omnipod</string>

    <!-- MDT Errors -->
    <string name="medtronic_errors">Errors</string>
    <string name="medtronic_error_serial_not_set">Serial # not set.</string>
    <string name="medtronic_error_serial_invalid">Serial # invalid.</string>
    <string name="medtronic_error_pump_type_not_set">Pump Type not set.</string>
    <string name="medtronic_error_pump_type_invalid">Pump Type unsupported.</string>
    <string name="medtronic_error_pump_frequency_not_set">Pump Frequency not set.</string>
    <string name="medtronic_error_pump_frequency_invalid">Pump Frequency unsupported.</string>
    <string name="medtronic_error_rileylink_address_invalid">RileyLink Address invalid.</string>
    <string name="medtronic_error_pump_type_set_differs_from_detected">Pump type detected is not the same as configured type.</string>

    <string name="medtronic_error_pump_basal_profiles_not_enabled">Basal profiles are not enabled on pump.</string>
    <string name="medtronic_error_pump_incorrect_basal_profile_selected">Basal profile set on pump is incorrect (must be STD).</string>
    <string name="medtronic_error_pump_wrong_tbr_type_set">Wrong TBR type set on pump (must be Absolute).</string>
    <string name="medtronic_error_pump_wrong_max_bolus_set" formatted="false">Wrong Max Bolus set on Pump (must be %.2f).</string>
    <string name="medtronic_error_pump_wrong_max_basal_set" formatted="false">Wrong Max Basal set on Pump (must be %.2f).</string>
    <string name="xxx">xxx</string>

    <!-- MDT History -->
    <string name="medtronic_history_group_basal">Basals</string>
    <string name="medtronic_history_group_configuration">Configurations</string>
    <string name="medtronic_history_group_notification">Notifications</string>
    <string name="medtronic_history_group_statistic">Statistics</string>
    <string name="medtronic_history_group_unknown">Unknowns</string>
    <string name="medtronic_history_group_all">All</string>


    <!-- MDT Pump Status -->
    <string name="medtronic_pump_status_never_contacted">Never contacted</string>
    <string name="medtronic_pump_status_waking_up">Waking up</string>
    <string name="medtronic_pump_status_error_comm">Error with communication</string>
    <string name="medtronic_pump_status_timeout_comm">Timeout on communication</string>
    <string name="medtronic_pump_status_problem_contacting">Problem contacting Pump</string>
    <string name="medtronic_pump_status_pump_unreachable">Pump unreachable</string>
    <string name="medtronic_pump_status_invalid_config">Invalid configuration</string>
    <string name="medtronic_pump_status_active">Active</string>
    <string name="medtronic_pump_status_sleeping">Sleeping</string>

    <!-- <string name="medtronic_cmd_profile_not_set">Remote Basal profile setting is not supported. Please modify Basal profile on your pump manually.</string> -->
    <string name="medtronic_cmd_cancel_bolus_not_supported">You cancelled Bolus, after it was already sent to Pump. Since Medtronic Pumps don&#44;t support cancel, you need to get Pump and put it into Suspend mode and then do Resume. Application will pick up changes, on next update.</string>
    <string name="medtronic_cmd_cant_read_tbr">Could not read current TBR.</string>
    <string name="medtronic_cmd_cant_cancel_tbr_stop_op">Could not cancel current TBR. Stopping operation.</string>
    <string name="medtronic_cmd_set_profile_pattern_overflow">Profile set failed, because following patterns, have too big basal rate: %1$s</string>
    <string name="medtronic_cmd_bolus_could_not_be_delivered">Bolus could not be delivered.</string>
    <string name="medtronic_cmd_tbr_could_not_be_delivered">TBR could not be set.</string>
    <string name="medtronic_cmd_cant_cancel_tbr">Could not cancel current TBR.</string>
    <string name="medtronic_cmd_basal_profile_could_not_be_set">Basal profile could not be set.</string>
    <string name="medtronic_cmd_basal_profile_not_set_is_same">Basal profile is the same, so it will not be set again.</string>

    <string name="medtronic_cmd_desc_get_history">Get History - Page %1$d (%2$d/16)</string>
    <string name="medtronic_cmd_desc_get_history_request">Get History - Page %1$d</string>
    <string name="medtronic_cmd_desc_get_history_base">Get History - Page %1$d</string>
    <string name="medtronic_cmd_desc_get_time">Get Pump Time</string>
    <string name="medtronic_cmd_desc_get_settings">Get Settings</string>
    <string name="medtronic_cmd_desc_get_model">Get Pump Model</string>
    <string name="medtronic_cmd_desc_get_basal_profile">Get Basal Profile</string>
    <string name="medtronic_cmd_desc_set_basal_profile">Set Basal Profile</string>
    <string name="medtronic_cmd_desc_get_tbr">Get Temporary Basal</string>
    <string name="medtronic_cmd_desc_set_tbr">Set Temporary Basal</string>
    <string name="medtronic_cmd_desc_set_bolus">Set Bolus</string>


    <string name="pump_no_connection_h">No connection for %1$d hour(s) %2$d min</string>
    <string name="pump_no_connection_d">No connection for %1$d day(s) %2$d hours</string>

=======
    <string name="profile_total">== ∑  %1$s U</string>
    <string name="profile_ins_units_per_hout">U/h</string>
    <string name="profile_carbs_per_unit">g/U</string>
    <string name="profile_per_unit">/U</string>
>>>>>>> e0a592f9

    <plurals name="objective_days">
        <item quantity="one">%1$d day</item>
        <item quantity="other">%1$d days</item>
    </plurals>
    <plurals name="objective_hours">
        <item quantity="one">%1$d hour</item>
        <item quantity="other">%1$d hours</item>
    </plurals>
    <plurals name="objective_minutes">
        <item quantity="one">%1$d minute</item>
        <item quantity="other">%1$d minutes</item>
    </plurals>
</resources><|MERGE_RESOLUTION|>--- conflicted
+++ resolved
@@ -1213,8 +1213,12 @@
     <string name="loop_openmode_min_change_summary">Loop will popup new change request only if change is bigger than this value. Default value is 20%</string>
     <string name="key_short_tabtitles" translatable="false">short_tabtitles</string>
     <string name="pairfirst">Please pair your pump with your phone!</string>
-
-<<<<<<< HEAD
+    <string name="profile_total">== ∑  %1$s U</string>
+    <string name="profile_ins_units_per_hout">U/h</string>
+    <string name="profile_carbs_per_unit">g/U</string>
+    <string name="profile_per_unit">/U</string>
+
+
     <!-- Pump Abstract -->
     <string name="pump_operation_not_supported_by_pump_driver">Operation not supported by pump and/or driver.</string>
     <string name="pump_operation_not_yet_supported_by_pump">Operation not YET supported by pump.</string>
@@ -1356,12 +1360,6 @@
     <string name="pump_no_connection_h">No connection for %1$d hour(s) %2$d min</string>
     <string name="pump_no_connection_d">No connection for %1$d day(s) %2$d hours</string>
 
-=======
-    <string name="profile_total">== ∑  %1$s U</string>
-    <string name="profile_ins_units_per_hout">U/h</string>
-    <string name="profile_carbs_per_unit">g/U</string>
-    <string name="profile_per_unit">/U</string>
->>>>>>> e0a592f9
 
     <plurals name="objective_days">
         <item quantity="one">%1$d day</item>
