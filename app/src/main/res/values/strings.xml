﻿<resources>
    <string name="treatmentssafety_title">Tratments safety</string>
    <string name="treatmentssafety_maxbolus_title">Max allowed bolus [U]</string>
    <string name="treatmentssafety_maxcarbs_title">Max allowed carbs [g]</string>

    <string name="nav_preferences">Preferences</string>
    <string name="nav_refreshtreatments">Refresh treatments from NS</string>
    <string name="nav_backup">Backup</string>
    <string name="nav_test_alert">Test alarm</string>
    <string name="nav_resetdb">Reset Databases</string>
    <string name="reset_db_confirm">Do you really want to reset the databases?</string>
    <string name="nav_exit">Exit</string>
    <string name="danar_useextended_title">Use extended boluses for >200%</string>
    <string name="danar_bt_name_title">DanaR Bluetooth device</string>
    <string name="ns_sync_use_absolute_title">Always use basal absolute values</string>
    <string name="alert_dialog_storage_permission_text">Please reboot your phone or restart AndroidAPS from the System Settings \notherwise Android APS will not have logging (important to track and verify that the algorithms are working correctly)!</string>

    <string name="objectives_objective_label_string">Objective:</string>
    <string name="objectives_gate_label_string">Gate:</string>
    <string name="objectives_button_start">Start</string>
    <string name="objectives_button_verify">Verify</string>
    <string name="nsprofileview_units_label">Units</string>
    <string name="nsprofileview_dia_label">DIA</string>
    <string name="nsprofileview_activeprofile_label">Active profile</string>
    <string name="nsprofileview_ic_label">IC</string>
    <string name="nsprofileview_isf_label">ISF</string>
    <string name="nsprofileview_basal_label">Basal</string>
    <string name="nsprofileview_target_label">Target</string>
    <string name="noprofileset">NO PROFILE SET</string>
    <string name="treatments_insulin_label_string">Insulin:</string>
    <string name="treatments_carbs_label_string">Carbs:</string>
    <string name="treatments_iob_label_string">IOB:</string>
    <string name="sms_iob">IOB:</string>
    <string name="treatments_activity_string">Activity:</string>
    <string name="treatments_iobtotal_label_string">Total IOB:</string>
    <string name="treatments_iobactivitytotal_label_string">Total IOB activity:</string>
    <string name="tempbasals_realduration_label_string">Dur:</string>
    <string name="tempbasals_netratio_label_string">Ratio:</string>
    <string name="tempbasals_netinsulin_label_string">Ins:</string>
    <string name="tempbasals_iob_label_string">IOB:</string>
    <string name="tempbasals_iobtotal_label_string">Total IOB:</string>
    <string name="treatments_newtreatment_insulinamount_label">Insulin</string>
    <string name="treatments_newtreatment_carbsamount_label">Carbs</string>
    <string name="treatments_wizard_bg_label">BG</string>
    <string name="treatments_wizard_tt_label">TT</string>
    <string name="treatments_wizard_carbs_label">Carbs</string>
    <string name="treatments_wizard_correction_label">Corr</string>
    <string name="treatments_wizard_unit_label">U</string>
    <string name="treatments_wizard_bolusiob_label">Bolus IOB</string>
    <string name="treatments_wizard_total_label">TOTAL</string>
    <string name="openapsma_run">Run now</string>
    <string name="vitualpump_label">VIRTUAL PUMP</string>
    <string name="pump_basebasalrate_label">Base basal rate</string>
    <string name="pump_tempbasal_label">Temp basal</string>
    <string name="virtualpump_extendedbolus_label">Extended bolus</string>
    <string name="pump_battery_label">Battery</string>
    <string name="pump_reservoir_label">Reservoir</string>
    <string name="virtualpump_resultok">OK</string>
    <string name="virtualpump_sqlerror">SQL Error</string>
    <string name="openapsma_lastrun_label">Last run</string>
    <string name="openapsma_inputparameters_label">Input parameters</string>
    <string name="openapsma_glucosestatus_label">Glucose status</string>
    <string name="openapsma_currenttemp_label">Current temp</string>
    <string name="openapsma_iobdata_label">IOB data</string>
    <string name="openapsma_profile_label">Profile</string>
    <string name="openapsma_mealdata_label">Meal data</string>
    <string name="result">Result</string>
    <string name="openapsma_noglucosedata">No glucose data available</string>
    <string name="openapsma_noprofile">No profile available</string>
    <string name="openapsma_nopump">No pump available</string>
    <string name="nochangerequested">No change requested</string>
    <string name="openapsma_request_label">Request</string>
    <string name="rate">Rate</string>
    <string name="duration">Duration</string>
    <string name="reason">Reason</string>
    <string name="glucose">Glucose</string>
    <string name="delta">Delta</string>
    <string name="sms_delta">Delta:</string>
    <string name="avgdelta">Avg. delta</string>

    <string name="configbuilder">Config Builder</string>
    <string name="objectives">Objectives</string>
    <string name="openapsma">OpenAPS MA</string>
    <string name="overview">Overview</string>
    <string name="profileviewer">NS Profile</string>
    <string name="simpleprofile">Simple profile</string>
    <string name="tempbasal">TempBasal</string>
    <string name="treatments">Treatments</string>
    <string name="virtualpump">Virtual Pump</string>
    <string name="careportal">Careportal</string>


    <string name="configbuilder_pump">Pump</string>
    <string name="configbuilder_treatments">Treatments</string>
    <string name="configbuilder_tempbasals">Temp Basals</string>
    <string name="configbuilder_profile">Profile</string>
    <string name="configbuilder_aps">APS</string>
    <string name="configbuilder_general">General</string>
    <string name="days">days</string>
    <string name="objectives_minimalduration">Minimal duration</string>
    <string name="configbuilder_constraints">Constraints</string>

    <string name="loop">Loop</string>
    <string name="configbuilder_loop">Loop</string>
    <string name="loop_aps_label">APS</string>
    <string name="loop_constraintsprocessed_label">After processed constraints</string>
    <string name="loop_setbypump_label">Set by pump</string>
    <string name="openapsma_lastenact_label">Last enacted</string>
    <string name="ok">OK</string>
    <string name="cancel">Cancel</string>
    <string name="noapsselected">NO APS SELECTED OR PROVIDED RESULT</string>
    <string name="safety">Safety</string>
    <string name="openapsma_disabled">Plugin is disabled</string>
    <string name="constraints_violation">Constraints violation</string>
    <string name="treatmentdeliveryerror">Bolus delivery error</string>
    <string name="tempbasaldeliveryerror">Tempbasal delivery error</string>
    <string name="overview_newtempbasal_basalpercent">Basal value [%]</string>
    <string name="overview_newtempbasal_percent_label">% (100% = current)</string>
    <string name="setbasalquestion">Accept new temp basal:</string>
    <string name="overview_treatment_label">Treatment</string>
    <string name="overview_calculator_label">Calculator</string>
    <string name="constraintapllied">Constraint applied!</string>
    <string name="confirmation">Confirmation</string>
    <string name="entertreatmentquestion">Enter new treatment:</string>
    <string name="bolus">Bolus</string>
    <string name="sms_bolus">Bolus:</string>
    <string name="basal">Basal</string>
    <string name="sms_basal">Basal:</string>
    <string name="carbs">Carbs</string>
    <string name="changeyourinput">Change your input!</string>
    <string name="setextendedbolusquestion">Set new extended bolus:</string>
    <string name="configbuilder_bgsource">BG Source</string>
    <string name="xdrip">xDrip</string>
    <string name="nsclient">NSClient</string>
    <string name="apsmode_title">APS Mode</string>

    <string name="closedloop">Closed Loop</string>
    <string name="openloop">Open Loop</string>
    <string name="disabledloop">Loop Disabled</string>
    <string name="disableloop">Disable loop</string>
    <string name="enableloop">Enable loop</string>

    <string name="openloop_newsuggestion">New suggestion available</string>
    <string name="unsupportedclientver">Unsupported version of NSClient</string>
    <string name="unsupportednsversion">Unsupported version of Nightscout</string>
    <string name="nsclientnotinstalled">NSClient not installed. Record lost!</string>
    <string name="objectives_bgavailableinns">BG available in NS</string>
    <string name="objectives_pumpstatusavailableinns">Pump status available in NS</string>
    <string name="objectives_manualenacts">Manual enacts</string>
    <string name="loopdisabled">LOOP DISABLED BY CONSTRAINTS</string>
    <string name="cs_lang">Czech</string>
    <string name="en_lang">English</string>
    <string name="treatments_wizard_basaliob_label">Basal IOB</string>
    <string name="bolusconstraintapplied">Bolus constraint applied</string>
    <string name="carbsconstraintapplied">Carbs constraint applied</string>
    <string name="careportal_bgcheck">BG Check</string>
    <string name="careportal_announcement">Announcement</string>
    <string name="careportal_note">Note</string>
    <string name="careportal_question">Question</string>
    <string name="careportal_exercise">Exercise</string>
    <string name="careportal_pumpsitechange">Pump Site Change</string>
    <string name="careportal_cgmsensorinsert">CGM Sensor Insert</string>
    <string name="careportal_cgmsensorstart">CGM Sensor Start</string>
    <string name="careportal_insulincartridgechange">Insulin Cartridge Change</string>
    <string name="careportal_profileswitch">Profile Switch</string>
    <string name="careportal_snackbolus">Snack Bolus</string>
    <string name="careportal_mealbolus">Meal Bolus</string>
    <string name="careportal_correctionbolus">Correction Bolus</string>
    <string name="careportal_combobolus">Combo Bolus</string>
    <string name="careportal_tempbasalstart">Temp Basal Start</string>
    <string name="careportal_tempbasalend">Temp Basal End</string>
    <string name="careportal_carbscorrection">Carbs correction</string>
    <string name="careportal_openapsoffline">OpenAPS Offline</string>

    <string name="careportal_newnstreatment_eventtype">Event type</string>
    <string name="careportal_newnstreatment_other">Other</string>
    <string name="careportal_newnstreatment_meter">Meter</string>
    <string name="careportal_newnstreatment_sensor">Sensor</string>
    <string name="careportal_newnstreatment_carbs_label">Carbs</string>
    <string name="careportal_newnstreatment_insulin_label">Insulin</string>
    <string name="careportal_newnstreatment_carbtime_label">Carb time</string>
    <string name="careportal_newnstreatment_split_label">Split</string>
    <string name="careportal_newnstreatment_duration_label">Duration</string>
    <string name="careportal_newnstreatment_percent_label">Percent</string>
    <string name="careportal_newnstreatment_absolute_label">Absolute</string>
    <string name="careportal_newnstreatment_notes_label">Notes</string>
    <string name="careportal_newnstreatment_eventtime_label">Event time</string>
    <string name="careportal_newnstreatment_profile_label">Profile</string>
    <string name="careportal_newnstreatment_enteredby_title">Entered By</string>
    <string name="careportal_newnstreatment_glucosetype">Glucose type</string>
    <string name="noprofile">No profile loaded from NS yet</string>
    <string name="overview_tempbasal_button">TempBasal</string>
    <string name="overview_extendedbolus_button">Extended Bolus</string>
    <string name="configbuilder_nightscoutversion_label">Nightscout version:</string>
    <string name="send">SEND</string>
    <string name="missing">Missing</string>
    <string name="enabled">Enabled</string>
    <string name="visible">Visible</string>
    <string name="up">Up</string>
    <string name="exported">Preferences exported</string>
    <string name="export_to">Export settings to</string>
    <string name="import_from">Import settings from</string>
    <string name="setting_imported">Settings imported</string>
    <string name="filenotfound">File not found</string>
    <string name="nav_export">Export settings</string>
    <string name="nav_import">Import settings</string>
    <string name="nl_lang">Dutch</string>
    <string name="de_lang">German</string>
    <string name="es_lang">Spanish</string>
    <string name="el_lang">Greek</string>
    <string name="it_lang">Italian</string>
    <string name="ro_lang">Romanian</string>
    <string name="ru_lang">Russian</string>
    <string name="sv_lang">Swedish</string>
    <string name="fr_lang">French</string>
    <string name="zh_lang">Chinese</string>
    <string name="openapsma_maxbasal_title">Max U/hr a Temp Basal can be set to</string>
    <string name="openapsma_maxbasal_summary">This value is called max basal in OpenAPS context</string>
    <string name="openapsma_maxiob_title">Maximum basal IOB OpenAPS can deliver [U]</string>
    <string name="openapsma_maxiob_summary">This value is called Max IOB in OpenAPS context\nThis will default to zero. After several days or weeks, depending on your comfort level, you may choose to adjust this number.</string>
    <string name="bg_lang">Bulgarian</string>
    <string name="dismiss">DISMISS</string>
    <string name="language">Language</string>

    <string name="danarpump">DanaR</string>
    <string name="connecting">Connecting</string>
    <string name="connected">Connected</string>
    <string name="disconnected">Disconnected</string>
    <string name="danar_pump_settings">DanaR pump settings</string>
    <string name="nightscout">Nightscout</string>
    <string name="end_user_license_agreement">End User License Agreement</string>
    <string name="end_user_license_agreement_text">MUST NOT BE USED TO MAKE MEDICAL DECISIONS. THERE IS NO WARRANTY FOR THE PROGRAM, TO THE EXTENT PERMITTED BY APPLICABLE LAW. EXCEPT WHEN OTHERWISE STATED IN WRITING THE COPYRIGHT HOLDERS AND/OR OTHER PARTIES PROVIDE THE PROGRAM “AS IS” WITHOUT WARRANTY OF ANY KIND, EITHER EXPRESSED OR IMPLIED, INCLUDING, BUT NOT LIMITED TO, THE IMPLIED WARRANTIES OF MERCHANTABILITY AND FITNESS FOR A PARTICULAR PURPOSE. THE ENTIRE RISK AS TO THE QUALITY AND PERFORMANCE OF THE PROGRAM IS WITH YOU. SHOULD THE PROGRAM PROVE DEFECTIVE, YOU ASSUME THE COST OF ALL NECESSARY SERVICING, REPAIR OR CORRECTION.</string>
    <string name="end_user_license_agreement_i_understand">I UNDERSTAND AND AGREE</string>
    <string name="save">Save</string>
    <string name="nobtadapter">No bluetooth adapter found</string>
    <string name="devicenotfound">Selected device not found</string>
    <string name="connectionerror">Pump connection error</string>
    <string name="danar_iob_label">Pump IOB</string>
    <string name="danar_dailyunits">Daily units</string>
    <string name="pump_lastbolus_label">Last bolus</string>
    <string name="hoursago">h ago</string>
    <string name="danar_invalidinput">Invalid input data</string>
    <string name="danar_valuenotsetproperly">Value not set properly</string>
    <string name="reloadprofile">Reload profile</string>
    <string name="danar_viewprofile">View profile</string>
    <string name="enacted">Enacted</string>
    <string name="comment">Comment</string>
    <string name="success">Success</string>
    <string name="percent">Percent</string>
    <string name="absolute">Absolute</string>
    <string name="canceltemp">Cancel temp basal</string>
    <string name="smscommunicator">SMS Communicator</string>
    <string name="waitingforpumpresult">Waiting for result</string>
    <string name="smscommunicator_allowednumbers">Allowed phone numbers</string>
    <string name="smscommunicator_allowednumbers_summary">+XXXXXXXXXX;+YYYYYYYYYY</string>
    <string name="smscommunicator_bolusreplywithcode" formatted="false">To deliver bolus %.2fU reply with code %s</string>
    <string name="smscommunicator_calibrationreplywithcode" formatted="false">To send calibration %.2f reply with code %s</string>
    <string name="smscommunicator_bolusfailed">Bolus failed</string>
    <string name="bolusdelivered" formatted="false">Bolus %.2fU delivered successfully</string>
    <string name="bolusrequested" formatted="false">Going to deliver %.2fU</string>
    <string name="smscommunicator_bolusdelivered" formatted="false">Bolus %.2fU delivered successfully</string>
    <string name="bolusdelivering" formatted="false">Delivering %.2fU</string>
    <string name="smscommunicator_remotecommandsallowed">Allow remote commands via SMS</string>
    <string name="smscommunicator_remotebolusnotallowed">Remote bolus not allowed</string>
    <string name="glucosetype_finger">Finger</string>
    <string name="glucosetype_sensor">Sensor</string>
    <string name="manual">Manual</string>
    <string name="careportal_temporarytarget">Temporary Target</string>
    <string name="careportal_temporarytargetcancel">Temporary Target Cancel</string>
    <string name="danarprofile">DanaR profile settings</string>
    <string name="danarprofile_dia">DIA [h]</string>
    <string name="danarprofile_dia_summary">Duration of Insulin Activity</string>
    <string name="failedupdatebasalprofile">Failed to update basal profile</string>
    <string name="danar_historyreload">Reload</string>
    <string name="uploading">Uploading</string>
    <string name="danar_ebolus">E bolus</string>
    <string name="danar_dsbolus">DS bolus</string>
    <string name="danar_debolus">DE bolus</string>
    <string name="danar_error">error</string>
    <string name="danar_refill">refill</string>
    <string name="danar_basalhour">basal hour</string>
    <string name="danar_glucose">glucose</string>
    <string name="danar_carbohydrate">carbohydrate</string>
    <string name="danar_alarm">alarm</string>
    <string name="danar_totaluploaded" formatted="false">Total %d records uploaded</string>
    <string name="danar_sbolus">S bolus</string>
    <string name="danar_history_alarm">Alarms</string>
    <string name="danar_history_basalhours">Basal Hours</string>
    <string name="danar_history_bolus">Boluses</string>
    <string name="danar_history_carbohydrates">Carbohydrates</string>
    <string name="danar_history_dailyinsulin">Daily insulin</string>
    <string name="danar_history_errors">Errors</string>
    <string name="danar_history_glucose">Glucose</string>
    <string name="danar_history_refill">Refill</string>
    <string name="danar_history_syspend">Suspend</string>
    <string name="danar_history_connectingfor" formatted="false">Connecting for %d s</string>
    <string name="danar_password_title">Pump password</string>
    <string name="wrongpumppassword">Wrong pump password!</string>
    <string name="pumpbusy">Pump is busy</string>
    <string name="overview_bolusprogress_delivered">Delivered</string>
    <string name="overview_bolusprogress_stoped">Stopped</string>
    <string name="occlusion">Occlusion</string>
    <string name="overview_bolusprogress_stop">Stop</string>
    <string name="overview_bolusprogress_stoppressed">STOP PRESSED</string>
    <string name="waitingforpump">Waiting for pump</string>
    <string name="waitingforpumpclicktorefresh">Waiting for pump. Click to refresh.</string>
    <string name="overview_bolusprogress_goingtodeliver" formatted="false">Going to deliver %.2fU</string>
    <string name="objectives_0_objective">Setting up visualization and monitoring, and analyzing basals and ratios</string>
    <string name="objectives_0_gate">Verify that BG is available in Nightscout, and pump insulin data is being uploaded</string>
    <string name="objectives_1_objective">Starting on an open loop</string>
    <string name="objectives_1_gate">Run in Open Loop mode for a few days, and manually enact lots of temp basals</string>
    <string name="objectives_2_objective">Understanding your open loop, including its temp basal recommendations</string>
    <string name="objectives_2_gate">Based on that experience, decide what max basal should be, and set it on the pump and preferences</string>
    <string name="objectives_3_objective">Starting to close the loop with Low Glucose Suspend</string>
    <string name="objectives_3_gate">Run in closed loop with max IOB = 0 for a few days without too many LGS events</string>
    <string name="objectives_4_objective">Tuning the closed loop, raising max IOB above 0 and gradually lowering BG targets</string>
    <string name="objectives_4_gate">Run for a few days, and at least one night with no low BG alarms, before dropping BG</string>
    <string name="objectives_5_objective">Adjust basals and ratios if needed, and then enable auto-sens</string>
    <string name="objectives_5_gate">1 week successful daytime looping with regular carb entry</string>
    <string name="objectives_6_objective">Enabling additional features for daytime use, such as advanced meal assist</string>
    <string name="objectives_7_objective">Enabling additional features for daytime use, such as SMB</string>
    <string name="youareonallowedlimit">You reached allowed limit</string>
    <string name="noprofileselected">No profile selected</string>
    <string name="smscommunicator_loophasbeendisabled">Loop has been disabled</string>
    <string name="smscommunicator_loophasbeenenabled">Loop has been enabled</string>
    <string name="smscommunicator_loopisdisabled">Loop is disabled</string>
    <string name="smscommunicator_loopisenabled">Loop is enabled</string>
    <string name="valuelimitedto" formatted="false">%.2f limited to %.2f</string>
    <string name="valueoutofrange" formatted="false">Value %s is out of hard limits</string>
    <string name="smscommunicator_remotebasalnotallowed">Remote basal setting is not allowed</string>
    <string name="smscommunicator_remotecommandnotallowed">Remote command is not allowed</string>
    <string name="smscommunicator_basalreplywithcode" formatted="false">To start basal %.2fU/h reply with code %s</string>
    <string name="smscommunicator_suspendreplywithcode" formatted="false">To suspend loop for %d minutes reply with code %s</string>
    <string name="smscommunicator_tempbasalset" formatted="false">Temp basal %.2fU/h for %d min started successfully</string>
    <string name="smscommunicator_tempbasalfailed">Temp basal start failed</string>
    <string name="smscommunicator_basalstopreplywithcode" formatted="false">To stop temp basal reply with code %s</string>
    <string name="smscommunicator_tempbasalcanceled">Temp basal canceled</string>
    <string name="smscommunicator_tempbasalcancelfailed">Canceling temp basal failed</string>
    <string name="smscommunicator_unknowncommand">Uknown command or wrong reply</string>

    <string name="quickwizard">QuickWizard</string>
    <string name="quickwizardsettings">QuickWizard settings</string>
    <string name="overview_editquickwizard_buttontext">Button text:</string>
    <string name="overview_editquickwizard_carbs">Carbs:</string>
    <string name="overview_editquickwizard_valid">Valid:</string>
    <string name="overview_editquickwizardlistactivity_add">Add</string>
    <string name="overview_quickwizard_item_edit_button">Edit</string>
    <string name="overview_quickwizard_item_remove_button">Remove</string>
    <string name="mealbolus">Meal</string>
    <string name="correctionbous">Corr</string>
    <string name="ko_lang">Korean</string>
    <string name="actions">Actions</string>
    <string name="androidaps_start">AndroidAPS started</string>
    <string name="ns_upload_only">NS upload only (disabled sync)</string>
    <string name="ns_upload_only_summary">NS upload only. Not effective on SGV unless a local source like xDrip is selected. Not effective on Profiles while NS-Profiles is used.</string>
    <string name="pumpNotInitialized">Pump not initialized!</string>
    <string name="pumpNotInitializedProfileNotSet">Pump not initialized, profile not set!</string>
    <string name="primefill">Prime/Fill</string>
    <string name="fillwarning">Please make sure the amount matches the specification of your infusion set!</string>
    <string name="othersettings_title">Other</string>
    <string name="fillbolus_title">Fill/Prime standard insulin amounts.</string>
    <string name="button1">Button 1</string>
    <string name="button2">Button 2</string>
    <string name="button3">Button 3</string>
    <string name="percentagefactor_hint">Percentage factor by which the base profile will be multiplied.</string>
    <string name="timeshift_hint">Time in hours by which the profile will be shifted round robin.</string>
    <string name="units">Units:</string>
    <string name="mgdl">mg/dl</string>
    <string name="mmol">mmol/l</string>
    <string name="dia">DIA:</string>
    <string name="target_range">Target range:</string>
    <string name="edit_base_basal">Edit Base-Basal:</string>
    <string name="edit_base_isf">Edit Base-ISF:</string>
    <string name="edit_base_ic">Edit Base-IC:</string>
    <string name="base_profile_label">Base Profile:</string>
    <string name="prefs_range_title">Range for Visualization</string>
    <string name="prefs_range_summary">High and low mark for the charts in Overview and Smartwatch</string>
    <string name="low_mark">LOW mark</string>
    <string name="high_mark">HIGH mark</string>
    <string name="wear">Wear</string>
    <string name="resend_all_data">Resend All Data</string>
    <string name="open_settings_on_wear">Open Settings on Wear</string>
    <string name="pumperror">Pump Error</string>
    <string name="lowbattery">Low Battery</string>
    <string name="pumpshutdown">Pump Shutdown</string>
    <string name="batterydischarged">Pump Battery Discharged</string>
    <string name="danarkoreanpump">DanaR Korean</string>
    <string name="basal_rate">Basal rate:</string>
    <string name="profile_set_failed">Setting of basal profile failed</string>
    <string name="profile_set_ok">Basal profile in pump updated</string>
    <string name="danar_disableeasymode">Disable EasyUI mode in pump</string>
    <string name="danar_enableextendedbolus">Enable extended boluses on pump</string>
    <string name="danar_switchtouhmode">Change mode from U/d to U/h on pump</string>
    <string name="basalvaluebelowminimum">Basal value below minimum. Profile not set!</string>
    <string name="sms_actualbg">BG:</string>
    <string name="sms_lastbg">Last BG:</string>
    <string name="mdi">MDI</string>
    <string name="MM640g">MM640g</string>
    <string name="ongoingnotificaction">Ongoing Notification</string>
    <string name="old_data">OLD DATA</string>
    <string name="minago">%d min ago</string>
    <string name="sms_minago">%dmin ago</string>
    <string name="localprofile">Local Profile</string>
    <string name="openapsama">OpenAPS AMA</string>
    <string name="short_avgdelta">Short avg. delta</string>
    <string name="long_avgdelta">Long avg. delta</string>
    <string name="array_of_elements">Array of %d elements.\nActual value:</string>
    <string name="openapsma_autosensdata_label">Autosens data</string>
    <string name="openapsma_scriptdebugdata_label">Script debug</string>
    <string name="openapsama_useautosens">Use AMA autosens feature</string>
    <string name="refresheventsfromnightscout">Refresh events from NS</string>
    <string name="eatingsoon">Eating Soon</string>
    <string name="activity">Activity</string>
    <string name="removerecord">Remove record:</string>
    <string name="danar_stats">DanaR Stats</string>
    <string name="danar_stats_cumulative_tdd">Cumulative TDD</string>
    <string name="danar_stats_expweight">Exponentially Weighted TDD</string>
    <string name="danar_stats_basalrate">Basal</string>
    <string name="danar_stats_bolus">Bolus</string>
    <string name="danar_stats_tdd">TDD</string>
    <string name="danar_stats_date">Date</string>
    <string name="danar_stats_ratio">Ratio</string>
    <string name="danar_stats_amount_days"># Days</string>
    <string name="danar_stats_weight">Weight</string>
    <string name="danar_stats_warning_Message">Possibly inaccurate if using boluses for priming/filling!</string>
    <string name="danar_stats_olddata_Message">Old Data Please Press "RELOAD"</string>
    <string name="danar_stats_tbb">Total Base Basal</string>
    <string name="danar_stats_tbb2">TBB * 2</string>
    <string name="initializing">Initializing ...</string>
    <string name="actions_shortname">ACT</string>
    <string name="configbuilder_shortname">CONF</string>
    <string name="loop_shortname">LOOP</string>
    <string name="simpleprofile_shortname">SP</string>
    <string name="oaps_shortname">OAPS</string>
    <string name="temptargetrange_shortname">TT</string>
    <string name="localprofile_shortname">LP</string>
    <string name="danarpump_shortname">DANA</string>
    <string name="tempbasals_shortname">TB</string>
    <string name="overview_shortname">HOME</string>
    <string name="virtualpump_shortname">VPUMP</string>
    <string name="profileviewer_shortname">NSPROFILE</string>
    <string name="treatments_shortname">TREAT</string>
    <string name="careportal_shortname">CP</string>
    <string name="objectives_shortname">OBJ</string>
    <string name="wear_shortname">WEAR</string>
    <string name="smscommunicator_shortname">SMS</string>
    <string name="short_tabtitles">Shorten tab titles</string>
    <string name="prefs_delta_title">Delta Settings</string>
    <string name="always_use_shortavg">Always use short average delta instead of simple delta</string>
    <string name="always_use_shortavg_summary">Useful when data from unfiltered sources like xDrip gets noisy.</string>
    <string name="advancedsettings_title">Advanced Settings</string>
    <string name="danar_model" formatted="false">Model: %02X Protocol: %02X Code: %02X</string>
    <string name="profile">Profile</string>
    <string name="openapsama_max_daily_safety_multiplier" translatable="false">max_daily_safety_multiplier</string>
    <string name="openapsama_max_daily_safety_multiplier_summary">Default value: 3 This is a key OpenAPS safety cap. What this does is limit your basals to be 3x (in this people) your biggest basal rate. You likely will not need to change this, but you should be aware that’s what is discussed about “3x max daily; 4x current” for safety caps.</string>
    <string name="openapsama_current_basal_safety_multiplier" translatable="false">current_basal_safety_multiplier</string>
    <string name="openapsama_current_basal_safety_multiplier_summary">Default value: 4 This is the other half of the key OpenAPS safety caps, and the other half of “3x max daily; 4x current” of the safety caps. This means your basal, regardless of max basal set on your pump, cannot be any higher than this number times the current level of your basal. This is to prevent people from getting into dangerous territory by setting excessively high max basals before understanding how the algorithm works. Again, the default is 4x; most people will never need to adjust this and are instead more likely to need to adjust other settings if they feel like they are “running into” this safety cap.</string>
    <string name="openapsama_autosens_max" translatable="false">autosens_max</string>
    <string name="openapsama_autosens_max_summary">Default value: 1.2\nThis is a multiplier cap for autosens (and soon autotune) to set a 20% max limit on how high the autosens ratio can be, which in turn determines how high autosens can adjust basals, how low it can adjust ISF, and how low it can set the BG target.</string>
    <string name="openapsama_autosens_min" translatable="false">autosens_min</string>
    <string name="openapsama_autosens_min_summary">Default value: 0.7\nThe other side of the autosens safety limits, putting a cap on how low autosens can adjust basals, and how high it can adjust ISF and BG targets.</string>
    <string name="openapsama_autosens_adjusttargets" translatable="false">autosens_adjust_targets</string>
    <string name="openapsama_autosens_adjusttargets_summary">Default value: true\nThis is used to allow autosens to adjust BG targets, in addition to ISF and basals.</string>
    <string name="openapsama_bolussnooze_dia_divisor" translatable="false">bolussnooze_dia_divisor</string>
    <string name="openapsama_bolussnooze_dia_divisor_summary">Default value: 2\nBolus snooze is enacted after you do a meal bolus, so the loop won’t counteract with low temps when you’ve just eaten. The example here and default is 2; so a 3 hour DIA means that bolus snooze will be gradually phased out over 1.5 hours (3DIA/2).</string>
    <string name="openapsama_min_5m_carbimpact" translatable="false">min_5m_carbimpact</string>
    <string name="openapsama_min_5m_carbimpact_summary">Default value: 3.0 This is a setting for default carb absorption impact per 5 minutes. The default is an expected 3mg/dl/5min. This affects how fast COB are decayed, and how much carb absorption is assumed in calculating future predicted BG, when BG is falling more than expected, or not rising as much as expected.</string>
    <string name="openapsama_link_to_preferncejson_doc_txt">Attention!\nNormally you do not have to change these values below. Please CLICK HERE and READ the text and make sure you UNDERSTAND it before change any of these values.</string>
    <string name="openapsama_link_to_preferncejson_doc" translatable="false">http://openaps.readthedocs.io/en/latest/docs/walkthrough/phase-3/beyond-low-glucose-suspend.html</string>
    <string name="error_only_numeric_digits_allowed">Only numeric digits are allowed.</string>
    <string name="error_only_numeric_digits_range_allowed">Only numeric digits within the range %1$s - %2$s are allowed.</string>
    <string name="error_field_must_not_be_empty">The field must not be empty</string>
    <string name="error_phone_not_valid">Phone number not valid</string>
    <string name="smscommunicator_invalidphonennumber">Invalid SMS phone number</string>
    <string name="copy_to_clipboard">Copy To Clipboard</string>
    <string name="copied_to_clipboard">Copied to clipboard</string>
    <string name="nav_show_logcat">Show log</string>
    <string name="overview_calibration">Calibration</string>
    <string name="overview_calibration_bg_label">Calibration</string>
    <string name="send_calibration" formatted="false">Send calibration %.1f to xDrip?</string>
    <string name="xdripnotinstalled">xDrip+ not installed</string>
    <string name="calibrationsent">Calibration sent to xDrip</string>
    <string name="smscommunicator_remotecalibrationnotallowed">Remote calibration not allowed</string>
    <string name="smscommunicator_calibrationsent">Calibration sent. Receiving must be enabled in xDrip.</string>
    <string name="smscommunicator_calibrationfailed">xDrip is not receiving calibrations</string>
    <string name="dont_show_again">Don\'t show again</string>
    <string name="pumpsuspendedclicktorefresh">Pump suspended. Click to refresh state</string>
    <string name="pumpsuspended">Pump suspended</string>
    <string name="gettingpumpstatus">Getting pump status</string>
    <string name="settingtempbasal">Setting temp basal</string>
    <string name="stoppingtempbasal">Stopping temp basal</string>
    <string name="settingextendedbolus">Setting extended bolus</string>
    <string name="stoppingextendedbolus">Stopping extended bolus</string>
    <string name="updatingbasalrates">Updating basal rates</string>
    <string name="disconnecting">Disconnecting</string>
    <string name="executing">Executing</string>
    <string name="virtualpump_settings">Virtual pump settings</string>
    <string name="virtualpump_uploadstatus_title">Upload status to NS</string>
    <string name="wrongpassword">Wrong password</string>
    <string name="settings_password">Password for settings</string>
    <string name="unlock_settings">Unlock settings</string>
    <string name="approachingdailylimit">Approaching insulin daily limit</string>
    <string name="nsclientinternal">NSClient</string>
    <string name="nsclientinternal_shortname">NSCI</string>
    <string name="nsclientinternal_url">URL:</string>
    <string name="nsclientinternal_autoscroll">Autoscroll</string>
    <string name="restart">Restart</string>
    <string name="nsclientinternal_title">NSClient</string>
    <string name="nsclientinternal_url_title">Nightscout URL</string>
    <string name="nsclientinternal_url_dialogmessage">Enter Nightscout URL</string>
    <string name="nsclientinternal_secret_title">NS API secret</string>
    <string name="nsclientinternal_secret_dialogtitle">NS API secret</string>
    <string name="nsclientinternal_secret_dialogmessage">Enter NS API secret (min 12 chars)</string>
    <string name="nsclientinternal_devicename_title">Device name</string>
    <string name="nsclientinternal_devicename_dialogtitle">Enter device name</string>
    <string name="nsclientinternal_devicename_dialogmessage">It will be used for enteredBy field</string>
    <string name="deliver_now">Deliver now</string>
    <string name="clear_queue">Clear queue</string>
    <string name="show_queue">Show queue</string>
    <string name="queue">Queue:</string>
    <string name="status">Status:</string>
    <string name="paused">Paused</string>
    <string name="key_nsclientinternal_url" translatable="false">nsclientinternal_url</string>
    <string name="key_nsclientinternal_api_secret" translatable="false">nsclientinternal_api_secret</string>
    <string name="key_danar_bt_name" translatable="false">danar_bt_name</string>
    <string name="key_danar_password" translatable="false">danar_password</string>
    <string name="key_danar_useextended" translatable="false">danar_useextended</string>
    <string name="key_danar_visualizeextendedaspercentage" translatable="false">danar_visualizeextendedaspercentage"</string>
    <string name="key_danarprofile_dia" translatable="false">danarprofile_dia</string>
    <string name="clearlog">Clear log</string>
    <string name="key_nsclientinternal_autoscroll" translatable="false">nsclientinternal_autoscroll</string>
    <string name="key_nsclientinternal_paused" translatable="false">nsclientinternal_paused</string>
    <string name="nowritepermission">NSCLIENT has no write permission. Wrong API secret?</string>
    <string name="wear_settings">Wear settings</string>
    <string name="wear_detailedIOB_title">Show detailed IOB</string>
    <string name="wear_detailedIOB_summary">Break down IOB into bolus and basal IOB on the watchface</string>
    <string name="nosuccess">not successful - please check phone</string>
    <string name="notavailable">Not available</string>
    <string name="key_smscommunicator_allowednumbers" translatable="false">smscommunicator_allowednumbers</string>
    <string name="key_smscommunicator_remotecommandsallowed" translatable="false">smscommunicator_remotecommandsallowed</string>
    <string name="patientage">Patient age</string>
    <string name="child">Child</string>
    <string name="teenage">Teenage</string>
    <string name="adult">Adult</string>
    <string name="resistantadult">Insulin resistant adult</string>
    <string name="key_age" translatable="false">age</string>
    <string name="key_child" translatable="false">child</string>
    <string name="key_teenage" translatable="false">teenage</string>
    <string name="key_adult" translatable="false">adult</string>
    <string name="key_resistantadult" translatable="false">resistantadult</string>
    <string name="patientage_summary">Please select patient age to setup safety limits</string>
    <string name="key_i_understand" translatable="false">I_understand</string>
    <string name="Glimp">Glimp</string>
    <string name="batteryoptimalizationerror">Device does not appear to support battery optimization whitelisting!</string>
    <string name="pleaseallowpermission">Please Allow Permission</string>
    <string name="needwhitelisting">%s needs battery optimalization whitelisting for proper performance</string>
    <string name="loopsuspended">Loop suspended</string>
    <string name="loopsuspendedfor" formatted="false">Suspended (%d m)</string>
    <string name="loopsuperbolusfor" formatted="false">Superbolus (%d m)</string>
    <string name="loopmenu">Loop menu</string>
    <string name="suspendloopfor1h">Suspend loop for 1h</string>
    <string name="suspendloopfor2h">Suspend loop for 2h</string>
    <string name="suspendloopfor3h">Suspend loop for 3h</string>
    <string name="suspendloopfor10h">Suspend loop for 10 h</string>
    <string name="disconnectpumpfor15m">Disconnect pump for 15 min</string>
    <string name="disconnectpumpfor30m">Disconnect pump for 30 min</string>
    <string name="disconnectpumpfor1h">Disconnect pump for 1 h</string>
    <string name="disconnectpumpfor2h">Disconnect pump for 2 h</string>
    <string name="disconnectpumpfor3h">Disconnect pump for 3 h</string>
    <string name="disconnectpumpfor10h">Disconnect pump for 10 h</string>
    <string name="resume">Resume</string>
    <string name="smscommunicator_wrongduration">Wrong duration</string>
    <string name="smscommunicator_loopsuspended">Loop suspended</string>
    <string name="smscommunicator_loopresumed">Loop resumed</string>
    <string name="treatments_wizard_bgtrend_label">15min trend</string>
    <string name="treatments_wizard_cob_label">COB</string>
    <string name="superbolus">Superbolus</string>
    <string name="ns_logappstartedevent">Log app start to NS</string>
    <string name="key_ns_logappstartedevent" translatable="false">ns_logappstartedevent</string>
    <string name="key_ns_localbroadcasts" translatable="false">nsclient_localbroadcasts</string>
    <string name="restartingapp">Exiting application to apply settings.</string>
    <string name="danarv2pump">DanaRv2</string>
    <string name="configbuilder_insulin">Insulin</string>
    <string name="fastactinginsulin">Fast Acting Insulin</string>
    <string name="fastactinginsulincomment">Novorapid, Novolog, Humalog</string>
    <string name="ultrafastactinginsulincomment">Fiasp</string>
    <string name="insulin_shortname">INS</string>
    <string name="fastactinginsulinprolonged">Fast Acting Insulin Prolonged</string>
    <string name="key_usesuperbolus" translatable="false">key_usersuperbolus</string>
    <string name="enablesuperbolus">Enable superbolus in wizard</string>
    <string name="enablesuperbolus_summary">Enable superbolus functionality in wizard. Do not enable until you learn what it really does. IT MAY CAUSE INSULIN OVERDOSE IF USED BLINDLY!</string>
    <string name="iob">IOB</string>
    <string name="cob">COB</string>
    <string name="predictionshortlabel">PRE</string>
    <string name="basalshortlabel">BAS</string>
    <string name="virtualpump_firmware_label">Firmware</string>
    <string name="pump_lastconnection_label">Last connection</string>
    <string name="danar_bluetooth_status">Bluetooth status</string>
    <string name="nav_about">About</string>
    <string name="smscommunicator_missingsmspermission">Missing SMS permission</string>
    <string name="dev">DEV</string>
    <string name="xdripstatus_settings">xDrip Status (watch)</string>
    <string name="xdripstatus">xDrip Statusline (watch)</string>
    <string name="xdripstatus_shortname">xds</string>
    <string name="wear_showbgi_title">Show BGI</string>
    <string name="wear_showbgi_summary">Add BGI to status line</string>
    <string name="ns_noupload">No upload to NS</string>
    <string name="ns_noupload_summary">All data sent to NS are dropped. AAPS is connected to NS but no change in NS is done</string>
    <string name="key_ns_upload_only" translatable="false">ns_upload_only</string>
    <string name="key_ns_noupload" translatable="false">ns_noupload</string>
    <string name="basal_step">Basal Step</string>
    <string name="bolus_step">Bolus Step</string>
    <string name="extendedbolus">ExtendedBolus</string>
    <string name="temptarget">TempTarget</string>
    <string name="overview_extendedbolus_cancel_button">Cancel Extended Bolus</string>
    <string name="careportal_sensorage_label">Sensor age</string>
    <string name="careportal_canulaage_label">Canula age</string>
    <string name="careportal_insulinage_label">Insulin age</string>
    <string name="hours">hours</string>
    <string name="overview_newtempbasal_basaltype_label">Basal type</string>
    <string name="isfmissing">ISF missing in profile. Using default.</string>
    <string name="icmissing">IC missing in profile. Using default.</string>
    <string name="basalmissing">Basal missing in profile. Using default.</string>
    <string name="targetmissing">Target missing in profile. Using default.</string>
    <string name="invalidprofile">Invalid profile !!!</string>
    <string name="profileswitch">ProfileSwitch</string>
    <string name="careportal_pbage_label">Pump battery age</string>
    <string name="careportal_pumpbatterychange">Pump Battery Change</string>
    <string name="ns_alarmoptions">Alarm options</string>
    <string name="key_nsalarm_urgent_high" translatable="false">nsalarm_urgent_high</string>
    <string name="key_nsalarm_high" translatable="false">nsalarm_high</string>
    <string name="key_nsalarm_low" translatable="false">nsalarm_low</string>
    <string name="key_nsalarm_urgent_low" translatable="false">nsalarm_urgent_low</string>
    <string name="key_nsalarm_staledata" translatable="false">nsalarm_staledata</string>
    <string name="key_nsalarm_urgent_staledata" translatable="false">nsalarm_urgent_staledata</string>
    <string name="key_nsalarm_staledatavalue" translatable="false">nsalarm_staledatavalue</string>
    <string name="key_nsalarm_urgent_staledatavalue" translatable="false">nsalarm_urgent_staledatavalue</string>
    <string name="nsalarm_urgenthigh">Urgent high</string>
    <string name="nsalarm_high">High</string>
    <string name="nsalarm_low">Low</string>
    <string name="nsalarm_urgentlow">Urgent low</string>
    <string name="nsalarm_summary" formatted="false">Currently set to %f</string>
    <string name="nsalarm_staledata">Stale data</string>
    <string name="nsalarm_urgentstaledata">Urgent stale data</string>
    <string name="nsalarm_staledatavalue_label">Stale data threshold [min]</string>
    <string name="nsalarm_urgent_staledatavalue_label">Urgent stale data threshold [min]</string>
    <string name="openapsama_autosens_period">Interval for autosens [h]</string>
    <string name="openapsama_autosens_period_summary">Amount of hours in the past for sensitivity detection (carbs absorption time is excluded)</string>
    <string name="key_openapsama_autosens_period" translatable="false">openapsama_autosens_period</string>
    <string name="key_nsclient_localbroadcasts" translatable="false">nsclient_localbroadcasts</string>
    <string name="ratio_short">SEN</string>
    <string name="key_do_not_track_profile_switch" translatable="false">do_not_track_profile_switch</string>
    <string name="do_not_track_profile_switch">Ignore profile switch events</string>
    <string name="do_not_track_profile_switch_summary">All profile switch events are ignored and active profile is always used</string>
    <string name="pump">Pump</string>
    <string name="openaps">OpenAPS</string>
    <string name="device">Device</string>
    <string name="uploader">Uploader</string>
    <string name="configbuilder_sensitivity">Sensitivity detection</string>
    <string name="sensitivity_shortname">SENS</string>
    <string name="sensitivityoref0">Sensitivity Oref0</string>
    <string name="sensitivityaaps">Sensitivity AAPS</string>
    <string name="absorptionsettings_title">Absorption settings</string>
    <string name="key_absorption_maxtime" translatable="false">absorption_maxtime</string>
    <string name="absorption_maxtime_title">Meal max absorption time [h]</string>
    <string name="absorption_maxtime_summary">Time in hours where is expected all carbs from meal will be absorbed</string>
    <string name="key_rangetodisplay" translatable="false">rangetodisplay</string>
    <string name="danar_visualizeextendedaspercentage_title">Visualize extended bolus as %</string>
    <string name="careportal_sensorage_label_short">SAGE</string>
    <string name="careportal_insulinage_label_short">IAGE</string>
    <string name="careportal_canulaage_label_short">CAGE</string>
    <string name="careportal_pbage_label_short">PBAGE</string>
    <string name="openaps_short">OAPS</string>
    <string name="uploader_short">UPLD</string>
    <string name="basal_short">BAS</string>
    <string name="virtualpump_extendedbolus_label_short">EXT</string>
    <string name="lock_screen">Lock screen</string>
    <string name="lock_screen_short">Lock</string>
    <string name="sensitivity_warning">By turning on Autosense feature remember to enter all eated carbs. Otherwise carbs deviations will be identified wrong as sensitivity change !!</string>
    <string name="sensitivityweightedaverage">Sensitivity WeightedAverage</string>
    <string name="mdtp_ok">OK</string>
    <string name="mdtp_cancel">Cancel</string>
    <string name="notloadedplugins">Not all profiles loaded!</string>
    <string name="valuesnotstored">Values not stored!</string>
    <string name="wear_overviewnotifications">Overview Notifications</string>
    <string name="wear_overviewnotifications_summary">Pass the Overview Notifications through as wear confirmation messages.</string>
    <string name="combopump">Accu-Chek Combo</string>
    <string name="combopump_shortname">COMBO</string>
    <string name="ns_localbroadcasts">Enable broadcasts to other apps (like xDrip).</string>
    <string name="ns_localbroadcasts_title">Enable local Broadcasts.</string>
    <string name="careportal_activity_label">ACTIVITY &amp; FEEDBACK</string>
    <string name="careportal_carbsandbolus_label">CARBS &amp; BOLUS</string>
    <string name="careportal_cgm_label">CGM &amp; OPENAPS</string>
    <string name="careportal_pump_label">PUMP</string>
    <string name="overview_newtempbasal_basalabsolute">Basal value [U/h]</string>
    <string name="careportal_newnstreatment_duration_min_label">Duration [min]</string>
    <string name="openapssmb">OpenAPS SMB</string>
    <string name="smb_shortname">SMB</string>
<<<<<<< HEAD
    <string name="key_use_smb">use_smb</string>
    <string name="key_use_uam">use_uam</string>
=======
    <string name="key_use_smb" translatable="false">use_smb</string>
    <string name="key_use_uam" translatable="false">use_uam</string>
>>>>>>> e088b4df
    <string name="enableuam">Enable UAM</string>
    <string name="enablesmb">Enable SMB</string>
    <string name="enablesmb_summary">Use Super Micro Boluses instead of temp basal for faster action</string>
    <string name="enableuam_summary">Detection of Unannounced meals</string>
    <string name="key_insulin_oref_peak" translatable="false">insulin_oref_peak</string>
    <string name="insulin_oref_peak">IOB Curve Peak Time</string>
    <string name="insulin_peak_time">Peak Time [min]</string>
    <string name="free_peak_oref">Free-Peak Oref</string>
    <string name="rapid_acting_oref">Rapid-Acting Oref</string>
    <string name="ultrarapid_oref">Ultra-Rapid Oref</string>
    <string name="dia_too_short" formatted="false">DIA of %s too short - using %s instead!</string>
    <string name="activate_profile">ACTIVATE PROFILE</string>
    <string name="date">Date</string>
    <string name="invalid">INVALID</string>
    <string name="waitingforpairing">Waiting for pairing on pump</string>
    <string name="pairingok">Paring OK</string>
    <string name="pairingtimedout">Paring timed out</string>
    <string name="pairing">PAIRING</string>
    <string name="key_danars_pairingkey" translatable="false">danars_paring_key_</string>
    <string name="key_danars_address" translatable="false">danars_address</string>
    <string name="key_danars_name" translatable="false">danars_name</string>
    <string name="danars_nodeviceavailable">No device found so far</string>
    <string name="emptyreservoir">Empty reservoir</string>
    <string name="bloodsugarmeasurementalert">Blood sugar measurement alert</string>
    <string name="remaininsulinalert">Remaining insulin level</string>
    <string name="danarspump">DanaRS</string>
    <string name="danarspump_shortname">Dana</string>
    <string name="selectedpump">Selected pump</string>
    <string name="pairpump">Pair new pump</string>
    <string name="bolusspeed">Bolus speed</string>
    <string name="key_danars_bolusspeed" translatable="false">danars_bolusspeed</string>
    <string name="danar_setbasalstep001">Set basal step to 0.01 U/h</string>
    <string name="serialnumber">Serial number</string>
    <string name="key_wizard_include_bg" translatable="false">wizard_include_bg</string>
    <string name="key_wizard_include_cob" translatable="false">wizard_include_cob</string>
    <string name="key_wizard_include_trend_bg" translatable="false">wizard_include_trend_bg</string>
    <string name="key_wizard_include_bolus_iob" translatable="false">wizard_include_bolus_iob</string>
    <string name="key_wizard_include_basal_iob" translatable="false">wizard_include_basal_iob</string>
    <string name="careportal_newnstreatment_percentage_label">Percentage</string>
    <string name="careportal_newnstreatment_timeshift_label">Time shift</string>
    <string name="default_temptargets">Default Temp-Targets</string>
    <string name="eatingsoon_duration">eatingsoon duration</string>
    <string name="eatingsoon_target">eatingsoon target</string>
    <string name="activity_duration">activity duration</string>
    <string name="activity_target">activity target</string>
    <string name="key_eatingsoon_duration" translatable="false">eatingsoon_duration</string>
    <string name="key_eatingsoon_target" translatable="false">eatingsoon_target</string>
    <string name="key_activity_duration" translatable="false">activity_duration</string>
    <string name="key_activity_target" translatable="false">activity_target</string>
    <string name="danar_history_prime">Prime</string>
    <string name="gettingextendedbolusstatus">Getting extended bolus status</string>
    <string name="gettingbolusstatus">Getting bolus status</string>
    <string name="gettingtempbasalstatus">Getting temporary basal status</string>
    <string name="gettingpumpsettings">Gettings pump settings</string>
    <string name="gettingpumptime">Getting pump time</string>
    <string name="reuse">reuse</string>
    <string name="wearcontrol_title">Controls from Watch</string>
    <string name="wearcontrol_summary">Set Temp-Targets and enter Treatments from the watch.</string>
    <string name="connectiontimedout">Connection timed out</string>
    <string name="food">Food</string>
    <string name="shortgramm">g</string>
    <string name="none"><![CDATA[<none>]]></string>
    <string name="shortkilojoul">kJ</string>
    <string name="shortenergy">En</string>
    <string name="shortprotein">Pr</string>
    <string name="shortfat">Fat</string>
    <string name="active"><![CDATA[<Active>]]></string>
    <string name="waitingforestimatedbolusend" formatted="false">Waiting for bolus end. Remaining %d sec.</string>
    <string name="processinghistory">Processing event</string>
    <string name="startingbolus">Starting bolus delivery</string>
    <string name="executingrightnow">Command is executed right now</string>
    <string name="pumpdrivercorrected">Pump driver corrected</string>
    <string name="pump_unreachable">Pump unreachable</string>
    <string name="missed_bg_readings">Missed BG readings</string>
    <string name="key_raise_notifications_as_android_notifications" translatable="false">raise_urgent_alarms_as_android_notification</string>
    <string name="raise_notifications_as_android_notifications">Use system notifications for alerts and notifications</string>
    <string name="key_enable_pump_unreachable_alert" translatable="false">enable_pump_unreachable_alert</string>
    <string name="key_enable_missed_bg_readings_alert" translatable="false">enable_missed_bg_readings</string>
    <string name="localalertsettings_title">Local alerts</string>
    <string name="enable_missed_bg_readings_alert">Alert if no BG data is received</string>
    <string name="enable_pump_unreachable_alert">Alert if pump is unreachable</string>
    <string name="pump_unreachable_threshold">Pump unreachable threshold [min]</string>
    <string name="key_pump_unreachable_threshold" translatable="false">pump_unreachable_threshold</string>
    <string name="key_missed_bg_readings_threshold" translatable="false">missed_bg_readings_threshold</string>
    <string name="urgent_alarm">Urgent Alarm</string>
    <string name="info">INFO</string>
    <string name="key_btwatchdog" translatable="false">bt_watchdog</string>
    <string name="key_btwatchdog_lastbark" translatable="false">bt_watchdog_last</string>
    <string name="bluetooth">Bluetooth</string>
    <string name="btwatchdog_title">BT Watchdog</string>
    <string name="btwatchdog_summary">Switches off the phone\'s bluetooth for one second if no connection to the pump is possible. This may help on some phones where the bluetooth stack freezes.</string>
    <string name="DexcomG5">DexcomG5 App (patched)</string>
    <string name="dexcomg5_nsupload_title">Upload BG data to NS</string>
    <string name="key_dexcomg5_nsupload" translatable="false">dexcomg5_nsupload</string>
    <string name="dexcomg5_upload">G5 upload settings</string>
    <string name="customapp">Customized APK for download</string>
    <string name="wear_detailed_delta_title">Show detailed delta</string>
    <string name="wear_detailed_delta_summary">Show delta with one more decimal place</string>
<<<<<<< HEAD
    <string name="smbmaxminutes">45 60 75 90 105 120</string>
=======
    <string name="smbmaxminutes" translatable="false">45 60 75 90 105 120</string>
>>>>>>> e088b4df
    <string name="smbmaxminutes_summary">Max minutes of basal to limit SMB to</string>
    <string name="key_smbmaxminutes" translatable="false">smbmaxminutes</string>
    <string name="unsupportedfirmware">Unsupported pump firmware</string>
    <string name="dexcomg5_xdripupload_title">Send BG data to xDrip+</string>
    <string name="key_dexcomg5_xdripupload" translatable="false">dexcomg5_xdripupload</string>
    <string name="dexcomg5_xdripupload_summary">In xDrip+ select 640g/Eversense data source</string>
    <string name="nsclientbg">NSClient BG</string>
    <string name="minimalbasalvaluereplaced">Basal value replaced by minimal supported value</string>
    <string name="overview_editquickwizard_usebg">BG calculation</string>
    <string name="overview_editquickwizard_usebolusiob">Bolus IOB calculation</string>
    <string name="overview_editquickwizard_usebasaliob">Basal IOB calculation</string>
    <string name="overview_editquickwizard_usetrend">Trend calculation</string>
    <string name="overview_editquickwizard_usesuperbolus">Superbolus calculation</string>
    <string name="yes">Yes</string>
    <string name="no">No</string>
    <string name="positiveonly">Positive only</string>
    <string name="negativeonly">Negative only</string>
    <string name="overview_editquickwizard_usecob">COB calculation</string>
    <string name="overview_editquickwizard_usetemptarget">Temporary target calculation</string>
    <string name="loopenabled">Loop enabled</string>
    <string name="apsselected">APS selected</string>
    <string name="nsclienthaswritepermission">NSClient has write permission</string>
    <string name="closedmodeenabled">Closed mode enabled</string>
    <string name="maxiobset">Maximal IOB set properly</string>
    <string name="hasbgdata">BG available from selected source</string>
    <string name="basalprofilenotaligned" formatted="false">Basal values not aligned to hours: %s</string>
    <string name="zerovalueinprofile" formatted="false">Invalid profile: %s</string>
    <string name="combo_programming_bolus">Programming pump for bolusing</string>
    <string name="combo_refresh">Refresh</string>
    <string name="combo_tdds">TDDS</string>
    <string name="combo_pump_state_label">State</string>
    <string name="combo_pump_activity_label">Activity</string>
    <string name="combo_no_pump_connection">No connection for %d min</string>
    <string name="combo_tbr_remaining">%d%% (%d min remaining)</string>
    <string name="combo_last_bolus" translatable="false">%.1f U (%s, %s)</string>
    <string name="combo_pump_action_initializing">Initializing</string>
    <string name="combo_pump_state_disconnected">Disconnected</string>
    <string name="combo_pump_state_suspended_due_to_error">Suspended due to error</string>
    <string name="combo_pump_state_suspended_by_user">Suspended by user</string>
    <string name="combo_pump_state_running">Running</string>
    <string name="combo_pump_action_cancelling_tbr">Cancelling TBR</string>
    <string name="combo_pump_action_setting_tbr">Setting TBR (%d%% / %d min)</string>
    <string name="combo_pump_action_bolusing">Bolusing (%.1f U)</string>
    <string name="combo_pump_action_refreshing">Refreshing</string>
    <string name="combo_pump_never_connected">Never</string>
    <string name="combo_pump_unsupported_operation">Requested operation not supported by pump</string>
    <string name="combo_low_suspend_forced_notification">Unsafe usage: extended or multiwave boluses are active. Loop mode has been set to low-suspend only 6 hours. Only normal boluses are supported in loop mode</string>
    <string name="combo_force_disabled_notification">Unsafe usage: the pump uses a different basal rate profile than the first. The loop has been disabled. Select the first profile on the pump and refresh.</string>
    <string name="bolus_frequency_exceeded">A bolus with the same amount was requested within the last minute. To prevent accidental double boluses and to guard against bugs this is disallowed.</string>
    <string name="combo_pump_connected_now">Now</string>
    <string name="combo_activity_reading_pump_history">Reading pump history</string>
    <string name="danar_history">pump history</string>
    <string name="combo_pump_alerts">Alerts</string>
    <string name="combo_activity_setting_basal_profile">Setting basal profile</string>
    <string name="combo_pump_cartridge_low_warrning">Pump cartridge level is low</string>
    <string name="combo_pump_battery_low_warrning">Pump battery is low</string>
    <string name="combo_is_in_error_state">The pump is showing the error E%d: %s</string>
    <string name="combo_no_alert_data_note">To read the pump\'s error history, long press the ALERTS button\n\nWARNING: this can trigger a bug which causes the pump to reject all connection attempts and requires pressing a button on the pump to recover and should therefore be avoided.</string>
    <string name="combo_no_tdd_data_note">To read the pump\'s TDD history, long press the TDDS button\n\nWARNING: this can trigger a bug which causes the pump to reject all connection attempts and requires pressing a button on the pump to recover and should therefore be avoided.</string>
    <string name="combo_tdd_minimum">Minimum: %3.1f U</string>
    <string name="combo_tdd_average">Average: %3.1f U</string>
    <string name="combo_tdd_maximum">Maximum: %3.1f U</string>
    <string name="combo_reservoir_low">Low</string>
    <string name="combo_reservoir_empty">Empty</string>
    <string name="combo_reservoir_normal">Normal</string>
    <string name="combo_notification_check_time_date">Pump clock update needed</string>
    <string name="combo_history">History</string>
    <string name="combo_warning">Warning</string>
    <string name="combo_read_full_history_warning">This will read the full history and state of the pump. Everything in My Data and the basal rate. Boluses and TBRs will be added to Treatments if they don\'t already exist. This can cause entries to be duplicated because the pump\'s time is imprecise. Using this when normally looping with the pump is highly discouraged and reserved for special circumstances. If you still want to do this, long press this button again.  WARNING: this can trigger a bug which causes the pump to reject all connection attempts and requires pressing a button on the pump to recover and should therefore be avoided.</string>
    <string name="combo_read_full_history_confirmation">Are you really sure you want to read all pump data and take the consequences of this action?</string>
    <string name="combo_pump_tbr_cancelled_warrning">TBR CANCELLED warning was confirmed</string>
    <string name="combo_error_no_bolus_delivered">Bolus delivery failed. It appears no bolus was delivered. To be sure, please check the pump to avoid a double bolus and then bolus again. To guard against bugs, boluses are not automatically retried.</string>
    <string name="combo_error_partial_bolus_delivered">Only %.2f U of the requested bolus of %.2f U was delivered due to an error. Please check the pump to verify this and take appropriate actions.</string>
    <string name="combo_error_bolus_verification_failed">Delivering the bolus and verifying the pump\'s history failed, please check the pump and manually create a bolus record using the Careportal tab if a bolus was delivered.</string>
    <string name="combo_error_bolus_recovery_progress">Recovering from connection loss</string>
    <string name="combo_reservoir_level_insufficient_for_bolus">Not enough insulin for bolus left in reservoir</string>
    <string name="extendedbolusdeliveryerror">Extended bolus delivery error</string>
    <string name="insightpump_shortname">Insight</string>
    <string name="insightpump">Insight Pump</string>
    <string name="status_no_colon">Status</string>
    <string name="changed">Changed</string>
    <string name="pump_stopped_uppercase">PUMP STOPPED</string>
    <string name="status_updated">Status Updated</string>
    <string name="ago">ago</string>
    <string name="with">with</string>
    <string name="insight_active_tbr">Active TBR</string>
    <string name="insight_min_left">min left</string>
    <string name="log_book">Log book</string>
    <string name="insight_last_completed_action">Last Completed Action</string>
    <string name="insight_min">min</string>
    <string name="insight_remaining_over">remaining over</string>
    <string name="insight_total_with">total with</string>
    <string name="insight_upfront_with">upfront with</string>
    <string name="insight_stay_always_connected">Stay always connected</string>
    <string name="insight_use_real_tbr_cancels">Use Real TBR cancels</string>
    <string name="insight_actually_cancel_tbr_summary">Actually cancel a TBR (creates pump alarm) instead of setting 90% for 1 minute</string>
    <string name="insight_history_idle">IDLE</string>
    <string name="insight_history_syncing">SYNCING</string>
    <string name="insight_history_busy">BUSY</string>
    <string name="insight_history_synced">SYNCED</string>
    <string name="insight_startup_uppercase">STARTUP</string>
    <string name="insight_needs">needs</string>
    <string name="insight_not_connected_to_companion_app">Not connected to companion app!</string>
    <string name="insight_companion_app_not_installed">Companion app does not appear to be installed!</string>
    <string name="insight_incompatible_compantion_app_we_need_version">Incompatible companion app, we need version</string>
    <string name="insight_unknown">Unknown</string>
    <string name="insight_waiting_for_code">Waiting for code confirmation</string>
    <string name="insight_code_rejected">Code rejected</string>
    <string name="insight_app_binding">App binding</string>
    <string name="insight_not_authorized">Not authorized</string>
    <string name="insight_incompatible">Incompatible</string>
    <string name="second">second</string>
    <string name="minute">minute</string>
    <string name="hour">hour</string>
    <string name="day">day</string>
    <string name="week">week</string>
    <string name="time_plural">s</string>
<<<<<<< HEAD
=======
    <string name="insight_keepalive_format_string">%ds expires %s</string>
    <string name="insight_keep_alive_status">Keep-alive status</string>
    <string name="statistics">Statistics</string>
    <string name="connect_preemptively">Connect preemptively</string>
    <string name="automatically_connect_when">Automatically connect when AndroidAPS screens are opened, before any pump command is requested, to reduce connection delay</string>
    <string name="not_recommended_due_to_battery_drain">Not recommended due to battery drain</string>
>>>>>>> e088b4df
    <string name="key_enableSMB_always" translatable="false">enableSMB_always</string>
    <string name="key_enableSMB_with_COB" translatable="false">enableSMB_with_COB</string>
    <string name="key_enableSMB_with_temptarget" translatable="false">enableSMB_with_temptarget</string>
    <string name="key_enableSMB_after_carbs" translatable="false">enableSMB_after_carbs</string>
    <string name="key_allowSMB_with_high_temptarget" translatable="false">enableSMB_with_high_temptarget</string>
    <string name="enablesmbalways">Enable SMB always</string>
    <string name="enablesmbalways_summary">Enable SMB always independently to boluses. Possible only with BG source with nice filtering of data like G5</string>
    <string name="enablesmbaftercarbs">Enable SMB after carbs</string>
    <string name="enablesmbaftercarbs_summary">Enable SMB for 6h after carbs, even with 0 COB. Possible only with BG source with nice filtering of data like G5</string>
    <string name="enablesmbwithcob">Enable SMB with COB</string>
    <string name="enablesmbwithcob_summary">Enable SMB when there is COB active.</string>
    <string name="enablesmbwithtemptarget">Enable SMB with temp targets</string>
    <string name="enablesmbwithtemptarget_summary">Enable SMB when there is temp target active (eating soon, exercise)</string>
    <string name="enablesmbwithhightemptarget">Enable SMB with high temp targets</string>
    <string name="enablesmbwithhightemptarget_summary">Enable SMB when there is high temp target active (exercise)</string>
    <string name="let_temp_basal_run">Let current temp basal run</string>
<<<<<<< HEAD
=======
    <string name="mute">Mute</string>
    <string name="overview_insulin_label">Insulin</string>
    <string name="overview_carbs_label">Carbs</string>
    <string name="overview_buttons_selection">Buttons</string>
    <string name="key_show_calibration_button" translatable="false">show_calibration_button</string>
    <string name="key_show_cgm_button" translatable="false">show_cgm_button</string>
    <string name="key_show_carbs_button" translatable="false">show_carbs_button</string>
    <string name="key_show_wizard_button" translatable="false">show_wizard_button</string>
    <string name="key_show_insulin_button" translatable="false">show_insulin_button</string>
    <string name="key_show_treatment_button" translatable="false">show_treatment_button</string>
    <string name="show_calibration_button_summary">Sends a calibration to xDrip+ or open G5 calibration dialog</string>
    <string name="show_cgm_button_summary">Opens xDrip+, back buttons returns to AAPS</string>
    <string name="key_insulin_button_increment_1" translatable="false">insulin_button_increment_1</string>
    <string name="key_insulin_button_increment_2" translatable="false">insulin_button_increment_2</string>
    <string name="key_insulin_button_increment_3" translatable="false">insulin_button_increment_3</string>
    <string name="key_carbs_button_increment_1" translatable="false">carbs_button_increment_1</string>
    <string name="key_carbs_button_increment_2" translatable="false">carbs_button_increment_2</string>
    <string name="key_carbs_button_increment_3" translatable="false">carbs_button_increment_3</string>
    <string name="carb_increment_button_message">Number of carbs to add when button is pressed</string>
    <string name="insulin_increment_button_message">Amount of insulin to add when button is pressed</string>
    <string name="error_starting_cgm">Could not launch CGM application.  Make sure it is installed.</string>
    <string name="overview_cgm">CGM</string>
    <string name="nav_historybrowser">History browser</string>
    <string name="wear_notifysmb_title">Notify on SMB</string>
    <string name="wear_notifysmb_summary">Show SMB on the watch like a standard bolus.</string>
    <string name="key_ns_create_announcements_from_errors" translatable="false">ns_create_announcements_from_errors</string>
    <string name="ns_create_announcements_from_errors_title">Create announcements from errors</string>
    <string name="ns_create_announcements_from_errors_summary">Create Nightscout announcement for error dialogs and local alerts (also viewable in Careportal under Treatments)</string>
    <string name="dexcomG5_shortname" translatable="false">G5</string>
    <string name="data_choices">Data Choices</string>
    <string name="fabric_upload">Fabric Upload</string>
    <string name="allow_automated_crash_reporting">Allow automated crash reporting and feature usage data to be sent to the developers via the fabric.io service.</string>
    <string name="g5appnotdetected">Please update your G5 app to supported version</string>
>>>>>>> e088b4df
</resources>
<|MERGE_RESOLUTION|>--- conflicted
+++ resolved
@@ -696,13 +696,8 @@
     <string name="careportal_newnstreatment_duration_min_label">Duration [min]</string>
     <string name="openapssmb">OpenAPS SMB</string>
     <string name="smb_shortname">SMB</string>
-<<<<<<< HEAD
-    <string name="key_use_smb">use_smb</string>
-    <string name="key_use_uam">use_uam</string>
-=======
     <string name="key_use_smb" translatable="false">use_smb</string>
     <string name="key_use_uam" translatable="false">use_uam</string>
->>>>>>> e088b4df
     <string name="enableuam">Enable UAM</string>
     <string name="enablesmb">Enable SMB</string>
     <string name="enablesmb_summary">Use Super Micro Boluses instead of temp basal for faster action</string>
@@ -801,11 +796,7 @@
     <string name="customapp">Customized APK for download</string>
     <string name="wear_detailed_delta_title">Show detailed delta</string>
     <string name="wear_detailed_delta_summary">Show delta with one more decimal place</string>
-<<<<<<< HEAD
-    <string name="smbmaxminutes">45 60 75 90 105 120</string>
-=======
     <string name="smbmaxminutes" translatable="false">45 60 75 90 105 120</string>
->>>>>>> e088b4df
     <string name="smbmaxminutes_summary">Max minutes of basal to limit SMB to</string>
     <string name="key_smbmaxminutes" translatable="false">smbmaxminutes</string>
     <string name="unsupportedfirmware">Unsupported pump firmware</string>
@@ -923,15 +914,12 @@
     <string name="day">day</string>
     <string name="week">week</string>
     <string name="time_plural">s</string>
-<<<<<<< HEAD
-=======
     <string name="insight_keepalive_format_string">%ds expires %s</string>
     <string name="insight_keep_alive_status">Keep-alive status</string>
     <string name="statistics">Statistics</string>
     <string name="connect_preemptively">Connect preemptively</string>
     <string name="automatically_connect_when">Automatically connect when AndroidAPS screens are opened, before any pump command is requested, to reduce connection delay</string>
     <string name="not_recommended_due_to_battery_drain">Not recommended due to battery drain</string>
->>>>>>> e088b4df
     <string name="key_enableSMB_always" translatable="false">enableSMB_always</string>
     <string name="key_enableSMB_with_COB" translatable="false">enableSMB_with_COB</string>
     <string name="key_enableSMB_with_temptarget" translatable="false">enableSMB_with_temptarget</string>
@@ -948,8 +936,6 @@
     <string name="enablesmbwithhightemptarget">Enable SMB with high temp targets</string>
     <string name="enablesmbwithhightemptarget_summary">Enable SMB when there is high temp target active (exercise)</string>
     <string name="let_temp_basal_run">Let current temp basal run</string>
-<<<<<<< HEAD
-=======
     <string name="mute">Mute</string>
     <string name="overview_insulin_label">Insulin</string>
     <string name="overview_carbs_label">Carbs</string>
@@ -983,5 +969,4 @@
     <string name="fabric_upload">Fabric Upload</string>
     <string name="allow_automated_crash_reporting">Allow automated crash reporting and feature usage data to be sent to the developers via the fabric.io service.</string>
     <string name="g5appnotdetected">Please update your G5 app to supported version</string>
->>>>>>> e088b4df
 </resources>
