--- conflicted
+++ resolved
@@ -2,17 +2,10 @@
 <androidx.preference.PreferenceScreen xmlns:android="http://schemas.android.com/apk/res/android"
     xmlns:app="http://schemas.android.com/apk/res-auto"
     xmlns:validate="http://schemas.android.com/apk/res-auto">
-<<<<<<< HEAD
-    
-    <PreferenceCategory
-        app:initialExpandedChildrenCount="0"
-        android:title="@string/openapssmb">
-=======
 
     <PreferenceCategory
         android:title="@string/openapssmb"
         app:initialExpandedChildrenCount="0">
->>>>>>> a40df15e
 
         <info.nightscout.androidaps.utils.textValidator.ValidatingEditTextPreference
             android:defaultValue="1"
@@ -90,11 +83,7 @@
             android:singleLine="true"
             android:title="@string/smbinterval_summary"
             validate:maxNumber="10"
-<<<<<<< HEAD
-            validate:minNumber="3"
-=======
             validate:minNumber="1"
->>>>>>> a40df15e
             validate:testType="numericRange" />
 
         <info.nightscout.androidaps.utils.textValidator.ValidatingEditTextPreference
@@ -124,21 +113,6 @@
             validate:testType="numericRange" />
 
 
-        <info.nightscout.androidaps.utils.textValidator.ValidatingEditTextPreference
-            android:defaultValue="30"
-            android:dialogMessage="@string/uamsmbmaxminutes"
-            android:digits="0123456789"
-            android:inputType="number"
-            android:key="@string/key_uamsmbmaxminutes"
-            android:maxLines="20"
-            android:selectAllOnFocus="true"
-            android:singleLine="true"
-            android:title="@string/uamsmbmaxminutes_summary"
-            validate:maxNumber="120"
-            validate:minNumber="15"
-            validate:testType="numericRange" />
-
-
         <SwitchPreference
             android:defaultValue="false"
             android:key="@string/key_use_uam"
@@ -150,22 +124,12 @@
             android:defaultValue="true"
             android:key="@string/key_sensitivity_raises_target"
             android:summary="@string/sensitivity_raises_target_summary"
-<<<<<<< HEAD
-            android:title="@string/sensitivity_raises_target_title"
-            />
-=======
             android:title="@string/sensitivity_raises_target_title" />
->>>>>>> a40df15e
         <SwitchPreference
             android:defaultValue="false"
             android:key="@string/key_resistance_lowers_target"
             android:summary="@string/resistance_lowers_target_summary"
-<<<<<<< HEAD
-            android:title="@string/resistance_lowers_target_title"
-            />
-=======
             android:title="@string/resistance_lowers_target_title" />
->>>>>>> a40df15e
         <!-- TODO AS-FIX -->
         <SwitchPreference
             android:defaultValue="false"
@@ -181,28 +145,12 @@
             android:key="@string/key_low_temptarget_lowers_sensitivity"
             android:summary="@string/low_temptarget_lowers_sensitivity_summary"
             android:title="@string/low_temptarget_lowers_sensitivity_title" />
-<<<<<<< HEAD
-            
-        <info.nightscout.androidaps.utils.textValidator.ValidatingEditTextPreference
-            android:key="@string/key_carbsReqThreshold"
-            android:title="@string/carbsReqThreshold"
-            android:summary="@string/carbsReqThreshold_summary"
-=======
-
-        <info.nightscout.androidaps.utils.textValidator.ValidatingEditTextPreference
->>>>>>> a40df15e
+
+        <info.nightscout.androidaps.utils.textValidator.ValidatingEditTextPreference
             android:defaultValue="1"
             android:dialogMessage="@string/carbsReqThreshold_summary"
             android:digits="0123456789"
             android:inputType="number"
-<<<<<<< HEAD
-            android:maxLines="20"
-            android:selectAllOnFocus="true"
-            android:singleLine="true"
-            validate:maxNumber="10"
-            validate:minNumber="1"
-            validate:testType="numericRange"/>
-=======
             android:key="@string/key_carbsReqThreshold"
             android:maxLines="20"
             android:selectAllOnFocus="true"
@@ -212,7 +160,6 @@
             validate:maxNumber="10"
             validate:minNumber="1"
             validate:testType="numericRange" />
->>>>>>> a40df15e
 
         <androidx.preference.PreferenceScreen
             android:key="absorption_smb_advanced"
