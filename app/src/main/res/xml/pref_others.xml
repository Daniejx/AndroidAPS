--- conflicted
+++ resolved
@@ -61,32 +61,6 @@
             android:key="short_tabtitles"
             android:title="@string/short_tabtitles" />
     </PreferenceCategory>
-<<<<<<< HEAD
-    <PreferenceScreen
-        android:title="@string/localalertsettings_title">
-        <SwitchPreference
-            android:defaultValue="false"
-            android:key="@string/key_enable_missed_bg_readings_alert"
-            android:title="@string/enable_missed_bg_readings_alert"/>
-        <EditTextPreference
-            android:title="@string/nsalarm_staledatavalue_label"
-            android:key="@string/key_missed_bg_readings_threshold"
-            android:dependency="@string/key_enable_missed_bg_readings_alert"
-            android:defaultValue="30"
-            android:inputType="number">
-        </EditTextPreference>
-        <SwitchPreference
-            android:defaultValue="true"
-            android:key="@string/key_enable_pump_unreachable_alert"
-            android:title="@string/enable_pump_unreachable_alert"/>
-        <EditTextPreference
-            android:title="@string/pump_unreachable_threshold"
-            android:key="@string/key_pump_unreachable_threshold"
-            android:dependency="@string/key_enable_pump_unreachable_alert"
-            android:defaultValue="30"
-            android:inputType="number">
-        </EditTextPreference>
-=======
     <PreferenceScreen android:title="@string/localalertsettings_title">
         <SwitchPreference
             android:defaultValue="false"
@@ -108,14 +82,9 @@
             android:inputType="number"
             android:key="@string/key_pump_unreachable_threshold"
             android:title="@string/pump_unreachable_threshold"></EditTextPreference>
->>>>>>> 17867478
     </PreferenceScreen>
     <SwitchPreference
         android:defaultValue="false"
         android:key="@string/key_raise_notifications_as_android_notifications"
-<<<<<<< HEAD
-        android:title="@string/raise_notifications_as_android_notifications"/>
-=======
         android:title="@string/raise_notifications_as_android_notifications" />
->>>>>>> 17867478
 </PreferenceScreen>