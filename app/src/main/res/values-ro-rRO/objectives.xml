<?xml version="1.0" encoding="utf-8"?>
<resources>
    <string name="objectives_button_start">Start</string>
    <string name="objectives_button_verify">Verifică</string>
    <string name="nth_objective">Obiectiv %1$d</string>
    <string name="objectivenotstarted">Obiectivul %1$d nu a fost asumat</string>
    <string name="objectivenotfinished">Obiectivul %1$d nu a fost atins</string>
    <string name="objectives_0_objective">Se stabilesc vizualizările și monitorizarea și se analizează bazalele și valorile ratelor</string>
    <string name="objectives_0_gate">Verificați că vedeți glicemia în Nightscout și că datele despre insulină date de pompă sunt înregistrate în site</string>
    <string name="objectives_openloop_objective">Pornire cu buclă deschisă</string>
    <string name="objectives_openloop_gate">Funcționare în modul Buclă Deschisă pentru câteva zile și introducere manuală a multiplelor sugestii de bazale temporare. Se stabilesc și se folosesc ținte temporare și ținte implicite (e.g. pentru activități sau pentru carbohidrați de corecție)</string>
    <string name="objectives_maxbasal_objective">Se va înțelege modul de lucru în buclă deschisă, inclusiv recomandările de bazale temporare</string>
    <string name="objectives_maxbasal_gate">Pe baza experienței, se va decide care va fi bazala maximă, și se va implementa aceasta în pompă și în preferințe</string>
    <string name="objectives_maxiobzero_objective">Se va începe modul buclă închisă cu funcția Suspendare la Glicemie Mică</string>
    <string name="objectives_maxiobzero_gate">Rulează în mod buclă închisă cu max IOB = 0 pentru câteva zile, fără prea multe evenimente LGS (Suspendare la Glicemii Mici)</string>
    <string name="objectives_maxiob_objective">Îmbunătățirea buclei închise, mărirea valorii max IOB peste 0 și scăderea graduală a țintelor de glicemie</string>
    <string name="objectives_maxiob_gate">Se rulează pentru câteva zile și cel puțin o noapte fără a avea alarme de glicemie mică înainte de scăderea țintei</string>
    <string name="objectives_autosens_objective">Ajustarea bazalelor și a factorilor dacă este necesar și apoi activarea auto-sens</string>
    <string name="objectives_autosens_gate">O săptămână de buclă închisă încheiată cu succes în condițiile introducerii regulate a carbohidraților</string>
    <string name="objectives_ama_objective">Activarea unor facilități adiționale pentru funcționarea în timpul zilei, cum ar fi advanced meal assist</string>
    <string name="objectives_smb_objective">Se activează opțiuni pentru uzul în timpul zilei, cum ar fi SMB</string>
    <string name="objectives_auto_objective">Activarea automatizării</string>
    <string name="objectives_smb_gate">Trebuie sa citiți wiki și să măriți maxIOB pentru a obține SMB corect! Un start bun este maxIOB=media bolusurilor + 3x maxima bazalei din zi</string>
    <string name="objectives_auto_gate">Citiți documentația despre cum funcționează automatizarea. Setați primele reguli simple. În loc de a acționa, lăsați AAPS doar să afișeze notificări. Când sunteți siguri ca automatizarea acționează la momentul potrivit, înlocuiți notificările cu acțiuni reale.(https://androidaps.readthedocs.io/en/latest/EN/Usage/Automation.html)</string>
    <string name="objectives_bgavailableinns">Glicemie disponibilă în NS</string>
    <string name="objectives_pumpstatusavailableinns">Starea pompei disponibilă în NS</string>
    <string name="objectives_manualenacts">Acțiuni manuale</string>
    <string name="accomplished">Îndeplinit: %1$s</string>
    <string name="objectives_usage_objective">Învățați cum se controlează AndroidAPS</string>
    <string name="objectives_usage_gate">Faceți diferite acțiuni în AndroidAPS</string>
    <string name="objectives_useprofileswitch">Stabiliți profilul 90% pentru 10 min (apăsare prelungă a numelui profilului în Vedere de ansamblu)</string>
    <string name="objectives_usedisconnectpump">Simularea unui duș. Deconectarea pompei pentru 1 oră (Apăsare prelungă pe Buclă deschisă)</string>
    <string name="objectives_usereconnectpump">... și reconectare în același mod</string>
    <string name="objectives_usetemptarget">Creați ținte temporare personalizate pentru o durată de 10 min (apăsare prelungă pe ținta curentă)</string>
    <string name="objectives_useactions">În Generatorul de Configurații activați facilitatea Acțiuni, făceți-o vizibilă și afișați-i conținutul folosind meniul de sus</string>
    <string name="objectives_useloop">Afișați conținutul facilității Buclă</string>
    <string name="objectives_usescale">Folosiți funcția scală prin apăsarea prelungă a graficului glicemiei</string>
    <string name="objectives_button_enter">Introduceţi</string>
    <string name="enter_code_obtained_from_developers_to_bypass_the_rest_of_objectives">Dacă aveți cel puțin 3 luni de experiență cu un sistem în bucla închisă, puteți beneficia de un cod pentru a sări peste obiective. Pentru mai multe detalii vezi: https://androidaps.readthedocs.io/en/latest/EN/Usage/Objectives.html#skip-objectives.</string>
    <string name="codeaccepted">Cod acceptat</string>
    <string name="codeinvalid">Cod invalid</string>
    <string name="objectives_exam_objective">Dovediți-vă cunoștințele</string>
<<<<<<< HEAD
    <string name="objectives_exam_gate">Studiați și răspundeți corect la întrebări</string>
=======
    <string name="objectives_exam_gate">Studiați întrebările. Vi se dau patru răspunsuri posibile pentru fiecare întrebare. Poate exista mai mult de un răspuns corect. Vă rugăm să bifați toate cele care sunt corecte și selectați VERIFICA.</string>
>>>>>>> a40df15e
    <string name="answerdisabledto">Posibilitatea de a răspunde este dezactivată până la: %1$s</string>
    <string name="wronganswer">Răspuns greșit!</string>
    <string name="unfinshed_button">Următoarea nefinalizată</string>
    <string name="requestcode">Solicită codul: %1$s</string>
    <string name="objectives_hint">(bifați toate răspunsurile corecte)</string>
    <string name="disconnectpump_hint" formatted="false">https://androidaps.readthedocs.io/en/latest/EN/Getting-Started/FAQ.html#what-to-do-when-taking-a-shower-or-bath</string>
    <string name="usetemptarget_hint" formatted="false">https://androidaps.readthedocs.io/en/latest/EN/Getting-Started/Screenshots.html#the-homescreen</string>
    <string name="useaction_hint" formatted="false">https://androidaps.readthedocs.io/en/latest/EN/Getting-Started/Screenshots.html#config-builder</string>
    <string name="usescale_hint" formatted="false">https://androidaps.readthedocs.io/en/latest/EN/Getting-Started/Screenshots.html#the-homescreen</string>
    <string name="notconnected">Nu există conexiune la internet</string>
    <string name="failedretrievetime">Nu s-a reușit preluarea timpului</string>
    <string name="requirementnotmet">Nu au fost îndeplinite cerințele obiectivului</string>
    <plurals name="objective_days">
        <item quantity="one">%1$d zi</item>
        <item quantity="few">%1$d zile</item>
        <item quantity="other">%1$d zile</item>
    </plurals>
    <plurals name="objective_hours">
        <item quantity="one">%1$d oră</item>
        <item quantity="few">%1$d ore</item>
        <item quantity="other">%1$d ore</item>
    </plurals>
    <plurals name="objective_minutes">
        <item quantity="one">%1$d minut</item>
        <item quantity="few">%1$d minute</item>
        <item quantity="other">%1$d minute</item>
    </plurals>
</resources><|MERGE_RESOLUTION|>--- conflicted
+++ resolved
@@ -40,11 +40,7 @@
     <string name="codeaccepted">Cod acceptat</string>
     <string name="codeinvalid">Cod invalid</string>
     <string name="objectives_exam_objective">Dovediți-vă cunoștințele</string>
-<<<<<<< HEAD
-    <string name="objectives_exam_gate">Studiați și răspundeți corect la întrebări</string>
-=======
     <string name="objectives_exam_gate">Studiați întrebările. Vi se dau patru răspunsuri posibile pentru fiecare întrebare. Poate exista mai mult de un răspuns corect. Vă rugăm să bifați toate cele care sunt corecte și selectați VERIFICA.</string>
->>>>>>> a40df15e
     <string name="answerdisabledto">Posibilitatea de a răspunde este dezactivată până la: %1$s</string>
     <string name="wronganswer">Răspuns greșit!</string>
     <string name="unfinshed_button">Următoarea nefinalizată</string>
