<FrameLayout xmlns:android="http://schemas.android.com/apk/res/android"
    xmlns:tools="http://schemas.android.com/tools"
    android:layout_width="match_parent"
    android:layout_height="match_parent"
    tools:context="info.nightscout.androidaps.plugins.PumpDanaR.DanaRFragment">


    <RelativeLayout
        android:layout_width="match_parent"
        android:layout_height="match_parent">

        <ScrollView
            android:layout_width="match_parent"
            android:layout_height="match_parent"
            android:layout_above="@+id/danar_buttons"
            android:fillViewport="true">

            <LinearLayout
                android:layout_width="match_parent"
                android:layout_height="wrap_content"
                android:orientation="vertical">

                <LinearLayout
                    android:layout_width="match_parent"
                    android:layout_height="wrap_content"
                    android:orientation="horizontal">

                    <TextView
                        android:layout_width="match_parent"
                        android:layout_height="wrap_content"
                        android:layout_weight="1"
                        android:gravity="end"
                        android:paddingRight="5dp"
                        android:text="@string/serialnumber"
                        android:textSize="14sp" />

                    <TextView
                        android:layout_width="5dp"
                        android:layout_height="wrap_content"
                        android:layout_weight="0"
                        android:gravity="center_horizontal"
                        android:paddingEnd="2dp"
                        android:paddingStart="2dp"
                        android:text=":"
                        android:textSize="14sp" />

                    <TextView
                        android:id="@+id/danar_serialnumber"
                        android:layout_width="match_parent"
                        android:layout_height="wrap_content"
                        android:layout_weight="1"
                        android:gravity="start"
                        android:paddingLeft="5dp"
                        android:textColor="@android:color/white"
                        android:textSize="14sp" />


                </LinearLayout>

                <View
                    android:layout_width="fill_parent"
                    android:layout_height="2dip"
                    android:layout_marginBottom="5dp"
                    android:layout_marginLeft="20dp"
                    android:layout_marginRight="20dp"
                    android:layout_marginTop="5dp"
                    android:background="@color/listdelimiter" />

                <LinearLayout
                    android:layout_width="match_parent"
                    android:layout_height="wrap_content"
                    android:orientation="horizontal">

                    <TextView
                        android:layout_width="match_parent"
                        android:layout_height="wrap_content"
                        android:layout_weight="1"
                        android:gravity="end"
                        android:paddingRight="5dp"
                        android:text="@string/danar_bluetooth_status"
                        android:textSize="14sp" />

                    <TextView
                        android:layout_width="5dp"
                        android:layout_height="wrap_content"
                        android:layout_weight="0"
                        android:gravity="center_horizontal"
                        android:paddingEnd="2dp"
                        android:paddingStart="2dp"
                        android:text=":"
                        android:textSize="14sp" />

                    <com.joanzapata.iconify.widget.IconTextView
                        android:id="@+id/danar_btconnection"
                        android:layout_width="match_parent"
                        android:layout_height="wrap_content"
                        android:layout_weight="1"
                        android:gravity="start"
                        android:paddingLeft="5dp"
                        android:text="{fa-bluetooth-b}"
                        android:textColor="@android:color/white"
                        android:textSize="20dp" />


                </LinearLayout>

                <View
                    android:layout_width="fill_parent"
                    android:layout_height="2dip"
                    android:layout_marginBottom="5dp"
                    android:layout_marginLeft="20dp"
                    android:layout_marginRight="20dp"
                    android:layout_marginTop="5dp"
                    android:background="@color/listdelimiter" />

                <LinearLayout
                    android:layout_width="match_parent"
                    android:layout_height="wrap_content"
                    android:orientation="horizontal">

                    <TextView
                        android:layout_width="match_parent"
                        android:layout_height="wrap_content"
                        android:layout_weight="1"
                        android:gravity="end"
                        android:paddingRight="5dp"
                        android:text="@string/virtualpump_battery_label"
                        android:textSize="14sp" />

                    <TextView
                        android:layout_width="5dp"
                        android:layout_height="wrap_content"
                        android:layout_weight="0"
                        android:gravity="center_horizontal"
                        android:paddingEnd="2dp"
                        android:paddingStart="2dp"
                        android:text=":"
                        android:textSize="14sp" />

                    <com.joanzapata.iconify.widget.IconTextView
                        android:id="@+id/danar_battery"
                        android:layout_width="match_parent"
                        android:layout_height="wrap_content"
                        android:layout_weight="1"
                        android:gravity="start"
                        android:paddingLeft="5dp"
                        android:textColor="@android:color/white"
                        android:textSize="20dp" />


                </LinearLayout>

                <View
                    android:layout_width="fill_parent"
                    android:layout_height="2dip"
                    android:layout_marginBottom="5dp"
                    android:layout_marginLeft="20dp"
                    android:layout_marginRight="20dp"
                    android:layout_marginTop="5dp"
                    android:background="@color/listdelimiter" />

                <LinearLayout
                    android:layout_width="match_parent"
                    android:layout_height="wrap_content"
                    android:orientation="horizontal">

                    <TextView
                        android:layout_width="match_parent"
                        android:layout_height="wrap_content"
                        android:layout_weight="1"
                        android:gravity="end"
                        android:paddingRight="5dp"
                        android:text="@string/virtualpump_lastconnection_label"
                        android:textSize="14sp" />

                    <TextView
                        android:layout_width="5dp"
                        android:layout_height="wrap_content"
                        android:layout_weight="0"
                        android:gravity="center_horizontal"
                        android:paddingEnd="2dp"
                        android:paddingStart="2dp"
                        android:text=":"
                        android:textSize="14sp" />

                    <TextView
                        android:id="@+id/danar_lastconnection"
                        android:layout_width="match_parent"
                        android:layout_height="wrap_content"
                        android:layout_weight="1"
                        android:gravity="start"
                        android:paddingLeft="5dp"
                        android:textColor="@android:color/white"
                        android:textSize="14sp" />

                </LinearLayout>

                <View
                    android:layout_width="fill_parent"
                    android:layout_height="2dip"
                    android:layout_marginBottom="5dp"
                    android:layout_marginLeft="20dp"
                    android:layout_marginRight="20dp"
                    android:layout_marginTop="5dp"
                    android:background="@color/listdelimiter" />

                <LinearLayout
                    android:layout_width="match_parent"
                    android:layout_height="wrap_content"
                    android:orientation="horizontal">

                    <TextView
                        android:layout_width="match_parent"
                        android:layout_height="wrap_content"
                        android:layout_weight="1"
                        android:gravity="end"
                        android:paddingRight="5dp"
                        android:text="@string/danar_lastbolus"
                        android:textSize="14sp" />

                    <TextView
                        android:layout_width="5dp"
                        android:layout_height="wrap_content"
                        android:layout_weight="0"
                        android:gravity="center_horizontal"
                        android:paddingEnd="2dp"
                        android:paddingStart="2dp"
                        android:text=":"
                        android:textSize="14sp" />

                    <TextView
                        android:id="@+id/danar_lastbolus"
                        android:layout_width="match_parent"
                        android:layout_height="wrap_content"
                        android:layout_weight="1"
                        android:gravity="start"
                        android:paddingLeft="5dp"
                        android:textColor="@android:color/white"
                        android:textSize="14sp" />

                </LinearLayout>

                <View
                    android:layout_width="fill_parent"
                    android:layout_height="2dip"
                    android:layout_marginBottom="5dp"
                    android:layout_marginLeft="20dp"
                    android:layout_marginRight="20dp"
                    android:layout_marginTop="5dp"
                    android:background="@color/listdelimiter" />

                <LinearLayout
                    android:layout_width="match_parent"
                    android:layout_height="wrap_content"
                    android:orientation="horizontal">

                    <TextView
                        android:layout_width="match_parent"
                        android:layout_height="wrap_content"
                        android:layout_weight="1"
                        android:gravity="end"
                        android:paddingRight="5dp"
                        android:text="@string/danar_dailyunits"
                        android:textSize="14sp" />

                    <TextView
                        android:layout_width="5dp"
                        android:layout_height="wrap_content"
                        android:layout_weight="0"
                        android:gravity="center_horizontal"
                        android:paddingEnd="2dp"
                        android:paddingStart="2dp"
                        android:text=":"
                        android:textSize="14sp" />

                    <TextView
                        android:id="@+id/danar_dailyunits"
                        android:layout_width="match_parent"
                        android:layout_height="wrap_content"
                        android:layout_weight="1"
                        android:gravity="start"
                        android:paddingLeft="5dp"
                        android:textColor="@android:color/white"
                        android:textSize="14sp" />

                </LinearLayout>

                <View
                    android:layout_width="fill_parent"
                    android:layout_height="2dip"
                    android:layout_marginBottom="5dp"
                    android:layout_marginLeft="20dp"
                    android:layout_marginRight="20dp"
                    android:layout_marginTop="5dp"
                    android:background="@color/listdelimiter" />

                <LinearLayout
                    android:layout_width="match_parent"
                    android:layout_height="wrap_content"
                    android:orientation="horizontal">

                    <TextView
                        android:layout_width="match_parent"
                        android:layout_height="wrap_content"
                        android:layout_weight="1"
                        android:gravity="end"
                        android:paddingRight="5dp"
                        android:text="@string/virtualpump_basebasalrate_label"
                        android:textSize="14sp" />

                    <TextView
                        android:layout_width="5dp"
                        android:layout_height="wrap_content"
                        android:layout_weight="0"
                        android:gravity="center_horizontal"
                        android:paddingEnd="2dp"
                        android:paddingStart="2dp"
                        android:text=":"
                        android:textSize="14sp" />

                    <TextView
                        android:id="@+id/danar_basabasalrate"
                        android:layout_width="match_parent"
                        android:layout_height="wrap_content"
                        android:layout_weight="1"
                        android:gravity="start"
                        android:paddingLeft="5dp"
                        android:textColor="@android:color/white"
                        android:textSize="14sp" />

                </LinearLayout>

                <View
                    android:layout_width="fill_parent"
                    android:layout_height="2dip"
                    android:layout_marginBottom="5dp"
                    android:layout_marginLeft="20dp"
                    android:layout_marginRight="20dp"
                    android:layout_marginTop="5dp"
                    android:background="@color/listdelimiter" />

                <LinearLayout
                    android:layout_width="match_parent"
                    android:layout_height="wrap_content"
                    android:orientation="horizontal">

                    <TextView
                        android:layout_width="match_parent"
                        android:layout_height="wrap_content"
                        android:layout_weight="1"
                        android:gravity="end"
                        android:paddingRight="5dp"
                        android:text="@string/virtualpump_tempbasal_label"
                        android:textSize="14sp" />

                    <TextView
                        android:layout_width="5dp"
                        android:layout_height="wrap_content"
                        android:layout_weight="0"
                        android:gravity="center_horizontal"
                        android:paddingEnd="2dp"
                        android:paddingStart="2dp"
                        android:text=":"
                        android:textSize="14sp" />

                    <TextView
                        android:id="@+id/danar_tempbasal"
                        android:layout_width="match_parent"
                        android:layout_height="wrap_content"
                        android:layout_weight="1"
                        android:gravity="start"
                        android:paddingLeft="5dp"
                        android:textColor="@android:color/white"
                        android:textSize="14sp" />

                </LinearLayout>

                <View
                    android:layout_width="fill_parent"
                    android:layout_height="2dip"
                    android:layout_marginBottom="5dp"
                    android:layout_marginLeft="20dp"
                    android:layout_marginRight="20dp"
                    android:layout_marginTop="5dp"
                    android:background="@color/listdelimiter" />

                <LinearLayout
                    android:layout_width="match_parent"
                    android:layout_height="wrap_content"
                    android:orientation="horizontal">

                    <TextView
                        android:layout_width="match_parent"
                        android:layout_height="wrap_content"
                        android:layout_weight="1"
                        android:gravity="end"
                        android:paddingRight="5dp"
                        android:text="@string/virtualpump_extendedbolus_label"
                        android:textSize="14sp" />

                    <TextView
                        android:layout_width="5dp"
                        android:layout_height="wrap_content"
                        android:layout_weight="0"
                        android:gravity="center_horizontal"
                        android:paddingEnd="2dp"
                        android:paddingStart="2dp"
                        android:text=":"
                        android:textSize="14sp" />

                    <TextView
                        android:id="@+id/danar_extendedbolus"
                        android:layout_width="match_parent"
                        android:layout_height="wrap_content"
                        android:layout_weight="1"
                        android:gravity="start"
                        android:paddingLeft="5dp"
                        android:textColor="@android:color/white"
                        android:textSize="14sp" />

                </LinearLayout>

                <View
                    android:layout_width="fill_parent"
                    android:layout_height="2dip"
                    android:layout_marginBottom="5dp"
                    android:layout_marginLeft="20dp"
                    android:layout_marginRight="20dp"
                    android:layout_marginTop="5dp"
                    android:background="@color/listdelimiter" />

                <LinearLayout
                    android:layout_width="match_parent"
                    android:layout_height="wrap_content"
                    android:orientation="horizontal">

                    <TextView
                        android:layout_width="match_parent"
                        android:layout_height="wrap_content"
                        android:layout_weight="1"
                        android:gravity="end"
                        android:paddingRight="5dp"
                        android:text="@string/virtualpump_reservoir_label"
                        android:textSize="14sp" />

                    <TextView
                        android:layout_width="5dp"
                        android:layout_height="wrap_content"
                        android:layout_weight="0"
                        android:gravity="center_horizontal"
                        android:paddingEnd="2dp"
                        android:paddingStart="2dp"
                        android:text=":"
                        android:textSize="14sp" />

                    <TextView
                        android:id="@+id/danar_reservoir"
                        android:layout_width="match_parent"
                        android:layout_height="wrap_content"
                        android:layout_weight="1"
                        android:gravity="start"
                        android:paddingLeft="5dp"
                        android:textColor="@android:color/white"
                        android:textSize="14sp" />

                </LinearLayout>

                <View
                    android:layout_width="fill_parent"
                    android:layout_height="2dip"
                    android:layout_marginBottom="5dp"
                    android:layout_marginLeft="20dp"
                    android:layout_marginRight="20dp"
                    android:layout_marginTop="5dp"
                    android:background="@color/listdelimiter" />

                <LinearLayout
                    android:layout_width="match_parent"
                    android:layout_height="wrap_content"
                    android:orientation="horizontal">

                    <TextView
                        android:layout_width="match_parent"
                        android:layout_height="wrap_content"
                        android:layout_weight="1"
                        android:gravity="end"
                        android:paddingRight="5dp"
                        android:text="@string/danar_iob_label"
                        android:textSize="14sp" />

                    <TextView
                        android:layout_width="5dp"
                        android:layout_height="wrap_content"
                        android:layout_weight="0"
                        android:gravity="center_horizontal"
                        android:paddingEnd="2dp"
                        android:paddingStart="2dp"
                        android:text=":"
                        android:textSize="14sp" />

                    <TextView
                        android:id="@+id/danar_iob"
                        android:layout_width="match_parent"
                        android:layout_height="wrap_content"
                        android:layout_weight="1"
                        android:gravity="start"
                        android:paddingLeft="5dp"
                        android:textColor="@android:color/white"
                        android:textSize="14sp" />

                </LinearLayout>

                <View
                    android:layout_width="fill_parent"
                    android:layout_height="2dip"
                    android:layout_marginBottom="5dp"
                    android:layout_marginLeft="20dp"
                    android:layout_marginRight="20dp"
                    android:layout_marginTop="5dp"
                    android:background="@color/listdelimiter" />

                <LinearLayout
                    android:layout_width="match_parent"
                    android:layout_height="wrap_content"
                    android:orientation="horizontal">

                    <TextView
                        android:layout_width="match_parent"
                        android:layout_height="wrap_content"
                        android:layout_weight="1"
                        android:gravity="end"
                        android:paddingRight="5dp"
                        android:text="@string/basal_step"
                        android:textSize="14sp" />

                    <TextView
                        android:layout_width="5dp"
                        android:layout_height="wrap_content"
                        android:layout_weight="0"
                        android:gravity="center_horizontal"
                        android:paddingEnd="2dp"
                        android:paddingStart="2dp"
                        android:text=":"
                        android:textSize="14sp" />

                    <TextView
                        android:id="@+id/danar_basalstep"
                        android:layout_width="match_parent"
                        android:layout_height="wrap_content"
                        android:layout_weight="1"
                        android:gravity="start"
                        android:paddingLeft="5dp"
                        android:textColor="@android:color/white"
                        android:textSize="14sp" />

                </LinearLayout>

                <View
                    android:layout_width="fill_parent"
                    android:layout_height="2dip"
                    android:layout_marginBottom="5dp"
                    android:layout_marginLeft="20dp"
                    android:layout_marginRight="20dp"
                    android:layout_marginTop="5dp"
                    android:background="@color/listdelimiter" />

                <LinearLayout
                    android:layout_width="match_parent"
                    android:layout_height="wrap_content"
                    android:orientation="horizontal">

                    <TextView
                        android:layout_width="match_parent"
                        android:layout_height="wrap_content"
                        android:layout_weight="1"
                        android:gravity="end"
                        android:paddingRight="5dp"
                        android:text="@string/bolus_step"
                        android:textSize="14sp" />

                    <TextView
                        android:layout_width="5dp"
                        android:layout_height="wrap_content"
                        android:layout_weight="0"
                        android:gravity="center_horizontal"
                        android:paddingEnd="2dp"
                        android:paddingStart="2dp"
                        android:text=":"
                        android:textSize="14sp" />

                    <TextView
                        android:id="@+id/danar_bolusstep"
                        android:layout_width="match_parent"
                        android:layout_height="wrap_content"
                        android:layout_weight="1"
                        android:gravity="start"
                        android:paddingLeft="5dp"
                        android:textColor="@android:color/white"
                        android:textSize="14sp" />

                </LinearLayout>

                <View
                    android:layout_width="fill_parent"
                    android:layout_height="2dip"
                    android:layout_marginBottom="5dp"
                    android:layout_marginLeft="20dp"
                    android:layout_marginRight="20dp"
                    android:layout_marginTop="5dp"
                    android:background="@color/listdelimiter" />

                <LinearLayout
                    android:layout_width="match_parent"
                    android:layout_height="wrap_content"
                    android:orientation="horizontal">

                    <TextView
                        android:layout_width="match_parent"
                        android:layout_height="wrap_content"
                        android:layout_weight="1"
                        android:gravity="end"
                        android:paddingRight="5dp"
                        android:text="@string/virtualpump_firmware_label"
                        android:textSize="14sp" />

                    <TextView
                        android:layout_width="5dp"
                        android:layout_height="wrap_content"
                        android:layout_weight="0"
                        android:gravity="center_horizontal"
                        android:paddingEnd="2dp"
                        android:paddingStart="2dp"
                        android:text=":"
                        android:textSize="14sp" />

                    <TextView
                        android:id="@+id/danar_firmware"
                        android:layout_width="match_parent"
                        android:layout_height="wrap_content"
                        android:layout_weight="1"
                        android:gravity="start"
                        android:paddingLeft="5dp"
                        android:textColor="@android:color/white"
                        android:textSize="14sp" />

                </LinearLayout>

                <View
                    android:layout_width="fill_parent"
                    android:layout_height="2dip"
                    android:layout_marginBottom="5dp"
                    android:layout_marginLeft="20dp"
                    android:layout_marginRight="20dp"
                    android:layout_marginTop="5dp"
                    android:background="@color/listdelimiter" />

            </LinearLayout>

        </ScrollView>

        <LinearLayout
            android:id="@+id/danar_buttons"
            android:layout_width="match_parent"
            android:layout_height="wrap_content"
            android:layout_alignParentBottom="true"
            android:orientation="vertical">

            <LinearLayout
                android:layout_width="match_parent"
                android:layout_height="wrap_content"
                android:orientation="horizontal">

	 	 <Button
                    android:id="@+id/danar_viewprofile"
                    style="@style/ButtonSmallFontStyle"
                    android:layout_width="match_parent"
		     android:layout_height="wrap_content"
		     android:layout_weight="1"
                    android:drawableTop="@drawable/icon_danarprofile"
                    android:paddingLeft="0dp"
                    android:paddingRight="0dp"
                    android:text="@string/danar_viewprofile"/>
                

                <Button
                    android:id="@+id/danar_history"
                    style="@style/ButtonSmallFontStyle"
                    android:layout_width="match_parent"
		    android:layout_height="wrap_content"
		    android:layout_weight="1"
		    android:drawableTop="@drawable/icon_danarhistory"
                    android:paddingLeft="0dp"
                    android:paddingRight="0dp"
                    android:text="@string/danar_history" />
		<Button
                    android:id="@+id/danar_stats"
                    style="@style/ButtonSmallFontStyle"
                    android:layout_width="match_parent"
		    android:layout_height="wrap_content"
		    android:layout_weight="1"
		    android:drawableTop="@drawable/icon_danarstats"
                    android:paddingLeft="0dp"
                    android:paddingRight="0dp"
                    android:text="@string/danar_stats" />
            </LinearLayout>
<<<<<<< HEAD

            <Button
                android:id="@+id/danar_stats"
                android:layout_width="match_parent"
                android:layout_height="wrap_content"
                android:layout_weight="1"
                android:text="@string/danar_stats" />

=======
>>>>>>> 96c1a18a
        </LinearLayout>


    </RelativeLayout>

</FrameLayout><|MERGE_RESOLUTION|>--- conflicted
+++ resolved
@@ -670,53 +670,44 @@
                 android:layout_height="wrap_content"
                 android:orientation="horizontal">
 
-	 	 <Button
+                <Button
                     android:id="@+id/danar_viewprofile"
                     style="@style/ButtonSmallFontStyle"
                     android:layout_width="match_parent"
-		     android:layout_height="wrap_content"
-		     android:layout_weight="1"
+                    android:layout_height="wrap_content"
+                    android:layout_weight="1"
                     android:drawableTop="@drawable/icon_danarprofile"
                     android:paddingLeft="0dp"
                     android:paddingRight="0dp"
-                    android:text="@string/danar_viewprofile"/>
-                
+                    android:text="@string/danar_viewprofile" />
+
 
                 <Button
                     android:id="@+id/danar_history"
                     style="@style/ButtonSmallFontStyle"
                     android:layout_width="match_parent"
-		    android:layout_height="wrap_content"
-		    android:layout_weight="1"
-		    android:drawableTop="@drawable/icon_danarhistory"
+                    android:layout_height="wrap_content"
+                    android:layout_weight="1"
+                    android:drawableTop="@drawable/icon_danarhistory"
                     android:paddingLeft="0dp"
                     android:paddingRight="0dp"
                     android:text="@string/danar_history" />
-		<Button
+
+                <Button
                     android:id="@+id/danar_stats"
                     style="@style/ButtonSmallFontStyle"
                     android:layout_width="match_parent"
-		    android:layout_height="wrap_content"
-		    android:layout_weight="1"
-		    android:drawableTop="@drawable/icon_danarstats"
+                    android:layout_height="wrap_content"
+                    android:layout_weight="1"
+                    android:drawableTop="@drawable/icon_danarstats"
                     android:paddingLeft="0dp"
                     android:paddingRight="0dp"
                     android:text="@string/danar_stats" />
+                
             </LinearLayout>
-<<<<<<< HEAD
-
-            <Button
-                android:id="@+id/danar_stats"
-                android:layout_width="match_parent"
-                android:layout_height="wrap_content"
-                android:layout_weight="1"
-                android:text="@string/danar_stats" />
-
-=======
->>>>>>> 96c1a18a
+
         </LinearLayout>
 
-
     </RelativeLayout>
 
 </FrameLayout>