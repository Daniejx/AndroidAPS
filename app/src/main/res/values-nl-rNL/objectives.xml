<?xml version="1.0" encoding="utf-8"?>
<resources>
    <string name="objectives_button_start">Start</string>
    <string name="objectives_button_verify">Verifieer</string>
    <string name="nth_objective">%1$d. Doel</string>
    <string name="objectivenotstarted">Doel %1$d niet gestart</string>
    <string name="objectivenotfinished">Doel %1$d niet gereed</string>
    <string name="objectives_0_objective">Opzetten van visualisatie en monitoring en analyseren van basalen en ratio\'s</string>
    <string name="objectives_0_gate">Verifieer dat BG beschikbaar is in Nightscout, en dat de insuline gegevens van de pomp worden geüpload</string>
    <string name="objectives_openloop_objective">Starten met de Open Loop modus</string>
    <string name="objectives_openloop_gate">Draai enkele dagen In Open Loop modus en voer meermaals handmatig tijdelijke basalen uit. Stel standaard en aangepaste tijdelijke streefdoelen in (bv. bij sporten of koolhydraten inname bij hypo)</string>
    <string name="objectives_maxbasal_objective">De Open Loop begrijpen, inclusief de voorgestelde tijdelijke basalen</string>
    <string name="objectives_maxbasal_gate">Gebaseerd op deze ervaringen, beslis wat het maximale basaal mag zijn en stel dit in op de pomp</string>
    <string name="objectives_maxiobzero_objective">Starten met de Closed Loop met bescherming tegen lage Bg</string>
    <string name="objectives_maxiobzero_gate">In closed loop draaien met een max. IOB = 0 gedurende enkele dagen met een beperkt aantal lage BG</string>
    <string name="objectives_maxiob_objective">Inregelen van de closed loop, verhoog de max IOB boven 0 en laat geleidelijk het streef BG dalen</string>
    <string name="objectives_maxiob_gate">Test enkele dagen als ook minstens 1 nacht zonder een laag BG alarm voordat je jouw streef BG verlaagt</string>
    <string name="objectives_autosens_objective">Pas het basaal en de ratios aan indien nodig, activeer hierna de auto-sens optie</string>
    <string name="objectives_autosens_gate">Gedurende 1 week succesvol overdag loopen met regelmatige invoer van koolhydraten</string>
    <string name="objectives_ama_objective">Activeren van extra functies overdag zoals AMA (geavanceerde maaltijdhulp, Advanced Meal Assist)</string>
    <string name="objectives_smb_objective">Activeren van extra functies overdag zoals SMB (super micro bolus)</string>
    <string name="objectives_auto_objective">Automatisering inschakelen</string>
    <string name="objectives_smb_gate">Lees de wiki en verhoog maxIOB om SMB goed werkend te krijgen. Een goed begin is maxIOB=gemiddelde maaltijdbolus + 3 x max dagelijkse basaal</string>
<<<<<<< HEAD
    <string name="objectives_auto_gate">Zorg ervoor dat je goed begrijpt hoe automatisering werkt voordat je jouw eerste eenvoudige regel aanmaakt. In plaats van de regel een actie te laten uitvoeren, laat hem alleen een notificatie tonen. Pas als je zeker weet dat de automatisering op het juiste moment wordt geactiveerd, vervang je de melding door een echte actie. (https://androidaps.readthedocs.io/en/latest/EN/Usage/Automation.html)</string>
=======
    <string name="objectives_auto_gate">Zorg ervoor dat je goed begrijpt hoe automatisering werkt voordat je jouw eerste eenvoudige regel aanmaakt. In plaats van de regel een actie te laten uitvoeren, laat hem alleen een notificatie tonen. Pas als je zeker weet dat de automatisering op het juiste moment wordt geactiveerd, vervang je de melding door een echte actie. (https://androidaps.readthedocs.io/en/latest/NL/Usage/Automation.html)</string>
>>>>>>> a40df15e
    <string name="objectives_bgavailableinns">BG beschikbaar in NS</string>
    <string name="objectives_pumpstatusavailableinns">Pomp status beschikbaar in NS</string>
    <string name="objectives_manualenacts">Handmatige aanpassingen</string>
    <string name="accomplished">Voltooid: %1$s</string>
    <string name="objectives_usage_objective">Leer hoe AndroidAPS te gebruiken</string>
    <string name="objectives_usage_gate">Voer verschillende acties uit in AndroidAPS</string>
    <string name="objectives_useprofileswitch">Stel profiel in op 90% voor 10 min (houd profielnaam lang ingedrukt op Overzicht scherm)</string>
    <string name="objectives_usedisconnectpump">Simuleer douchen. Ontkoppel de pomp voor 1u (houd Open Loop lang ingedrukt)</string>
    <string name="objectives_usereconnectpump">... en op dezelfde manier weer aankoppelen</string>
    <string name="objectives_usetemptarget">Stel een aangepast tijdelijk doel in met een duur van 10 min (houd huidige doel lang ingedrukt)</string>
    <string name="objectives_useactions">Schakel in Configurator de Acties plugin in zodat deze zichtbaar wordt en de inhoud ervan via de menubar bovenaan kan worden ingezien</string>
    <string name="objectives_useloop">Inhoud van loop plugin weergeven</string>
    <string name="objectives_usescale">Gebruik de schaalfunctie: houd de BG grafiek lang ingedrukt</string>
    <string name="objectives_button_enter">Enter</string>
    <string name="enter_code_obtained_from_developers_to_bypass_the_rest_of_objectives">Als je ten minste 3 maanden closed loop ervaring hebt met een ander doe-het-zelf systeem dan kun je wellicht een code aanvragen om doelen over te slaan. Zie https://androidaps.readthedocs.io/en/latest/CROWDIN/nl/Usage/Objectives.html#doelen-overslaan voor details.</string>
    <string name="codeaccepted">Code geaccepteerd</string>
    <string name="codeinvalid">Code ongeldig</string>
    <string name="objectives_exam_objective">Bewijs je kennis</string>
    <string name="objectives_exam_gate">Beantwoord de vragen.  Bij elke vraag worden vier antwoordmogelijkheden gegeven. Het kan zijn dat er meer dan één antwoord moet worden aangevinkt. Vink alle antwoorden aan die jij denkt dat juist zijn en kies VERIFIEER.</string>
    <string name="answerdisabledto">Beantwoorden uitgeschakeld tot: %1$s</string>
    <string name="wronganswer">Verkeerd antwoord!</string>
    <string name="unfinshed_button">Volgende onvoltooide</string>
    <string name="requestcode">Aanvraagcode: %1$s</string>
    <string name="objectives_hint">(controleer alle juiste antwoorden)</string>
    <string name="disconnectpump_hint" formatted="false">https://androidaps.readthedocs.io/en/latest/CROWDIN/nl/Getting-Started/FAQ.html#wat-te-doen-tijdens-het-douchen</string>
    <string name="usetemptarget_hint" formatted="false">https://androidaps.readthedocs.io/en/latest/CROWDIN/nl/Getting-Started/Screenshots.html#overzicht-scherm</string>
    <string name="useaction_hint" formatted="false">https://androidaps.readthedocs.io/en/latest/CROWDIN/nl/Getting-Started/Screenshots.html#configurator</string>
    <string name="usescale_hint" formatted="false">https://androidaps.readthedocs.io/en/latest/CROWDIN/nl/Getting-Started/Screenshots.html#overzicht-scherm</string>
    <string name="notconnected">Niet verbonden met het internet</string>
    <string name="failedretrievetime">Ophalen tijd mislukt</string>
    <string name="requirementnotmet">Vereisten van doel niet behaald</string>
    <plurals name="objective_days">
        <item quantity="one">%1$d dag</item>
        <item quantity="other">%1$d dagen</item>
    </plurals>
    <plurals name="objective_hours">
        <item quantity="one">%1$d uur</item>
        <item quantity="other">%1$d uren</item>
    </plurals>
    <plurals name="objective_minutes">
        <item quantity="one">%1$d minuut</item>
        <item quantity="other">%1$d minuten</item>
    </plurals>
</resources><|MERGE_RESOLUTION|>--- conflicted
+++ resolved
@@ -21,11 +21,7 @@
     <string name="objectives_smb_objective">Activeren van extra functies overdag zoals SMB (super micro bolus)</string>
     <string name="objectives_auto_objective">Automatisering inschakelen</string>
     <string name="objectives_smb_gate">Lees de wiki en verhoog maxIOB om SMB goed werkend te krijgen. Een goed begin is maxIOB=gemiddelde maaltijdbolus + 3 x max dagelijkse basaal</string>
-<<<<<<< HEAD
-    <string name="objectives_auto_gate">Zorg ervoor dat je goed begrijpt hoe automatisering werkt voordat je jouw eerste eenvoudige regel aanmaakt. In plaats van de regel een actie te laten uitvoeren, laat hem alleen een notificatie tonen. Pas als je zeker weet dat de automatisering op het juiste moment wordt geactiveerd, vervang je de melding door een echte actie. (https://androidaps.readthedocs.io/en/latest/EN/Usage/Automation.html)</string>
-=======
     <string name="objectives_auto_gate">Zorg ervoor dat je goed begrijpt hoe automatisering werkt voordat je jouw eerste eenvoudige regel aanmaakt. In plaats van de regel een actie te laten uitvoeren, laat hem alleen een notificatie tonen. Pas als je zeker weet dat de automatisering op het juiste moment wordt geactiveerd, vervang je de melding door een echte actie. (https://androidaps.readthedocs.io/en/latest/NL/Usage/Automation.html)</string>
->>>>>>> a40df15e
     <string name="objectives_bgavailableinns">BG beschikbaar in NS</string>
     <string name="objectives_pumpstatusavailableinns">Pomp status beschikbaar in NS</string>
     <string name="objectives_manualenacts">Handmatige aanpassingen</string>
