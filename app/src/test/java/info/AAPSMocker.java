--- conflicted
+++ resolved
@@ -55,12 +55,9 @@
     public static Intent intentSent = null;
 
     public static CommandQueue queue;
-<<<<<<< HEAD
     public static ConfigBuilderPlugin configBuilderPlugin;
     public static ProfileFunctions profileFunctions;
-=======
     public static ConstraintChecker constraintChecker;
->>>>>>> 0693a599
 
     public static void mockStrings() {
         Locale.setDefault(new Locale("en", "US"));
